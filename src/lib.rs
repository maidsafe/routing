--- conflicted
+++ resolved
@@ -63,11 +63,7 @@
 mod macros;
 mod message_header;
 mod messages;
-<<<<<<< HEAD
 mod frequency;
-=======
-mod histogram;
->>>>>>> ae7f08c1
 mod name_type;
 mod routing_table;
 mod sentinel;
