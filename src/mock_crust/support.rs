// Copyright 2016 MaidSafe.net limited.
//
// This SAFE Network Software is licensed to you under (1) the MaidSafe.net Commercial License,
// version 1.0 or later, or (2) The General Public License (GPL), version 3, depending on which
// licence you accepted on initial access to the Software (the "Licences").
//
// By contributing code to the SAFE Network Software, or to this project generally, you agree to be
// bound by the terms of the MaidSafe Contributor Agreement, version 1.1.  This, along with the
// Licenses can be found in the root directory of this project at LICENSE, COPYING and CONTRIBUTOR.
//
// Unless required by applicable law or agreed to in writing, the SAFE Network Software distributed
// under the GPL Licence is distributed on an "AS IS" BASIS, WITHOUT WARRANTIES OR CONDITIONS OF ANY
// KIND, either express or implied.
//
// Please review the Licences for the specific language governing permissions and limitations
// relating to use of the SAFE Network Software.

use maidsafe_utilities::SeededRng;
use rand::{Rng, XorShiftRng};
use rust_sodium;
use std::cell::RefCell;
use std::cmp;
use std::collections::{HashMap, HashSet, VecDeque};
use std::collections::hash_map::Entry;
use std::net::{IpAddr, Ipv4Addr, SocketAddr};
use std::rc::{Rc, Weak};
use super::crust::{ConnectionInfoResult, CrustEventSender, Event, PeerId, PrivConnectionInfo,
                   PubConnectionInfo};

/// Mock network. Create one before testing with mocks. Use it to create `ServiceHandle`s.
#[derive(Clone)]
pub struct Network(Rc<RefCell<NetworkImpl>>);

pub struct NetworkImpl {
    services: HashMap<Endpoint, Weak<RefCell<ServiceImpl>>>,
    min_group_size: usize,
    next_endpoint: usize,
    queue: HashMap<(Endpoint, Endpoint), VecDeque<Packet>>,
    blocked_connections: HashSet<(Endpoint, Endpoint)>,
    rng: SeededRng,
}

impl Network {
    /// Create new mock Network.
    pub fn new(min_group_size: usize, optional_seed: Option<[u32; 4]>) -> Self {
        let mut rng = if let Some(seed) = optional_seed {
            SeededRng::from_seed(seed)
        } else {
            SeededRng::new()
        };
        unwrap!(rust_sodium::init_with_rng(&mut rng));
        Network(Rc::new(RefCell::new(NetworkImpl {
            services: HashMap::new(),
            min_group_size: min_group_size,
            next_endpoint: 0,
            queue: HashMap::new(),
            blocked_connections: HashSet::new(),
            rng: SeededRng::new(),
        })))
    }

    /// Create new ServiceHandle.
    pub fn new_service_handle(&self,
                              opt_config: Option<Config>,
                              opt_endpoint: Option<Endpoint>)
                              -> ServiceHandle {
        let config = opt_config.unwrap_or_else(Config::new);
        let endpoint = self.gen_endpoint(opt_endpoint);

        let handle = ServiceHandle::new(self.clone(), config, endpoint);
        if self.0
            .borrow_mut()
            .services
            .insert(endpoint, Rc::downgrade(&handle.0))
            .is_some() {
            debug!("Tried to insert duplicate service handle ");
        }

        handle
    }

    /// Get min_group_size
    pub fn min_group_size(&self) -> usize {
        self.0.borrow().min_group_size
    }

    /// Generate unique Endpoint
    pub fn gen_endpoint(&self, opt_endpoint: Option<Endpoint>) -> Endpoint {
        let mut imp = self.0.borrow_mut();
        let endpoint = if let Some(endpoint) = opt_endpoint {
            endpoint
        } else {
            Endpoint(imp.next_endpoint)
        };
        imp.next_endpoint = cmp::max(imp.next_endpoint, endpoint.0 + 1);
        endpoint
    }

    /// Poll and process all queued Packets.
    pub fn poll(&self) {
        while let Some((sender, receiver, packet)) = self.pop_packet() {
            self.process_packet(sender, receiver, packet);
        }
    }

    /// Causes all packets from `sender` to `receiver` to fail.
    pub fn block_connection(&self, sender: Endpoint, receiver: Endpoint) {
        let mut imp = self.0.borrow_mut();
        imp.blocked_connections.insert((sender, receiver));
    }

    /// Construct a new [`XorShiftRng`](https://doc.rust-lang.org/rand/rand/struct.XorShiftRng.html)
    /// using a seed generated from random data provided by `self`.
    pub fn new_rng(&self) -> XorShiftRng {
        self.0.borrow_mut().rng.new_rng()
    }

    fn connection_blocked(&self, sender: Endpoint, receiver: Endpoint) -> bool {
        self.0.borrow().blocked_connections.contains(&(sender, receiver))
    }

    fn send(&self, sender: Endpoint, receiver: Endpoint, packet: Packet) {
        self.0
            .borrow_mut()
            .queue
            .entry((sender, receiver))
            .or_insert_with(VecDeque::new)
            .push_back(packet);
    }

    // Drops any pending messages on a specific route (does not automatically
    // drop packets going the other way).
    fn drop_pending(&self, sender: Endpoint, receiver: Endpoint) {
        if let Some(deque) = self.0
            .borrow_mut()
            .queue
            .get_mut(&(sender, receiver)) {
            deque.clear();
        }
    }

    // Drops all pending messages across the entire network.
    fn drop_all_pending(&self) {
        self.0.borrow_mut().queue.clear();
    }

    fn pop_packet(&self) -> Option<(Endpoint, Endpoint, Packet)> {
        let mut network_impl = self.0.borrow_mut();
        let keys: Vec<_> = network_impl.queue.keys().cloned().collect();
        let (sender, receiver) = if let Some(key) = network_impl.rng.choose(&keys) {
            *key
        } else {
            return None;
        };
        let result = network_impl.queue
            .get_mut(&(sender, receiver))
            .and_then(|packets| packets.pop_front().map(|packet| (sender, receiver, packet)));
<<<<<<< HEAD
        if result.is_some() &&
           network_impl.queue.get(&(sender, receiver)).map_or(false, VecDeque::is_empty) {
            let _queue = network_impl.queue
                .remove(&(sender, receiver))
                .ok_or(debug!("Could not remove packet from queue."));
=======
        if result.is_some() {
            if let Entry::Occupied(entry) = network_impl.queue.entry((sender, receiver)) {
                if entry.get().is_empty() {
                    let (_key, _value) = entry.remove_entry();
                }
            }
>>>>>>> a66b1efc
        }
        result
    }

    fn process_packet(&self, sender: Endpoint, receiver: Endpoint, packet: Packet) {
        if self.connection_blocked(sender, receiver) {
            if let Some(failure) = packet.to_failure() {
                self.send(receiver, sender, failure);
                return;
            }
        }

        if let Some(service) = self.find_service(receiver) {
            service.borrow_mut().receive_packet(sender, packet);
        } else if let Some(failure) = packet.to_failure() {
            // Packet was sent to a non-existing receiver.
            self.send(receiver, sender, failure);
        }
    }

    fn find_service(&self, endpoint: Endpoint) -> Option<Rc<RefCell<ServiceImpl>>> {
        self.0.borrow().services.get(&endpoint).and_then(|s| s.upgrade())
    }
}

/// `ServiceHandle` is associated with the mock `Service` and allows to configure
/// and instrument it.
#[derive(Clone)]
pub struct ServiceHandle(pub Rc<RefCell<ServiceImpl>>);

impl ServiceHandle {
    fn new(network: Network, config: Config, endpoint: Endpoint) -> Self {
        ServiceHandle(Rc::new(RefCell::new(ServiceImpl::new(network, config, endpoint))))
    }

    /// Endpoint of the `Service` bound to this handle.
    pub fn endpoint(&self) -> Endpoint {
        self.0.borrow().endpoint
    }

    /// Returns `true` if this service is connected to the given one.
    pub fn is_connected(&self, handle: &ServiceHandle) -> bool {
        self.0.borrow().is_peer_connected(&handle.0.borrow().peer_id)
    }
}

pub struct ServiceImpl {
    pub network: Network,
    endpoint: Endpoint,
    pub peer_id: PeerId,
    config: Config,
    pub listening_tcp: bool,
    event_sender: Option<CrustEventSender>,
    pending_bootstraps: u64,
    connections: Vec<(PeerId, Endpoint)>,
    whitelist: HashSet<PeerId>,
}

impl ServiceImpl {
    fn new(network: Network, config: Config, endpoint: Endpoint) -> Self {
        ServiceImpl {
            network: network,
            endpoint: endpoint,
            peer_id: PeerId(endpoint.0),
            config: config,
            listening_tcp: false,
            event_sender: None,
            pending_bootstraps: 0,
            connections: Vec::new(),
            whitelist: HashSet::new(),
        }
    }

    pub fn start(&mut self, event_sender: CrustEventSender) {
        self.event_sender = Some(event_sender);
    }

    pub fn restart(&mut self, event_sender: CrustEventSender) {
        trace!("{:?} restart", self.endpoint);

        self.disconnect_all();

        self.peer_id = PeerId(self.endpoint.0);
        self.listening_tcp = false;

        self.start(event_sender)
    }

    pub fn start_bootstrap(&mut self, blacklist: HashSet<SocketAddr>) {
        let mut pending_bootstraps = 0;

        for endpoint in &self.config.hard_coded_contacts {
            if *endpoint != self.endpoint && !blacklist.contains(&to_socket_addr(endpoint)) {
                self.send_packet(*endpoint, Packet::BootstrapRequest(self.peer_id));
                pending_bootstraps += 1;
            }
        }

        // If we have no contacts in the config, we can fire BootstrapFailed
        // immediately.
        if pending_bootstraps == 0 {
            unwrap!(self.event_sender
                .as_ref()
                .unwrap()
                .send(Event::BootstrapFailed));
        }

        self.pending_bootstraps = pending_bootstraps;
    }

    pub fn send_message(&self, peer_id: &PeerId, data: Vec<u8>) -> bool {
        if let Some(endpoint) = self.find_endpoint_by_peer_id(peer_id) {
            self.send_packet(endpoint, Packet::Message(data));
            true
        } else {
            false
        }
    }

    pub fn is_peer_connected(&self, peer_id: &PeerId) -> bool {
        self.find_endpoint_by_peer_id(peer_id).is_some()
    }

    pub fn whitelist_peer(&mut self, peer_id: PeerId) {
        if !self.whitelist.insert(peer_id) {
            debug!("Duplicate insert attempt whitelist for peer : {:?}",
                   peer_id);
        }
    }

    pub fn is_peer_whitelisted(&self, peer_id: &PeerId) -> bool {
        self.whitelist.is_empty() || self.whitelist.contains(peer_id)
    }

    pub fn prepare_connection_info(&self, result_token: u32) {
        // TODO: should we also simulate failure here?
        // TODO: should we simulate asynchrony here?

        let result = ConnectionInfoResult {
            result_token: result_token,
            result: Ok(PrivConnectionInfo(self.peer_id, self.endpoint)),
        };

        self.send_event(Event::ConnectionInfoPrepared(result));
    }

    pub fn connect(&self, _our_info: PrivConnectionInfo, their_info: PubConnectionInfo) {
        let PubConnectionInfo(their_id, peer_endpoint) = their_info;
        let packet = Packet::ConnectRequest(self.peer_id, their_id);
        self.send_packet(peer_endpoint, packet);
    }

    pub fn start_listening_tcp(&mut self, port: u16) {
        self.listening_tcp = true;
        self.send_event(Event::ListenerStarted(port));
    }

    fn send_packet(&self, receiver: Endpoint, packet: Packet) {
        self.network.send(self.endpoint, receiver, packet);
    }

    fn receive_packet(&mut self, sender: Endpoint, packet: Packet) {
        match packet {
            Packet::BootstrapRequest(peer_id) => self.handle_bootstrap_request(sender, peer_id),
            Packet::BootstrapSuccess(peer_id) => self.handle_bootstrap_success(sender, peer_id),
            Packet::BootstrapFailure => self.handle_bootstrap_failure(sender),
            Packet::ConnectRequest(their_id, _) => self.handle_connect_request(sender, their_id),
            Packet::ConnectSuccess(their_id, _) => self.handle_connect_success(sender, their_id),
            Packet::ConnectFailure(their_id, _) => self.handle_connect_failure(sender, their_id),
            Packet::Message(data) => self.handle_message(sender, data),
            Packet::Disconnect => self.handle_disconnect(sender),
        }
    }

    fn handle_bootstrap_request(&mut self, peer_endpoint: Endpoint, peer_id: PeerId) {
        if self.is_listening() {
            self.handle_bootstrap_accept(peer_endpoint, peer_id);
            self.send_packet(peer_endpoint, Packet::BootstrapSuccess(self.peer_id));
        } else {
            self.send_packet(peer_endpoint, Packet::BootstrapFailure);
        }
    }

    fn handle_bootstrap_accept(&mut self, peer_endpoint: Endpoint, peer_id: PeerId) {
        self.add_connection(peer_id, peer_endpoint);
        self.send_event(Event::BootstrapAccept(peer_id));
    }

    fn handle_bootstrap_success(&mut self, peer_endpoint: Endpoint, peer_id: PeerId) {
        self.add_connection(peer_id, peer_endpoint);
        self.send_event(Event::BootstrapConnect(peer_id, to_socket_addr(&peer_endpoint)));
        self.decrement_pending_bootstraps();
    }

    fn handle_bootstrap_failure(&mut self, _peer_endpoint: Endpoint) {
        self.decrement_pending_bootstraps();
    }

    fn handle_connect_request(&mut self, peer_endpoint: Endpoint, their_id: PeerId) {
        if self.is_connected(&peer_endpoint, &their_id) {
            return;
        }

        self.add_rendezvous_connection(their_id, peer_endpoint);
        self.send_packet(peer_endpoint,
                         Packet::ConnectSuccess(self.peer_id, their_id));
    }

    fn handle_connect_success(&mut self, peer_endpoint: Endpoint, their_id: PeerId) {
        self.add_rendezvous_connection(their_id, peer_endpoint);
    }

    fn handle_connect_failure(&self, _peer_endpoint: Endpoint, their_id: PeerId) {
        self.send_event(Event::ConnectFailure(their_id));
    }

    fn handle_message(&self, peer_endpoint: Endpoint, data: Vec<u8>) {
        if let Some(peer_id) = self.find_peer_id_by_endpoint(&peer_endpoint) {
            self.send_event(Event::NewMessage(peer_id, data));
        } else {
            unreachable!("Received message from non-connected {:?}", peer_endpoint);
        }
    }

    fn handle_disconnect(&mut self, peer_endpoint: Endpoint) {
        if let Some(peer_id) = self.remove_connection_by_endpoint(peer_endpoint) {
            self.send_event(Event::LostPeer(peer_id));
        }
    }

    fn send_event(&self, event: Event) {
        let sender = unwrap!(self.event_sender.as_ref(), "Could not get event sender.");
        unwrap!(sender.send(event));
    }

    fn is_listening(&self) -> bool {
        self.listening_tcp
    }

    fn decrement_pending_bootstraps(&mut self) {
        if self.pending_bootstraps == 0 {
            return;
        }

        self.pending_bootstraps -= 1;

        if self.pending_bootstraps == 0 && self.connections.is_empty() {
            self.send_event(Event::BootstrapFailed);
        }
    }

    fn add_connection(&mut self, peer_id: PeerId, peer_endpoint: Endpoint) -> bool {
        if self.connections.iter().any(|&(id, ep)| id == peer_id && ep == peer_endpoint) {
            // Connection already exists
            return false;
        }

        self.connections.push((peer_id, peer_endpoint));
        true
    }

    fn add_rendezvous_connection(&mut self, peer_id: PeerId, peer_endpoint: Endpoint) {
        self.add_connection(peer_id, peer_endpoint);
        self.send_event(Event::ConnectSuccess(peer_id));
    }

    // Remove connected peer with the given peer id and return its endpoint,
    // or None if no such peer exists.
    fn remove_connection_by_peer_id(&mut self, peer_id: &PeerId) -> Option<Endpoint> {
        if let Some(i) = self.connections
            .iter()
            .position(|&(id, _)| id == *peer_id) {
            Some(self.connections.swap_remove(i).1)
        } else {
            None
        }
    }

    fn remove_connection_by_endpoint(&mut self, endpoint: Endpoint) -> Option<PeerId> {
        if let Some(i) = self.connections
            .iter()
            .position(|&(_, ep)| ep == endpoint) {
            Some(self.connections.swap_remove(i).0)
        } else {
            None
        }
    }

    fn find_endpoint_by_peer_id(&self, peer_id: &PeerId) -> Option<Endpoint> {
        self.connections
            .iter()
            .find(|&&(id, _)| id == *peer_id)
            .map(|&(_, ep)| ep)
    }

    fn find_peer_id_by_endpoint(&self, endpoint: &Endpoint) -> Option<PeerId> {
        self.connections
            .iter()
            .find(|&&(_, ep)| ep == *endpoint)
            .map(|&(id, _)| id)
    }

    fn is_connected(&self, endpoint: &Endpoint, peer_id: &PeerId) -> bool {
        self.connections.iter().any(|&conn| conn == (*peer_id, *endpoint))
    }

    pub fn disconnect(&mut self, peer_id: &PeerId) -> bool {
        if let Some(endpoint) = self.remove_connection_by_peer_id(peer_id) {
            // We immediately drop all messages going in both directions. This is
            // possibly not realistic since in the real CRust some of these might
            // have already been sent and still be received by the far end, but
            // this is a worst case for routing to deal with.
            self.network.drop_pending(self.endpoint, endpoint);
            self.network.drop_pending(endpoint, self.endpoint);

            // Now send a new message to tell the other end to disconnect.
            self.send_packet(endpoint, Packet::Disconnect);
            true
        } else {
            false
        }
    }

    pub fn disconnect_all(&mut self) {
        self.network.drop_all_pending();
        let endpoints = self.connections
            .drain(..)
            .map(|(_, ep)| ep)
            .collect::<Vec<_>>();

        for endpoint in endpoints {
            self.send_packet(endpoint, Packet::Disconnect);
        }
    }
}

impl Drop for ServiceImpl {
    fn drop(&mut self) {
        self.disconnect_all();
    }
}

/// Creates a `SocketAddr` with the endpoint as its port, so that endpoints and addresses can be
/// easily mapped to each other during testing.
fn to_socket_addr(endpoint: &Endpoint) -> SocketAddr {
    SocketAddr::new(IpAddr::V4(Ipv4Addr::new(123, 123, 255, 255)),
                    endpoint.0 as u16)
}

/// Simulated crust config file.
#[derive(Clone)]
pub struct Config {
    /// Contacts to bootstrap against.
    pub hard_coded_contacts: Vec<Endpoint>,
}

impl Config {
    /// Create default `Config`.
    pub fn new() -> Self {
        Self::with_contacts(&[])
    }

    /// Create `Config` with the given hardcoded contacts.
    pub fn with_contacts(contacts: &[Endpoint]) -> Self {
        Config { hard_coded_contacts: contacts.into_iter().cloned().collect() }
    }
}

impl Default for Config {
    fn default() -> Config {
        Config::new()
    }
}

/// Simulated network endpoint (think socket address). This is used to identify
/// and address `Service`s in the mock network.
#[derive(Clone, Copy, Debug, Eq, Hash, PartialEq, RustcEncodable, RustcDecodable)]
pub struct Endpoint(pub usize);

#[derive(Clone, Debug)]
enum Packet {
    BootstrapRequest(PeerId),
    BootstrapSuccess(PeerId),
    BootstrapFailure,

    ConnectRequest(PeerId, PeerId),
    ConnectSuccess(PeerId, PeerId),
    ConnectFailure(PeerId, PeerId),

    Message(Vec<u8>),
    Disconnect,
}

impl Packet {
    // Given a request packet, returns the corresponding failure packet.
    fn to_failure(&self) -> Option<Packet> {
        match *self {
            Packet::BootstrapRequest(..) => Some(Packet::BootstrapFailure),
            Packet::ConnectRequest(our_id, their_id) => {
                Some(Packet::ConnectFailure(their_id, our_id))
            }
            _ => None,
        }
    }
}

// The following code facilitates passing ServiceHandles to mock Services, so we
// don't need separate test and non-test version of `routing::Core::new`.
thread_local! {
    static CURRENT: RefCell<Option<ServiceHandle>> = RefCell::new(None)
}

/// Make the `ServiceHandle` current so it can be picked up by mock `Service`s created
/// inside the passed-in lambda.
pub fn make_current<F, R>(handle: &ServiceHandle, f: F) -> R
    where F: FnOnce() -> R
{
    CURRENT.with(|current| {
        *current.borrow_mut() = Some(handle.clone());
        let result = f();
        *current.borrow_mut() = None;
        result
    })
}

pub fn get_current() -> ServiceHandle {
    CURRENT.with(|current| unwrap!(current.borrow_mut().take(), "Couldn't borrow service."))
}<|MERGE_RESOLUTION|>--- conflicted
+++ resolved
@@ -155,20 +155,12 @@
         let result = network_impl.queue
             .get_mut(&(sender, receiver))
             .and_then(|packets| packets.pop_front().map(|packet| (sender, receiver, packet)));
-<<<<<<< HEAD
-        if result.is_some() &&
-           network_impl.queue.get(&(sender, receiver)).map_or(false, VecDeque::is_empty) {
-            let _queue = network_impl.queue
-                .remove(&(sender, receiver))
-                .ok_or(debug!("Could not remove packet from queue."));
-=======
         if result.is_some() {
             if let Entry::Occupied(entry) = network_impl.queue.entry((sender, receiver)) {
                 if entry.get().is_empty() {
                     let (_key, _value) = entry.remove_entry();
                 }
             }
->>>>>>> a66b1efc
         }
         result
     }
