// Copyright 2016 MaidSafe.net limited.
//
// This SAFE Network Software is licensed to you under (1) the MaidSafe.net Commercial License,
// version 1.0 or later, or (2) The General Public License (GPL), version 3, depending on which
// licence you accepted on initial access to the Software (the "Licences").
//
// By contributing code to the SAFE Network Software, or to this project generally, you agree to be
// bound by the terms of the MaidSafe Contributor Agreement.  This, along with the Licenses can be
// found in the root directory of this project at LICENSE, COPYING and CONTRIBUTOR.
//
// Unless required by applicable law or agreed to in writing, the SAFE Network Software distributed
// under the GPL Licence is distributed on an "AS IS" BASIS, WITHOUT WARRANTIES OR CONDITIONS OF ANY
// KIND, either express or implied.
//
// Please review the Licences for the specific language governing permissions and limitations
// relating to use of the SAFE Network Software.

use action::Action;
use crust::{CrustEventSender, PeerId, Service};
use crust::Event as CrustEvent;
use id::{FullId, PublicId};
use maidsafe_utilities::event_sender::MaidSafeEventCategory;
use outbox::EventBox;
#[cfg(feature = "use-mock-crust")]
use routing_table::Prefix;
use routing_table::RoutingTable;
#[cfg(feature = "use-mock-crust")]
use rust_sodium::crypto::sign;
use states::{Bootstrapping, Client, JoiningNode, Node};
use states::common::Base;
#[cfg(feature = "use-mock-crust")]
use std::collections::BTreeMap;
use std::collections::BTreeSet;
use std::fmt::{self, Debug, Formatter};
use std::mem;
use std::sync::mpsc::{self, Receiver, RecvError, Sender, TryRecvError};
use timer::Timer;
use types::RoutingActionSender;
use xor_name::XorName;

/// Holds the current state and handles state transitions.
pub struct StateMachine {
    state: State,
    category_rx: Receiver<MaidSafeEventCategory>,
    category_tx: Sender<MaidSafeEventCategory>,
    crust_rx: Receiver<CrustEvent>,
    crust_tx: Sender<CrustEvent>,
    action_rx: Receiver<Action>,
    is_running: bool,
    #[cfg(feature = "use-mock-crust")]
    events: Vec<EventType>,
}

// FIXME - See https://maidsafe.atlassian.net/browse/MAID-2026 for info on removing this exclusion.
#[cfg_attr(feature="cargo-clippy", allow(large_enum_variant))]
pub enum State {
    Bootstrapping(Bootstrapping),
    Client(Client),
    JoiningNode(JoiningNode),
    Node(Node),
    Terminated,
}

#[cfg(feature = "use-mock-crust")]
enum EventType {
    CrustEvent(CrustEvent),
    Action(Box<Action>),
}

impl State {
    pub fn handle_action(&mut self, action: Action, outbox: &mut EventBox) -> Transition {
        match *self {
            State::Bootstrapping(ref mut state) => state.handle_action(action),
            State::Client(ref mut state) => state.handle_action(action),
            State::JoiningNode(ref mut state) => state.handle_action(action, outbox),
            State::Node(ref mut state) => state.handle_action(action, outbox),
            State::Terminated => Transition::Terminate,
        }
    }

    fn handle_crust_event(&mut self, event: CrustEvent, outbox: &mut EventBox) -> Transition {
        match *self {
            State::Bootstrapping(ref mut state) => state.handle_crust_event(event, outbox),
            State::Client(ref mut state) => state.handle_crust_event(event, outbox),
            State::JoiningNode(ref mut state) => state.handle_crust_event(event, outbox),
            State::Node(ref mut state) => state.handle_crust_event(event, outbox),
            State::Terminated => Transition::Terminate,
        }
    }

    fn name(&self) -> Option<XorName> {
        self.base_state().map(|state| *state.name())
    }

    fn routing_table(&self) -> Option<&RoutingTable<XorName>> {
        match *self {
            State::Node(ref state) => Some(state.routing_table()),
            _ => None,
        }
    }

    fn close_group(&self, name: XorName, count: usize) -> Option<Vec<XorName>> {
        self.base_state()
            .and_then(|state| state.close_group(name, count))
    }

    fn base_state(&self) -> Option<&Base> {
        match *self {
            State::Bootstrapping(ref bootstrapping) => Some(bootstrapping),
            State::Client(ref client) => Some(client),
            State::JoiningNode(ref joining_node) => Some(joining_node),
            State::Node(ref node) => Some(node),
            State::Terminated => None,
        }
    }
}

impl Debug for State {
    fn fmt(&self, formatter: &mut Formatter) -> fmt::Result {
        match *self {
            State::Bootstrapping(ref inner) => write!(formatter, "State::{:?}", inner),
            State::Client(ref inner) => write!(formatter, "State::{:?}", inner),
            State::JoiningNode(ref inner) => write!(formatter, "State::{:?}", inner),
            State::Node(ref inner) => write!(formatter, "State::{:?}", inner),
            State::Terminated => write!(formatter, "State::Terminated"),
        }
    }
}

#[cfg(feature = "use-mock-crust")]
impl State {
<<<<<<< HEAD
=======
    pub fn resend_unacknowledged(&mut self) -> bool {
        match *self {
            State::Client(ref mut state) => state.resend_unacknowledged(),
            State::JoiningNode(ref mut state) => state.resend_unacknowledged(),
            State::Node(ref mut state) => state.resend_unacknowledged(),
            State::Bootstrapping(_) |
            State::Terminated => false,
        }
    }

    pub fn has_unacknowledged(&self) -> bool {
        match *self {
            State::Client(ref state) => state.has_unacknowledged(),
            State::Node(ref state) => state.has_unacknowledged(),
            State::JoiningNode(ref state) => state.has_unacknowledged(),
            State::Bootstrapping(_) |
            State::Terminated => false,
        }
    }

>>>>>>> c2abf512
    pub fn purge_invalid_rt_entry(&mut self) {
        if let State::Node(ref mut state) = *self {
            state.purge_invalid_rt_entry();
        }
    }

    pub fn has_tunnel_clients(&self, client_1: PeerId, client_2: PeerId) -> bool {
        match *self {
            State::Node(ref state) => state.has_tunnel_clients(client_1, client_2),
            _ => false,
        }
    }

<<<<<<< HEAD
=======
    pub fn clear_state(&mut self) {
        match *self {
            State::Node(ref mut state) => state.clear_state(),
            State::Bootstrapping(_) |
            State::Client(_) |
            State::JoiningNode(_) |
            State::Terminated => (),
        }
    }

>>>>>>> c2abf512
    pub fn section_list_signatures(&self,
                                   prefix: Prefix<XorName>)
                                   -> Option<BTreeMap<PublicId, sign::Signature>> {
        match *self {
            State::Node(ref state) => state.section_list_signatures(prefix).ok(),
            _ => None,
        }
    }

    pub fn set_next_relocation_dst(&mut self, dst: Option<XorName>) {
        if let State::Node(ref mut node) = *self {
            node.set_next_relocation_dst(dst);
        }
    }

    pub fn set_next_relocation_interval(&mut self, interval: (XorName, XorName)) {
        if let State::Node(ref mut node) = *self {
            node.set_next_relocation_interval(interval);
        }
    }

    pub fn get_timed_out_tokens(&mut self) -> Vec<u64> {
        match *self {
            State::Node(ref mut state) => state.get_timed_out_tokens(),
            State::Client(ref mut state) => state.get_timed_out_tokens(),
            _ => vec![],
        }
    }
}

/// Enum returned from many message handlers
// FIXME - See https://maidsafe.atlassian.net/browse/MAID-2026 for info on removing this exclusion.
#[cfg_attr(feature="cargo-clippy", allow(large_enum_variant))]
pub enum Transition {
    Stay,
    // `Bootstrapping` state transitioning to `Client`, `JoiningNode`, or `Node`.
    IntoBootstrapped {
        proxy_peer_id: PeerId,
        proxy_public_id: PublicId,
    },
    // `JoiningNode` state transitioning back to `Bootstrapping`.
    IntoBootstrapping {
        new_id: FullId,
        our_section: BTreeSet<PublicId>,
    },
    Terminate,
}

impl StateMachine {
    // Construct a new StateMachine by passing a function returning the initial state.
    pub fn new<F>(init_state: F, outbox: &mut EventBox) -> (RoutingActionSender, Self)
        where F: FnOnce(RoutingActionSender, Service, Timer, &mut EventBox) -> State
    {
        let (category_tx, category_rx) = mpsc::channel();
        let (crust_tx, crust_rx) = mpsc::channel();
        let (action_tx, action_rx) = mpsc::channel();

        let action_sender = RoutingActionSender::new(action_tx,
                                                     MaidSafeEventCategory::Routing,
                                                     category_tx.clone());

        let crust_sender = CrustEventSender::new(crust_tx.clone(),
                                                 MaidSafeEventCategory::Crust,
                                                 category_tx.clone());

        let mut crust_service = match Service::new(crust_sender) {
            Ok(service) => service,
            Err(error) => panic!("Unable to start crust::Service {:?}", error),
        };
        crust_service.start_service_discovery();

        let timer = Timer::new(action_sender.clone());

        let state = init_state(action_sender.clone(), crust_service, timer, outbox);
        let is_running = match state {
            State::Terminated => false,
            _ => true,
        };
        #[cfg(feature = "use-mock-crust")]
        let machine = StateMachine {
            category_rx: category_rx,
            crust_rx: crust_rx,
            action_rx: action_rx,
            state: state,
            is_running: is_running,
            events: Vec::new(),
        };
        #[cfg(not(feature = "use-mock-crust"))]
        let machine = StateMachine {
            category_rx: category_rx,
            category_tx: category_tx,
            crust_rx: crust_rx,
            crust_tx: crust_tx,
            action_rx: action_rx,
            state: state,
            is_running: is_running,
        };

        (action_sender, machine)
    }

    // Handle an event from the given category and send any events produced for higher layers.
    fn handle_event(&mut self, category: MaidSafeEventCategory, outbox: &mut EventBox) {
        let transition = match category {
            MaidSafeEventCategory::Routing => {
                if let Ok(action) = self.action_rx.try_recv() {
                    self.state.handle_action(action, outbox)
                } else {
                    Transition::Terminate
                }
            }
            MaidSafeEventCategory::Crust => {
                match self.crust_rx.try_recv() {
                    Ok(crust_event) => self.state.handle_crust_event(crust_event, outbox),
                    Err(TryRecvError::Empty) => {
                        debug!("Crust receiver temporarily empty, probably due to node \
                               relocation.");
                        Transition::Stay
                    }
                    Err(TryRecvError::Disconnected) => {
                        debug!("Logic error: Crust receiver disconnected.");
                        Transition::Terminate
                    }
                }
            }
        };

        self.apply_transition(transition, outbox)
    }

    // Handle an event from the list and send any events produced for higher layers.
    #[cfg(feature = "use-mock-crust")]
    fn handle_event_from_list(&mut self, outbox: &mut EventBox) {
        assert!(!self.events.is_empty());
        let event = self.events.remove(0);
        let transition = match event {
            EventType::Action(action) => self.state.handle_action(*action, outbox),
            EventType::CrustEvent(crust_event) => {
                self.state.handle_crust_event(crust_event, outbox)
            }
        };

        self.apply_transition(transition, outbox)
    }

    pub fn apply_transition(&mut self, transition: Transition, outbox: &mut EventBox) {
        use self::Transition::*;
        match transition {
            Stay => (),
            IntoBootstrapped {
                proxy_peer_id,
                proxy_public_id,
            } => {
                let new_state = match mem::replace(&mut self.state, State::Terminated) {
                    State::Bootstrapping(bootstrapping) => {
                        bootstrapping.into_target_state(proxy_peer_id, proxy_public_id, outbox)
                    }
                    _ => unreachable!(),
                };
                self.state = new_state;
            }
            IntoBootstrapping {
                new_id,
                our_section,
            } => {
                let new_state = match mem::replace(&mut self.state, State::Terminated) {
                    State::JoiningNode(joining_node) => {
                        let crust_sender = CrustEventSender::new(self.crust_tx.clone(),
                                                                 MaidSafeEventCategory::Crust,
                                                                 self.category_tx.clone());
                        joining_node.into_bootstrapping(&mut self.crust_rx,
                                                        crust_sender,
                                                        new_id,
                                                        our_section,
                                                        outbox)
                    }
                    _ => unreachable!(),
                };
                self.state = new_state;
            }
            Terminate => self.terminate(),
        }
    }

    fn terminate(&mut self) {
        debug!("{:?} Terminating state machine", self);
        self.is_running = false;
    }

    /// Block until the machine steps and returns some events.
    ///
    /// Errors are permanent failures due to either: state machine termination or
    /// the permanent closing of the `category_rx` event channel.
    pub fn step(&mut self, outbox: &mut EventBox) -> Result<(), RecvError> {
        if self.is_running {
            let category = self.category_rx.recv()?;
            self.handle_event(category, outbox);
            Ok(())
        } else {
            Err(RecvError)
        }
    }

    /// Query for a result, or yield: Err(NothingAvailable), Err(Disconnected) or Err(Terminated).
    #[cfg(not(feature = "use-mock-crust"))]
    pub fn try_step(&mut self, outbox: &mut EventBox) -> Result<(), TryRecvError> {
        if self.is_running {
            let category = self.category_rx.try_recv()?;
            self.handle_event(category, outbox);
            Ok(())
        } else {
            Err(TryRecvError::Disconnected)
        }
    }

    /// Query for a result, or yield: Err(NothingAvailable), Err(Disconnected).
    #[cfg(feature = "use-mock-crust")]
    pub fn try_step(&mut self, outbox: &mut EventBox) -> Result<(), TryRecvError> {
        use itertools::Itertools;
        use maidsafe_utilities::SeededRng;
        use rand::Rng;
        use std::borrow::Borrow;
        use std::iter::{self, Iterator};

        if self.is_running {
            let mut events = Vec::new();
            while let Ok(category) = self.category_rx.try_recv() {
                match category {
                    MaidSafeEventCategory::Routing => {
                        if let Ok(action) = self.action_rx.try_recv() {
                            events.push(EventType::Action(Box::new(action)));
                        } else {
                            return Ok(self.apply_transition(Transition::Terminate, outbox));
                        }
                    }
                    MaidSafeEventCategory::Crust => {
                        if let Ok(crust_event) = self.crust_rx.try_recv() {
                            events.push(EventType::CrustEvent(crust_event));
                        } else {
                            return Ok(self.apply_transition(Transition::Terminate, outbox));
                        }
                    }
                }
            }

            let mut timed_out_events = self.state
                .get_timed_out_tokens()
                .iter()
                .map(|token| EventType::Action(Box::new(Action::Timeout(*token))))
                .collect_vec();

            // Interleave timer events with routing or crust events.
            let mut positions = iter::repeat(true)
                .take(timed_out_events.len())
                .chain(iter::repeat(false).take(events.len()))
                .collect_vec();
            SeededRng::thread_rng().shuffle(&mut positions);
            let mut interleaved = positions
                .iter()
                .filter_map(|is_timed_out| if *is_timed_out {
                                timed_out_events.pop()
                            } else {
                                events.pop()
                            })
                .collect_vec();
            interleaved.reverse();
            self.events.extend(interleaved);

            let is_all_timed_out = self.events
                .iter()
                .all(|event| match *event {
                         EventType::Action(ref action) => {
                             match *action.borrow() {
                                 Action::Timeout(_) => true,
                                 _ => false,
                             }
                         }
                         _ => false,
                     });
            if !self.events.is_empty() && !is_all_timed_out {
                self.handle_event_from_list(outbox);
                return Ok(());
            }
            for _ in 0..self.events.len() {
                self.handle_event_from_list(outbox);
            }
            Err(TryRecvError::Empty)
        } else {
            Err(TryRecvError::Disconnected)
        }
    }

    pub fn name(&self) -> Option<XorName> {
        self.state.name()
    }

    pub fn routing_table(&self) -> Option<&RoutingTable<XorName>> {
        self.state.routing_table()
    }

    pub fn close_group(&self, name: XorName, count: usize) -> Option<Vec<XorName>> {
        self.state.close_group(name, count)
    }

    #[cfg(feature = "use-mock-crust")]
    /// Get reference to the current state.
    pub fn current(&self) -> &State {
        &self.state
    }

    /// Get mutable reference to the current state.
    pub fn current_mut(&mut self) -> &mut State {
        &mut self.state
    }
}

impl Debug for StateMachine {
    fn fmt(&self, formatter: &mut Formatter) -> fmt::Result {
        self.state.fmt(formatter)
    }
}<|MERGE_RESOLUTION|>--- conflicted
+++ resolved
@@ -129,29 +129,6 @@
 
 #[cfg(feature = "use-mock-crust")]
 impl State {
-<<<<<<< HEAD
-=======
-    pub fn resend_unacknowledged(&mut self) -> bool {
-        match *self {
-            State::Client(ref mut state) => state.resend_unacknowledged(),
-            State::JoiningNode(ref mut state) => state.resend_unacknowledged(),
-            State::Node(ref mut state) => state.resend_unacknowledged(),
-            State::Bootstrapping(_) |
-            State::Terminated => false,
-        }
-    }
-
-    pub fn has_unacknowledged(&self) -> bool {
-        match *self {
-            State::Client(ref state) => state.has_unacknowledged(),
-            State::Node(ref state) => state.has_unacknowledged(),
-            State::JoiningNode(ref state) => state.has_unacknowledged(),
-            State::Bootstrapping(_) |
-            State::Terminated => false,
-        }
-    }
-
->>>>>>> c2abf512
     pub fn purge_invalid_rt_entry(&mut self) {
         if let State::Node(ref mut state) = *self {
             state.purge_invalid_rt_entry();
@@ -165,19 +142,6 @@
         }
     }
 
-<<<<<<< HEAD
-=======
-    pub fn clear_state(&mut self) {
-        match *self {
-            State::Node(ref mut state) => state.clear_state(),
-            State::Bootstrapping(_) |
-            State::Client(_) |
-            State::JoiningNode(_) |
-            State::Terminated => (),
-        }
-    }
-
->>>>>>> c2abf512
     pub fn section_list_signatures(&self,
                                    prefix: Prefix<XorName>)
                                    -> Option<BTreeMap<PublicId, sign::Signature>> {
@@ -259,7 +223,9 @@
         #[cfg(feature = "use-mock-crust")]
         let machine = StateMachine {
             category_rx: category_rx,
+            category_tx: category_tx,
             crust_rx: crust_rx,
+            crust_tx: crust_tx,
             action_rx: action_rx,
             state: state,
             is_running: is_running,
