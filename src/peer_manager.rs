// Copyright 2016 MaidSafe.net limited.
//
// This SAFE Network Software is licensed to you under (1) the MaidSafe.net Commercial License,
// version 1.0 or later, or (2) The General Public License (GPL), version 3, depending on which
// licence you accepted on initial access to the Software (the "Licences").
//
// By contributing code to the SAFE Network Software, or to this project generally, you agree to be
// bound by the terms of the MaidSafe Contributor Agreement, version 1.1.  This, along with the
// Licenses can be found in the root directory of this project at LICENSE, COPYING and CONTRIBUTOR.
//
// Unless required by applicable law or agreed to in writing, the SAFE Network Software distributed
// under the GPL Licence is distributed on an "AS IS" BASIS, WITHOUT WARRANTIES OR CONDITIONS OF ANY
// KIND, either express or implied.
//
// Please review the Licences for the specific language governing permissions and limitations
// relating to use of the SAFE Network Software.

use crust::{PeerId, PrivConnectionInfo, PubConnectionInfo};
use error::RoutingError;
use id::PublicId;
use itertools::Itertools;
use maidsafe_utilities::SeededRng;
use rand::{self, Rng};
use resource_proof::ResourceProof;
use routing_table::{Authority, OtherMergeDetails, OwnMergeDetails, OwnMergeState, Prefix,
                    RemovalDetails, RoutingTable};
use routing_table::Error as RoutingTableError;
use rust_sodium::crypto::hash::sha256;
use rust_sodium::crypto::sign;
use std::{cmp, error, fmt, mem};
use std::collections::{BTreeSet, HashMap, HashSet, VecDeque};
use std::collections::hash_map::Values;
use std::time::{Duration, Instant};
use super::QUORUM;
use types::MessageId;
use xor_name::XorName;

/// Time (in seconds) after which a joining node will get dropped from the map of joining nodes.
const JOINING_NODE_TIMEOUT_SECS: u64 = 300;
/// Time (in seconds) after which the connection to a peer is considered failed.
const CONNECTION_TIMEOUT_SECS: u64 = 90;
/// Time (in seconds) the node waits for a `NodeIdentify` message.
const NODE_IDENTIFY_TIMEOUT_SECS: u64 = 60;
/// Time (in seconds) the node candidate supposed to complete upload the proof.
const RESOURCE_PROOF_EVALUATE_TIMEOUT_SECS: u64 = 40;
/// Time (in seconds) the node candidate supposed to be approved.
const RESOURCE_PROOF_APPROVE_TIMEOUT_SECS: u64 = 60;
/// Time (in seconds) the node waits for connection from an expected node.
const NODE_CONNECT_TIMEOUT_SECS: u64 = 60;

type Section = (Prefix<XorName>, Vec<PublicId>);

// in Bytes
fn resource_proof_target_size(min_size: usize, section_size: usize) -> usize {
    let evaluators = cmp::max(min_size, section_size);
    // Default value: 2 MBytes sharing among the evaluators
    // TODO: the algorithm need to be measured and refactored against the real network
    2 * 1024 * 1024 / evaluators
}

#[derive(Debug)]
/// Errors that occur in peer status management.
pub enum Error {
    /// The specified peer was not found.
    PeerNotFound,
    /// The peer is in a state that doesn't allow the requested operation.
    UnexpectedState,
}

impl fmt::Display for Error {
    fn fmt(&self, formatter: &mut fmt::Formatter) -> fmt::Result {
        match *self {
            Error::PeerNotFound => write!(formatter, "Peer not found"),
            Error::UnexpectedState => write!(formatter, "Peer state does not allow operation"),
        }
    }
}

impl error::Error for Error {
    fn description(&self) -> &str {
        match *self {
            Error::PeerNotFound => "Peer not found",
            Error::UnexpectedState => "Peer state does not allow operation",
        }
    }
}

/// Our relationship status with a known peer.
#[derive(Debug)]
pub enum PeerState {
    /// Waiting for Crust to prepare our `PrivConnectionInfo`. Contains source and destination for
    /// sending it to the peer, and their connection info with the associated request's message ID,
    /// if we already received it.
    ConnectionInfoPreparing {
        /// Our authority
        us_as_src: Authority<XorName>,
        /// Peer's authority
        them_as_dst: Authority<XorName>,
        /// Peer's connection info if received
        their_info: Option<(PubConnectionInfo, MessageId)>,
    },
    /// The prepared connection info that has been sent to the peer.
    ConnectionInfoReady(PrivConnectionInfo),
    /// We called `connect` and are waiting for a `NewPeer` event.
    CrustConnecting,
    /// We failed to connect and are trying to find a tunnel node.
    SearchingForTunnel,
    /// We are connected - via a tunnel if the field is `true` - and waiting for a `NodeIdentify`.
    AwaitingNodeIdentify(bool),
    /// We are the proxy for the client
    Client,
    /// We are the proxy for the joining node
    JoiningNode,
    /// We are approved and routing to that peer - via a tunnel if the field is `true`.
    Routing(bool),
    /// Connected peer is a joining node and waiting for approval of routing - via a tunnel if the
    /// field is `true`.
    Candidate(bool),
    /// We are connected to the peer who is our proxy node.
    Proxy,
}

impl PeerState {
    fn is_directly_connected(&self) -> bool {
        match *self {
            PeerState::Routing(false) |
            PeerState::Candidate(false) => true,
            _ => false,
        }
    }
}

/// The result of adding a peer's `PubConnectionInfo`.
#[derive(Debug)]
pub enum ConnectionInfoReceivedResult {
    /// Our own connection info has already been prepared: The peer was switched to
    /// `CrustConnecting` status; Crust's `connect` method should be called with these infos now.
    Ready(PrivConnectionInfo, PubConnectionInfo),
    /// We don't have a connection info for that peer yet. The peer was switched to
    /// `ConnectionInfoPreparing` status; Crust's `prepare_connection_info` should be called with
    /// this token now.
    Prepare(u32),
    /// We are currently preparing our own connection info and need to wait for it. The peer
    /// remains in `ConnectionInfoPreparing` status.
    Waiting,
    /// We are already connected: They are our proxy.
    IsProxy,
    /// We are already connected: They are our client.
    IsClient,
    /// We are already connected: They are becoming a routing node.
    IsJoiningNode,
    /// We are already connected: They are a routing peer.
    IsConnected,
}

/// The result of adding our prepared `PrivConnectionInfo`. It needs to be sent to a peer as a
/// `PubConnectionInfo`.
#[derive(Debug)]
pub struct ConnectionInfoPreparedResult {
    /// The peer's public ID.
    pub pub_id: PublicId,
    /// The source authority for sending the connection info.
    pub src: Authority<XorName>,
    /// The destination authority for sending the connection info.
    pub dst: Authority<XorName>,
    /// If the peer's connection info was already present, the peer has been moved to
    /// `CrustConnecting` status. Crust's `connect` method should be called with these infos now.
    pub infos: Option<(PrivConnectionInfo, PubConnectionInfo, MessageId)>,
}

/// Represents peer we are connected or attempting connection to.
pub struct Peer {
    pub_id: PublicId,
    peer_id: Option<PeerId>,
    state: PeerState,
    timestamp: Instant,
}

impl Peer {
    fn new(pub_id: PublicId, peer_id: Option<PeerId>, state: PeerState) -> Self {
        Peer {
            pub_id: pub_id,
            peer_id: peer_id,
            state: state,
            timestamp: Instant::now(),
        }
    }

    pub fn peer_id(&self) -> Option<&PeerId> {
        self.peer_id.as_ref()
    }

    pub fn pub_id(&self) -> &PublicId {
        &self.pub_id
    }

    pub fn name(&self) -> &XorName {
        self.pub_id.name()
    }

    pub fn state(&self) -> &PeerState {
        &self.state
    }

    fn is_expired(&self) -> bool {
        match self.state {
            PeerState::SearchingForTunnel => {
                self.timestamp.elapsed() >= Duration::from_secs(CONNECTION_TIMEOUT_SECS)
            }
            PeerState::JoiningNode | PeerState::Proxy => {
                self.timestamp.elapsed() >= Duration::from_secs(JOINING_NODE_TIMEOUT_SECS)
            }
            PeerState::ConnectionInfoPreparing { .. } |
            PeerState::ConnectionInfoReady(_) |
            PeerState::CrustConnecting |
            PeerState::Client |
            PeerState::Routing(_) |
            PeerState::AwaitingNodeIdentify(_) => false,
            PeerState::Candidate(_) => {
                self.timestamp.elapsed() >=
                Duration::from_secs(RESOURCE_PROOF_EVALUATE_TIMEOUT_SECS)
            }
        }
    }
}

/// Holds peers and provides efficient insertion and lookup and removal by peer id and name.
struct PeerMap {
    peers: HashMap<XorName, Peer>,
    names: HashMap<PeerId, XorName>,
}

impl PeerMap {
    fn new() -> Self {
        PeerMap {
            peers: HashMap::new(),
            names: HashMap::new(),
        }
    }

    fn get(&self, peer_id: &PeerId) -> Option<&Peer> {
        if let Some(name) = self.names.get(peer_id) {
            self.peers.get(name)
        } else {
            None
        }
    }

    fn get_mut(&mut self, peer_id: &PeerId) -> Option<&mut Peer> {
        if let Some(name) = self.names.get(peer_id) {
            self.peers.get_mut(name)
        } else {
            None
        }
    }

    fn get_by_name(&self, name: &XorName) -> Option<&Peer> {
        self.peers.get(name)
    }

    // Iterator over all peers in the map.
    fn peers(&self) -> Values<XorName, Peer> {
        self.peers.values()
    }

    fn insert(&mut self, peer: Peer) -> Option<Peer> {
        let old_peer = peer.peer_id
            .and_then(|peer_id| self.names.insert(peer_id, *peer.name()))
            .and_then(|old_name| self.peers.remove(&old_name));
        self.peers.insert(*peer.name(), peer).or(old_peer)
    }

    fn remove(&mut self, peer_id: &PeerId) -> Option<Peer> {
        if let Some(name) = self.names.remove(peer_id) {
            self.peers.remove(&name)
        } else {
            None
        }
    }

    fn remove_by_name(&mut self, name: &XorName) -> Option<Peer> {
        if let Some(peer) = self.peers.remove(name) {
            if let Some(peer_id) = peer.peer_id {
                let _ = self.names.remove(&peer_id);
            }

            Some(peer)
        } else {
            None
        }
    }
}

/// Holds the information of the joining node.
#[derive(Debug)]
struct Candidate {
    name: XorName,
    insertion_time: Instant,
    target_size: usize,
    seed: Vec<u8>,
    client_auth: Authority<XorName>,
    approved: bool,
}

/// A container for information about other nodes in the network.
///
/// This keeps track of which nodes we know of, which ones we have tried to connect to, which IDs
/// we have verified, whom we are directly connected to or via a tunnel.
pub struct PeerManager {
    connection_token_map: HashMap<u32, PublicId>,
    peer_map: PeerMap,
    /// Peers we connected to but don't know about yet
    unknown_peers: HashMap<PeerId, Instant>,
    /// Peers we expect to connect to
    expected_peers: HashMap<XorName, Instant>,
    proxy_peer_id: Option<PeerId>,
    routing_table: RoutingTable<XorName>,
    our_public_id: PublicId,
    /// A joining node wants to join our section
    candidate: Option<Candidate>,
}

impl PeerManager {
    /// Returns a new peer manager with no entries.
    pub fn new(min_section_size: usize, our_public_id: PublicId) -> PeerManager {
        PeerManager {
            connection_token_map: HashMap::new(),
            peer_map: PeerMap::new(),
            unknown_peers: HashMap::new(),
            expected_peers: HashMap::new(),
            proxy_peer_id: None,
            routing_table: RoutingTable::<XorName>::new(*our_public_id.name(), min_section_size),
            our_public_id: our_public_id,
            candidate: None,
        }
    }

    /// Clears the routing table and resets this node's public ID.
    pub fn reset_routing_table(&mut self, our_public_id: PublicId) {
        let min_section_size = self.routing_table.min_section_size();
        self.our_public_id = our_public_id;

        if !self.routing_table.is_empty() {
            warn!("Reset to {:?} from non-empty routing table {:?}",
                  our_public_id.name(),
                  self.routing_table)
        }

<<<<<<< HEAD
        let new_rt = RoutingTable::new(*our_public_id.name(), min_group_size);
=======
        let new_rt = RoutingTable::new(*our_public_id.name(), min_section_size);
>>>>>>> 691c058e
        self.routing_table = new_rt;
    }

    /// Add prefixes into routing table.
    pub fn add_prefixes(&mut self, prefixes: Vec<Prefix<XorName>>) {
        // TODO - nothing can be done to recover from an error here - use `unwrap!` for now, but
        // consider refactoring to return an error which can be used to transition the state
        // machine to `Terminate`.
        unwrap!(self.routing_table.add_prefixes(prefixes));
    }

    /// Returns the routing table.
    pub fn routing_table(&self) -> &RoutingTable<XorName> {
        &self.routing_table
    }

    /// Notes that a new peer should be expected. This should only be called for peers not already
    /// in our routing table.
    pub fn expect_peer(&mut self, id: &PublicId) {
        let _ = self.expected_peers.insert(*id.name(), Instant::now());
    }

    /// Wraps the routing table function of the same name and maps `XorName`s to `PublicId`s.
    ///
    /// Returns:
    ///
    /// * Err()             If already handling a joining request
    /// * Ok(our_section)   If needs to carry out resource proof evaluate
    pub fn expect_join_our_section(&mut self,
                                   expected_name: &XorName,
                                   client_auth: &Authority<XorName>,
                                   our_public_id: &PublicId)
                                   -> Result<Vec<PublicId>, RoutingError> {
        if let Some(Candidate { ref name, ref insertion_time, .. }) = self.candidate {
            if name == expected_name ||
               insertion_time.elapsed() < Duration::from_secs(RESOURCE_PROOF_APPROVE_TIMEOUT_SECS) {
                return Err(RoutingError::AlreadyHandlingJoinRequest);
            }
        }

        let names = self.routing_table.expect_join_our_section(expected_name)?;

        let mut rng = SeededRng::new();
        let seed = rng.gen_iter().take(10).collect();
        self.candidate = Some(Candidate {
            name: *expected_name,
            insertion_time: Instant::now(),
            target_size: resource_proof_target_size(self.routing_table.min_group_size(),
                                                    self.routing_table.our_section().len()),
            seed: seed,
            client_auth: *client_auth,
            approved: false,
        });

        Ok(self.map_names_to_public_ids(names, our_public_id))
    }

    pub fn verify_candidate(&self,
                            node_name: XorName,
                            proof: VecDeque<u8>,
                            leading_zero_bytes: u64,
                            difficulty: u8)
                            -> Option<bool> {
        self.candidate
            .as_ref()
            .map_or(None,
                    |&Candidate { ref name, ref insertion_time, ref target_size, ref seed, .. }| {
                if *name == node_name &&
                   insertion_time.elapsed() <
                   Duration::from_secs(RESOURCE_PROOF_EVALUATE_TIMEOUT_SECS) {
                    let rp_object = ResourceProof::new(*target_size, difficulty);
                    return Some(rp_object.validate_all(&seed, &proof, leading_zero_bytes));
                } else {
                    None
                }
            })
    }

    /// Handles node_approval vote. `validity` indicates whether rejected or approved
    ///
    /// Returns:
    ///
    /// * Ok(peer_info)   peer_info for the node candidate
    /// * Err()           peer is not the node candidate or missing peer_info
    pub fn handle_node_approval_vote(&mut self,
                                     candidate_name: XorName,
                                     validity: bool)
                                     -> Result<(Authority<XorName>, PeerId), RoutingError> {
        if let Some(Candidate { ref name, ref client_auth, ref mut approved, .. }) =
            self.candidate {
            if *name == candidate_name {
                *approved = validity;
                if let Some(peer) = self.peer_map.get_by_name(&candidate_name) {
                    if let Some(peer_id) = peer.peer_id() {
                        return Ok((*client_auth, *peer_id));
                    } else {
                        trace!("{:?} doesn't have peer_id for {:?}",
                               self.routing_table.our_name(),
                               candidate_name);
                    }
                }
                return Err(RoutingError::InvalidStateForOperation);
            }
        }

        trace!("{:?} received NodeApproval for {:?}, but doesn't record it as a \
                candidate or having its peer info.  Current candidate: {:?}",
               self.routing_table.our_name(),
               candidate_name,
               self.candidate);
        self.candidate = None;
        // TODO: more specific return error
        Err(RoutingError::InvalidStateForOperation)
    }

    /// Handles approval confirmation from the joining node
    ///
    /// Returns:
    ///
    /// * Ok(peer_info)   peer_info for the joining node
    /// * Err()           peer is not the node candidate or missing peer_info
    pub fn handle_approval_confirmation(&mut self,
                                        candidate_name: XorName)
                                        -> Result<(PublicId, PeerId), RoutingError> {
        if let Some(Candidate { name, approved, .. }) = self.candidate {
            if name == candidate_name && approved {
                self.candidate = None;
                if let Some(peer) = self.peer_map.get_by_name(&candidate_name) {
                    if let Some(peer_id) = peer.peer_id() {
                        return Ok((*peer.pub_id(), *peer_id));
                    } else {
                        trace!("{:?} doesn't have peer_id for {:?}",
                               self.routing_table.our_name(),
                               candidate_name);
                    }
                }
            }
        }
        trace!("{:?} received ApprovalConfirmation for {:?}, but doesn't record it as a \
                candidate or having its peer info",
               self.routing_table.our_name(),
               candidate_name);
        // TODO: more specific return error
        Err(RoutingError::InvalidStateForOperation)
    }

    /// Update peer's state to `Candidate` if it is a node candidate
    ///
    /// Returns:
    ///
    /// * Ok(None)                                  If the peer is not a node candidate for
    /// *                                           resource proof or has been approved
    /// * Ok(Some(is_tunnel, seed, target_size))    If the peer is a node candidate
    /// * Err(AlreadyExists)                        If peer already a routing node
    pub fn check_candidate(&mut self,
                           pub_id: &PublicId,
                           peer_id: &PeerId)
                           -> Result<Option<(bool, usize, Vec<u8>)>, RoutingError> {
        if let Some(Candidate { ref name, ref target_size, ref seed, .. }) = self.candidate {
            if name == pub_id.name() && !seed.is_empty() {
                let tunnel = match self.peer_map.get(peer_id).map(|peer| &peer.state) {
                    Some(&PeerState::SearchingForTunnel) |
                    Some(&PeerState::AwaitingNodeIdentify(true)) => true,
                    Some(&PeerState::Routing(_)) => {
                        return Err(From::from(RoutingTableError::AlreadyExists));
                    }
                    _ => false,
                };
                let state = PeerState::Candidate(tunnel);
                let _ = self.peer_map.insert(Peer::new(*pub_id, Some(*peer_id), state));
                return Ok(Some((tunnel, *target_size, seed.clone())));
            }
        }
        Ok(None)
    }

    /// Wraps the routing table function of the same name and maps `XorName`s to `PublicId`s.
    pub fn get_sections(&self, our_public_id: &PublicId) -> Vec<Section> {
        self.routing_table
            .all_sections()
            .into_iter()
            .filter_map(|(prefix, names)| {
                Some((prefix, self.map_names_to_public_ids(names, our_public_id)))
            })
            .sorted()
    }

    /// Tries to add the given peer to the routing table. If successful, this returns `Ok(true)` if
    /// the addition should cause our section to split or `Ok(false)` if the addition shouldn't
    /// cause a split.
    pub fn add_to_routing_table(&mut self,
                                pub_id: &PublicId,
                                peer_id: &PeerId)
                                -> Result<bool, RoutingTableError> {
        let _ = self.unknown_peers.remove(peer_id);
        let _ = self.expected_peers.remove(pub_id.name());

        let should_split = self.routing_table.add(*pub_id.name())?;
        let tunnel = match self.peer_map.remove(peer_id).map(|peer| peer.state) {
            Some(PeerState::SearchingForTunnel) |
            Some(PeerState::AwaitingNodeIdentify(true)) => true,
            Some(PeerState::Candidate(tunnel)) => tunnel,
            Some(PeerState::Routing(tunnel)) => {
                error!("Peer {:?} added to routing table, but already in state Routing.",
                       peer_id);
                tunnel
            }
            _ => false,
        };
        let state = PeerState::Routing(tunnel);
        let _ = self.peer_map.insert(Peer::new(*pub_id, Some(*peer_id), state));
        Ok(should_split)
    }

    /// Splits the indicated section and returns the `PeerId`s of any peers to which we should not
    /// remain connected.
    pub fn split_section(&mut self,
                         prefix: Prefix<XorName>)
                         -> (Vec<(XorName, PeerId)>, Option<Prefix<XorName>>) {
        let (names_to_drop, our_new_prefix) = self.routing_table.split(prefix);

        let mut ids_to_drop = vec![];
        for name in &names_to_drop {
            if let Some(peer) = self.peer_map.remove_by_name(name) {
                self.cleanup_proxy_peer_id();
                if let Some(peer_id) = peer.peer_id {
                    ids_to_drop.push((*name, peer_id));
                }
            }
        }

        let old_expected_peers = mem::replace(&mut self.expected_peers, HashMap::new());
        self.expected_peers = old_expected_peers.into_iter()
            .filter(|&(ref name, _)| self.routing_table.need_to_add(name) == Ok(()))
            .collect();

        (ids_to_drop, our_new_prefix)
    }

    /// Checks whether we have a quorum of nodes in each section
    fn is_merging_possible(&self) -> bool {
        let prefixes = self.expected_peers
            .keys()
            .map(|x| self.routing_table.find_section_prefix(x))
            .collect::<HashSet<_>>();
        if prefixes.contains(&None) {
            // we expect contacts that don't belong in any of the sections in our RT - so we have
            // no contacts from their section
            warn!("Node({:?}) Expecting peers that don't have a corresponding section in the RT: \
                   {:?}",
                  self.routing_table.our_name(),
                  self.expected_peers
                      .keys()
                      .filter(|&x| self.routing_table.find_section_prefix(x).is_none())
                      .collect_vec());
            return false;
        }
        // we use `flat_map` to unwrap `Option`s
        for prefix in prefixes.into_iter().flat_map(|x| x) {
            let missing_contacts = self.expected_peers.keys().filter(|x| prefix.matches(x)).count();
            let present_contacts =
                self.routing_table.section_with_prefix(&prefix).map_or(0, |section| section.len());
            if QUORUM * (missing_contacts + present_contacts) > 100 * present_contacts {
                return false;
            }
        }
        true
    }

    /// Wraps `RoutingTable::should_merge` with an extra check.
    pub fn should_merge(&self) -> Option<OwnMergeDetails<XorName>> {
        if !self.is_merging_possible() {
            return None;
        }
        self.routing_table.should_merge()
    }

    // Returns the `OwnMergeState` from `RoutingTable` which defines what further action needs to be
    // taken by the node, and the list of peers to which we should now connect (only those within
    // the merging sections for now).
    pub fn merge_own_section(&mut self,
                             sender_prefix: Prefix<XorName>,
                             merge_prefix: Prefix<XorName>,
                             sections: Vec<Section>)
                             -> (OwnMergeState<XorName>, Vec<PublicId>) {
        self.remove_expired();
        let needed = sections.iter()
            .flat_map(|&(_, ref pub_ids)| pub_ids)
            .filter(|pub_id| !self.routing_table.has(pub_id.name()))
            .cloned()
            .collect();

        let sections_as_names = sections.into_iter()
            .map(|(prefix, members)| {
                (prefix, members.into_iter().map(|pub_id| *pub_id.name()).collect::<HashSet<_>>())
            })
            .collect();

        let own_merge_details = OwnMergeDetails {
            sender_prefix: sender_prefix,
            merge_prefix: merge_prefix,
            sections: sections_as_names,
        };
        let mut expected_peers = mem::replace(&mut self.expected_peers, HashMap::new());
        expected_peers.extend(own_merge_details.sections
            .values()
            .flat_map(|section| section.iter())
            .filter_map(|name| if self.routing_table.has(name) {
                None
            } else {
                Some((*name, Instant::now()))
            }));
        self.expected_peers = expected_peers;
        (self.routing_table.merge_own_section(own_merge_details), needed)
    }

    pub fn merge_other_section(&mut self,
                               prefix: Prefix<XorName>,
                               section: BTreeSet<PublicId>)
                               -> HashSet<PublicId> {
        self.remove_expired();

        let merge_details = OtherMergeDetails {
            prefix: prefix,
            section: section.iter().map(|public_id| *public_id.name()).collect(),
        };
        let needed_names = self.routing_table.merge_other_section(merge_details);
        self.expected_peers.extend(needed_names.iter().map(|name| (*name, Instant::now())));
        section.into_iter().filter(|pub_id| needed_names.contains(pub_id.name())).collect()
    }

    /// Returns `true` if we are directly connected to both peers.
    pub fn can_tunnel_for(&self, peer_id: &PeerId, dst_id: &PeerId) -> bool {
        let peer_state = self.get_state(peer_id);
        let dst_state = self.get_state(dst_id);
        match (peer_state, dst_state) {
            (Some(peer1), Some(peer2)) => {
                peer1.is_directly_connected() && peer2.is_directly_connected()
            }
            _ => false,
        }
    }

    /// Returns the public ID of the given peer, if it is in `Routing` state.
    pub fn get_routing_peer(&self, peer_id: &PeerId) -> Option<&PublicId> {
        self.peer_map.get(peer_id).and_then(|peer| {
            if let PeerState::Routing(_) = peer.state {
                Some(&peer.pub_id)
            } else {
                None
            }
        })
    }

    /// Returns the proxy node, if connected.
    pub fn proxy(&self) -> Option<(&PeerId, &PublicId)> {
        if let Some(peer_id) = self.proxy_peer_id.as_ref() {
            if let Some(peer) = self.peer_map.get(peer_id) {
                return Some((peer_id, &peer.pub_id));
            }
        }

        None
    }

    /// Returns the proxy node's public ID, if it has the given peer ID.
    pub fn get_proxy_public_id(&self, peer_id: &PeerId) -> Option<&PublicId> {
        if Some(*peer_id) == self.proxy_peer_id {
            self.peer_map.get(peer_id).map(Peer::pub_id)
        } else {
            None
        }
    }

    /// Returns the proxy node's peer ID, if it has the given name.
    pub fn get_proxy_peer_id(&self, name: &XorName) -> Option<&PeerId> {
        if let Some(ref peer_id) = self.proxy_peer_id {
            if self.peer_map.get(peer_id).map(Peer::name) == Some(name) {
                return Some(peer_id);
            }
        }

        None
    }

    /// Inserts the given peer as a proxy node if applicable, returns `false` if it is not accepted
    /// and should be disconnected.
    pub fn set_proxy(&mut self, peer_id: PeerId, pub_id: PublicId) -> bool {
        if let Some(proxy_peer_id) = self.proxy_peer_id {
            debug!("Not accepting further bootstrap connections.");
            proxy_peer_id == peer_id
        } else {
            let _ = self.insert_peer(pub_id, Some(peer_id), PeerState::Proxy);
            self.proxy_peer_id = Some(peer_id);
            true
        }
    }

    /// Inserts the given client into the map. Returns true if we already had
    /// a peer with the given peer id.
    pub fn insert_client(&mut self, peer_id: PeerId, pub_id: PublicId) -> bool {
        self.insert_peer(pub_id, Some(peer_id), PeerState::Client)
    }

    /// Returns the given client's public key, if present.
    pub fn get_client(&self, peer_id: &PeerId) -> Option<&sign::PublicKey> {
        self.peer_map.get(peer_id).and_then(|peer| match peer.state {
            PeerState::Client => Some(peer.pub_id.signing_public_key()),
            _ => None,
        })
    }

    /// Inserts the given joining node into the map. Returns true if we already
    /// had a peer with the given peer id.
    pub fn insert_joining_node(&mut self, peer_id: PeerId, pub_id: PublicId) -> bool {
        self.insert_peer(pub_id, Some(peer_id), PeerState::JoiningNode)
    }

    /// Returns the given joining node's public key, if present.
    pub fn get_joining_node(&self, peer_id: &PeerId) -> Option<&sign::PublicKey> {
        self.peer_map.get(peer_id).and_then(|peer| match peer.state {
            PeerState::JoiningNode => Some(peer.pub_id.signing_public_key()),
            _ => None,
        })
    }

    /// Removes all joining nodes that have timed out, and returns their peer
    /// IDs. Also, removes our proxy if we have timed out.
    pub fn remove_expired_joining_nodes(&mut self) -> Vec<PeerId> {
        let expired_ids = self.peer_map
            .peers()
            .filter(|peer| match peer.state {
                PeerState::JoiningNode | PeerState::Proxy => peer.is_expired(),
                _ => false,
            })
            .filter_map(|peer| peer.peer_id)
            .collect_vec();

        for peer_id in &expired_ids {
            let _ = self.remove_peer(peer_id);
        }

        self.cleanup_proxy_peer_id();

        expired_ids
    }

    /// Removes all timed out connections to unknown peers (i.e. whose public id we don't have yet)
    /// and also known peers from whom we're awaiting a `NodeIdentify`, and returns their peer IDs.
    ///
    /// Also removes timed out expected peers (those we tried to connect to), but doesn't return
    /// those.
    pub fn remove_expired_connections(&mut self) -> Vec<PeerId> {
        let mut expired_connections = Vec::new();

        for (peer_id, xor_name) in &self.peer_map.names {
            if let Some(peer) = self.peer_map.peers.get(xor_name) {
                if let PeerState::AwaitingNodeIdentify(_) = peer.state {
                    if peer.timestamp.elapsed() >= Duration::from_secs(NODE_IDENTIFY_TIMEOUT_SECS) {
                        expired_connections.push(*peer_id);
                    }
                }
            }
        }

        for peer_id in &expired_connections {
            let _ = self.peer_map.remove(peer_id);
        }

        let mut expired_unknown_peers = Vec::new();

        for (peer_id, timestamp) in &self.unknown_peers {
            if timestamp.elapsed() >= Duration::from_secs(NODE_IDENTIFY_TIMEOUT_SECS) {
                expired_unknown_peers.push(*peer_id);
            }
        }

        for peer_id in expired_unknown_peers {
            expired_connections.push(peer_id);
            let _ = self.unknown_peers.remove(&peer_id);
        }

        let mut expired_expected = Vec::new();
        for (name, timestamp) in &self.expected_peers {
            if timestamp.elapsed() >= Duration::from_secs(NODE_CONNECT_TIMEOUT_SECS) {
                expired_expected.push(*name);
            }
        }
        for name in expired_expected {
            let _ = self.expected_peers.remove(&name);
        }

        expired_connections
    }

    /// Returns the peer ID of the given node if it is our proxy or client or
    /// joining node.
    pub fn get_proxy_or_client_or_joining_node_peer_id(&self, pub_id: &PublicId) -> Option<PeerId> {
        if let Some(peer) = self.peer_map.get_by_name(pub_id.name()) {
            match peer.state {
                PeerState::Client | PeerState::JoiningNode | PeerState::Proxy => peer.peer_id,
                _ => None,
            }
        } else if let Some(join_peer) = self.peer_map
            .get_by_name(&XorName(sha256::hash(&pub_id.signing_public_key().0).0)) {
            // Joining node might have relocated by now but we might have it via its client name
            match join_peer.state {
                PeerState::JoiningNode => join_peer.peer_id,
                _ => None,
            }
        } else {
            None
        }
    }

    /// Returns the number of clients for which we act as a proxy and which intend to become a
    /// node.
    pub fn joining_nodes_num(&self) -> usize {
        self.peer_map
            .peers()
            .filter(|&peer| match peer.state {
                PeerState::JoiningNode => true,
                _ => false,
            })
            .count()
    }

    /// Returns the number of clients for which we act as a proxy and which do not intend to become
    /// a node.
    pub fn client_num(&self) -> usize {
        self.peer_map
            .peers()
            .filter(|&peer| match peer.state {
                PeerState::Client => true,
                _ => false,
            })
            .count()
    }

    /// Marks the given peer as "connected and waiting for `NodeIdentify`".
    pub fn connected_to(&mut self, peer_id: &PeerId) {
        if !self.set_state(peer_id, PeerState::AwaitingNodeIdentify(false)) {
            let _ = self.unknown_peers.insert(*peer_id, Instant::now());
        }
    }

    /// Marks the given peer as "connected via tunnel and waiting for `NodeIdentify`".
    /// Returns `false` if a tunnel is not needed.
    pub fn tunnelling_to(&mut self, peer_id: &PeerId) -> bool {
        match self.get_state(peer_id) {
            Some(&PeerState::AwaitingNodeIdentify(false)) |
            Some(&PeerState::Routing(_)) => {
                return false;
            }
            _ => (),
        }
        if !self.set_state(peer_id, PeerState::AwaitingNodeIdentify(true)) {
            let _ = self.unknown_peers.insert(*peer_id, Instant::now());
        }
        true
    }

    /// Returns the public ID of the given peer, if it is in `CrustConnecting` state.
    pub fn get_connecting_peer(&self, peer_id: &PeerId) -> Option<&PublicId> {
        self.peer_map.get(peer_id).and_then(|peer| {
            if let PeerState::CrustConnecting = peer.state {
                return Some(&peer.pub_id);
            } else {
                None
            }
        })
    }

    /// Returns the name of the given peer.
    pub fn get_peer_name(&self, peer_id: &PeerId) -> Option<&XorName> {
        self.peer_map.get(peer_id).map(Peer::name)
    }

    /// Returns the peer with the given peer_id if it is already in one of the
    /// connected states.
    pub fn get_connected_peer(&self, peer_id: &PeerId) -> Option<&Peer> {
        self.peer_map.get(peer_id).and_then(|peer| {
            match peer.state {
                PeerState::Client |
                PeerState::JoiningNode |
                PeerState::Proxy |
                PeerState::Candidate(_) |
                PeerState::Routing(_) => Some(peer),
                _ => None,
            }
        })
    }

    /// Are we expecting a connection from this name?
    pub fn is_expected(&self, name: &XorName) -> bool {
        self.expected_peers.contains_key(name)
    }

    /// Return the PeerId of the node with a given name
    pub fn get_peer_id(&self, name: &XorName) -> Option<&PeerId> {
        self.peer_map.get_by_name(name).and_then(Peer::peer_id)
    }

    /// Return the PeerIds of nodes bearing the names.
    pub fn get_peer_ids(&self, names: &HashSet<XorName>) -> Vec<PeerId> {
        names.iter()
            .filter_map(|name| self.get_peer_id(name))
            .cloned()
            .collect()
    }

    /// Returns the PublicIds of nodes given their names; the result is filtered to the names we
    /// know about (i.e. unknown names are ignored).
    pub fn get_pub_ids(&self, names: &HashSet<XorName>) -> BTreeSet<PublicId> {
        let mut result_map = names.iter()
            .filter_map(|name| {
                if let Some(peer) = self.peer_map.get_by_name(name) {
                    Some((*name, peer.pub_id))
                } else {
                    None
                }
            })
            .collect::<HashMap<_, _>>();

        if names.contains(self.our_public_id.name()) {
            let _ = result_map.insert(*self.our_public_id.name(), self.our_public_id);
        }

        names.iter()
            .filter_map(|name| result_map.get(name))
            .cloned()
            .collect()
    }

    /// Sets the given peer to state `SearchingForTunnel` and returns querying candidates.
    /// Returns empty vector of candidates if it is already in Routing state.
    pub fn set_searching_for_tunnel(&mut self,
                                    peer_id: PeerId,
                                    pub_id: PublicId)
                                    -> Vec<(XorName, PeerId)> {
        match self.get_state_by_name(pub_id.name()) {
            Some(&PeerState::Client) |
            Some(&PeerState::JoiningNode) |
            Some(&PeerState::Proxy) |
            Some(&PeerState::Routing(_)) |
            Some(&PeerState::AwaitingNodeIdentify(_)) => return vec![],
            _ => (),
        }

        let _ = self.insert_peer(pub_id, Some(peer_id), PeerState::SearchingForTunnel);

        let close_section = self.routing_table.other_close_names(pub_id.name()).unwrap_or_default();
        self.peer_map
            .peers()
            .filter_map(|peer| peer.peer_id.map(|peer_id| (*peer.name(), peer_id)))
            .filter(|&(name, _)| close_section.contains(&name))
            .collect()
    }

    /// Inserts the given connection info in the map to wait for the peer's info, or returns both
    /// if that's already present and sets the status to `CrustConnecting`. It also returns the
    /// source and destination authorities for sending the serialised connection info to the peer.
    pub fn connection_info_prepared(&mut self,
                                    token: u32,
                                    our_info: PrivConnectionInfo)
                                    -> Result<ConnectionInfoPreparedResult, Error> {
        let pub_id = self.connection_token_map.remove(&token).ok_or(Error::PeerNotFound)?;
        let (us_as_src, them_as_dst, opt_their_info) = match self.peer_map
            .remove_by_name(pub_id.name()) {
            Some(Peer { state: PeerState::ConnectionInfoPreparing { us_as_src,
                                                             them_as_dst,
                                                             their_info },
                        .. }) => (us_as_src, them_as_dst, their_info),
            Some(peer) => {
                let _ = self.peer_map.insert(peer);
                return Err(Error::UnexpectedState);
            }
            None => return Err(Error::PeerNotFound),
        };
        Ok(ConnectionInfoPreparedResult {
            pub_id: pub_id,
            src: us_as_src,
            dst: them_as_dst,
            infos: match opt_their_info {
                Some((their_info, msg_id)) => {
                    let state = PeerState::CrustConnecting;
                    self.insert_peer(pub_id, Some(their_info.id()), state);
                    Some((our_info, their_info, msg_id))
                }
                None => {
                    let state = PeerState::ConnectionInfoReady(our_info);
                    self.insert_peer(pub_id, None, state);
                    None
                }
            },
        })
    }

    /// Inserts the given connection info in the map to wait for the preparation of our own info, or
    /// returns both if that's already present and sets the status to `CrustConnecting`.
    pub fn connection_info_received(&mut self,
                                    src: Authority<XorName>,
                                    dst: Authority<XorName>,
                                    pub_id: PublicId,
                                    peer_info: PubConnectionInfo,
                                    msg_id: MessageId)
                                    -> Result<ConnectionInfoReceivedResult, Error> {
        let peer_id = peer_info.id();

        match self.peer_map.remove_by_name(pub_id.name()) {
            Some(Peer { state: PeerState::ConnectionInfoReady(our_info), .. }) => {
                let state = PeerState::CrustConnecting;
                self.insert_peer(pub_id, Some(peer_id), state);
                Ok(ConnectionInfoReceivedResult::Ready(our_info, peer_info))
            }
            Some(Peer { state: PeerState::ConnectionInfoPreparing { us_as_src,
                                                             them_as_dst,
                                                             their_info: None },
                        .. }) => {
                let state = PeerState::ConnectionInfoPreparing {
                    us_as_src: us_as_src,
                    them_as_dst: them_as_dst,
                    their_info: Some((peer_info, msg_id)),
                };
                self.insert_peer(pub_id, Some(peer_id), state);
                Ok(ConnectionInfoReceivedResult::Waiting)
            }
            Some(peer @ Peer { state: PeerState::ConnectionInfoPreparing { .. }, .. }) |
            Some(peer @ Peer { state: PeerState::CrustConnecting, .. }) => {
                let _ = self.peer_map.insert(peer);
                Ok(ConnectionInfoReceivedResult::Waiting)
            }
            Some(peer @ Peer { state: PeerState::Client, .. }) => {
                let _ = self.peer_map.insert(peer);
                Ok(ConnectionInfoReceivedResult::IsClient)
            }
            Some(peer @ Peer { state: PeerState::JoiningNode, .. }) => {
                let _ = self.peer_map.insert(peer);
                Ok(ConnectionInfoReceivedResult::IsJoiningNode)
            }
            Some(peer @ Peer { state: PeerState::Proxy, .. }) => {
                let _ = self.peer_map.insert(peer);
                Ok(ConnectionInfoReceivedResult::IsProxy)
            }
            Some(peer @ Peer { state: PeerState::Routing(_), .. }) |
            Some(peer @ Peer { state: PeerState::Candidate(_), .. }) => {
                // TODO: We _should_ retry connecting if the peer is connected via tunnel.
                let _ = self.peer_map.insert(peer);
                Ok(ConnectionInfoReceivedResult::IsConnected)
            }
            Some(peer) => {
                let _ = self.peer_map.insert(peer);
                Err(Error::UnexpectedState)
            }
            None => {
                let state = PeerState::ConnectionInfoPreparing {
                    us_as_src: dst,
                    them_as_dst: src,
                    their_info: Some((peer_info, msg_id)),
                };
                self.insert_peer(pub_id, Some(peer_id), state);
                let token = rand::random();
                let _ = self.connection_token_map.insert(token, pub_id);
                Ok(ConnectionInfoReceivedResult::Prepare(token))
            }
        }
    }

    /// Returns a new token for Crust's `prepare_connection_info` and puts the given peer into
    /// `ConnectionInfoPreparing` status.
    pub fn get_connection_token(&mut self,
                                src: Authority<XorName>,
                                dst: Authority<XorName>,
                                pub_id: PublicId)
                                -> Option<u32> {
        match self.get_state_by_name(pub_id.name()) {
            Some(&PeerState::AwaitingNodeIdentify(_)) |
            Some(&PeerState::Client) |
            Some(&PeerState::ConnectionInfoPreparing { .. }) |
            Some(&PeerState::ConnectionInfoReady(..)) |
            Some(&PeerState::CrustConnecting) |
            Some(&PeerState::JoiningNode) |
            Some(&PeerState::Proxy) |
            Some(&PeerState::Candidate(_)) |
            Some(&PeerState::Routing(_)) => return None,
            Some(&PeerState::SearchingForTunnel) |
            None => (),
        }
        let token = rand::random();
        let _ = self.connection_token_map.insert(token, pub_id);
        self.insert_peer(pub_id,
                         None,
                         PeerState::ConnectionInfoPreparing {
                             us_as_src: src,
                             them_as_dst: dst,
                             their_info: None,
                         });
        Some(token)
    }

    /// Returns all peers we are looking for a tunnel to.
    pub fn peers_needing_tunnel(&self) -> Vec<PeerId> {
        self.peer_map
            .peers()
            .filter_map(|peer| match peer.state {
                PeerState::SearchingForTunnel => peer.peer_id,
                _ => None,
            })
            .collect()
    }

    /// Returns `Ok(())` if the given peer is not yet in the routing table but is allowed to
    /// connect.
    pub fn allow_connect(&self, name: &XorName) -> Result<(), RoutingTableError> {
        self.routing_table.need_to_add(name)
    }

    /// Removes the given entry, returns the removed peer and if it was a routing node,
    /// the removal details
    pub fn remove_peer(&mut self,
                       peer_id: &PeerId)
                       -> Option<(Peer, Result<RemovalDetails<XorName>, RoutingTableError>)> {
        if let Some(peer) = self.peer_map.remove(peer_id) {
            self.cleanup_proxy_peer_id();
            let removal_details = self.routing_table.remove(peer.name());
            Some((peer, removal_details))
        } else {
            None
        }
    }

    pub fn get_state_by_name(&self, name: &XorName) -> Option<&PeerState> {
        self.peer_map.get_by_name(name).map(Peer::state)
    }

    fn get_state(&self, peer_id: &PeerId) -> Option<&PeerState> {
        self.peer_map.get(peer_id).map(Peer::state)
    }

    fn set_state(&mut self, peer_id: &PeerId, state: PeerState) -> bool {
        if let Some(peer) = self.peer_map.get_mut(peer_id) {
            peer.state = state;
            true
        } else {
            trace!("{:?}: {:?} not found. Cannot set state {:?}.",
                   self.our_public_id.name(),
                   peer_id,
                   state);
            false
        }
    }

    fn insert_peer(&mut self, pub_id: PublicId, peer_id: Option<PeerId>, state: PeerState) -> bool {
        let result = self.peer_map.insert(Peer::new(pub_id, peer_id, state)).is_some();
        self.remove_expired();
        result
    }

    fn remove_expired(&mut self) {
        self.remove_expired_peers();
        self.cleanup_proxy_peer_id();
    }

    fn remove_expired_peers(&mut self) {
        let expired_names = self.peer_map
            .peers()
            .filter(|peer| peer.is_expired())
            .map(|peer| *peer.name())
            .collect_vec();

        for name in expired_names {
            let _ = self.peer_map.remove_by_name(&name);
        }

        self.cleanup_proxy_peer_id();
    }

    fn cleanup_proxy_peer_id(&mut self) {
        if let Some(peer_id) = self.proxy_peer_id {
            if self.peer_map.get(&peer_id).is_none() {
                self.proxy_peer_id = None;
            }
        }
    }

    fn map_names_to_public_ids(&self,
                               names: HashSet<XorName>,
                               our_public_id: &PublicId)
                               -> Vec<PublicId> {
        names.into_iter()
            .filter_map(|name| {
                if &name == our_public_id.name() {
                    Some(*our_public_id)
                } else if let Some(peer) = self.peer_map.get_by_name(&name) {
                    Some(*peer.pub_id())
                } else {
                    None
                }
            })
            .sorted()
    }
}

#[cfg(feature = "use-mock-crust")]
impl PeerManager {
    pub fn remove_connecting_peers(&mut self) {
        // Remove all peers that are not yet connected.
        let remove_names = self.peer_map
            .peers()
            .filter(|peer| match peer.state {
                PeerState::ConnectionInfoPreparing { .. } |
                PeerState::ConnectionInfoReady(_) |
                PeerState::CrustConnecting |
                PeerState::SearchingForTunnel => true,
                _ => false,
            })
            .map(|peer| *peer.name())
            .collect_vec();

        for name in remove_names {
            let _ = self.peer_map.remove_by_name(&name);
        }

        self.expected_peers.clear();
        self.candidate = None;
    }
}

#[cfg(all(test, feature = "use-mock-crust"))]
mod tests {
    use id::FullId;
    use mock_crust::Endpoint;
    use mock_crust::crust::{PeerId, PrivConnectionInfo, PubConnectionInfo};
    use routing_table::Authority;
    use super::*;
    use types::MessageId;
    use xor_name::{XOR_NAME_LEN, XorName};

    fn node_auth(byte: u8) -> Authority<XorName> {
        Authority::ManagedNode(XorName([byte; XOR_NAME_LEN]))
    }

    #[test]
    pub fn connection_info_prepare_receive() {
        let min_section_size = 8;
        let orig_pub_id = *FullId::new().public_id();
        let mut peer_mgr = PeerManager::new(min_section_size, orig_pub_id);

        let our_connection_info = PrivConnectionInfo(PeerId(0), Endpoint(0));
        let their_connection_info = PubConnectionInfo(PeerId(1), Endpoint(1));
        // We decide to connect to the peer with `pub_id`:
        let token = unwrap!(peer_mgr.get_connection_token(node_auth(0), node_auth(1), orig_pub_id));
        // Crust has finished preparing the connection info.
        match peer_mgr.connection_info_prepared(token, our_connection_info.clone()) {
            Ok(ConnectionInfoPreparedResult { pub_id, src, dst, infos: None }) => {
                assert_eq!(orig_pub_id, pub_id);
                assert_eq!(node_auth(0), src);
                assert_eq!(node_auth(1), dst);
            }
            result => panic!("Unexpected result: {:?}", result),
        }
        // Finally, we received the peer's connection info.
        match peer_mgr.connection_info_received(node_auth(0),
                                                node_auth(1),
                                                orig_pub_id,
                                                their_connection_info.clone(),
                                                MessageId::new()) {
            Ok(ConnectionInfoReceivedResult::Ready(our_info, their_info)) => {
                assert_eq!(our_connection_info, our_info);
                assert_eq!(their_connection_info, their_info);
            }
            result => panic!("Unexpected result: {:?}", result),
        }
        // Since both connection infos are present, the state should now be `CrustConnecting`.
        match peer_mgr.get_state_by_name(orig_pub_id.name()) {
            Some(&PeerState::CrustConnecting) => (),
            state => panic!("Unexpected state: {:?}", state),
        }
    }

    #[test]
    pub fn connection_info_receive_prepare() {
        let min_section_size = 8;
        let orig_pub_id = *FullId::new().public_id();
        let mut peer_mgr = PeerManager::new(min_section_size, orig_pub_id);
        let our_connection_info = PrivConnectionInfo(PeerId(0), Endpoint(0));
        let their_connection_info = PubConnectionInfo(PeerId(1), Endpoint(1));
        let original_msg_id = MessageId::new();
        // We received a connection info from the peer and get a token to prepare ours.
        let token = match peer_mgr.connection_info_received(node_auth(0),
                                                            node_auth(1),
                                                            orig_pub_id,
                                                            their_connection_info.clone(),
                                                            original_msg_id) {
            Ok(ConnectionInfoReceivedResult::Prepare(token)) => token,
            result => panic!("Unexpected result: {:?}", result),
        };
        // Crust has finished preparing the connection info.
        match peer_mgr.connection_info_prepared(token, our_connection_info.clone()) {
            Ok(ConnectionInfoPreparedResult { pub_id,
                                              src,
                                              dst,
                                              infos: Some((our_info, their_info, msg_id)) }) => {
                assert_eq!(orig_pub_id, pub_id);
                assert_eq!(node_auth(1), src);
                assert_eq!(node_auth(0), dst);
                assert_eq!(our_connection_info, our_info);
                assert_eq!(their_connection_info, their_info);
                assert_eq!(original_msg_id, msg_id);
            }
            result => panic!("Unexpected result: {:?}", result),
        }
        // Since both connection infos are present, the state should now be `CrustConnecting`.
        match peer_mgr.get_state_by_name(orig_pub_id.name()) {
            Some(&PeerState::CrustConnecting) => (),
            state => panic!("Unexpected state: {:?}", state),
        }
    }
}<|MERGE_RESOLUTION|>--- conflicted
+++ resolved
@@ -346,11 +346,7 @@
                   self.routing_table)
         }
 
-<<<<<<< HEAD
-        let new_rt = RoutingTable::new(*our_public_id.name(), min_group_size);
-=======
         let new_rt = RoutingTable::new(*our_public_id.name(), min_section_size);
->>>>>>> 691c058e
         self.routing_table = new_rt;
     }
 
@@ -398,7 +394,7 @@
         self.candidate = Some(Candidate {
             name: *expected_name,
             insertion_time: Instant::now(),
-            target_size: resource_proof_target_size(self.routing_table.min_group_size(),
+            target_size: resource_proof_target_size(self.routing_table.min_section_size(),
                                                     self.routing_table.our_section().len()),
             seed: seed,
             client_auth: *client_auth,
