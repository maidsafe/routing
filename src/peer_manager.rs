// Copyright 2016 MaidSafe.net limited.
//
// This SAFE Network Software is licensed to you under (1) the MaidSafe.net Commercial License,
// version 1.0 or later, or (2) The General Public License (GPL), version 3, depending on which
// licence you accepted on initial access to the Software (the "Licences").
//
// By contributing code to the SAFE Network Software, or to this project generally, you agree to be
// bound by the terms of the MaidSafe Contributor Agreement, version 1.1.  This, along with the
// Licenses can be found in the root directory of this project at LICENSE, COPYING and CONTRIBUTOR.
//
// Unless required by applicable law or agreed to in writing, the SAFE Network Software distributed
// under the GPL Licence is distributed on an "AS IS" BASIS, WITHOUT WARRANTIES OR CONDITIONS OF ANY
// KIND, either express or implied.
//
// Please review the Licences for the specific language governing permissions and limitations
// relating to use of the SAFE Network Software.

use crust::{PeerId, PrivConnectionInfo, PubConnectionInfo};
use error::RoutingError;
use id::PublicId;
use itertools::Itertools;
use rand;
use resource_proof::ResourceProof;
use routing_table::{Authority, OtherMergeDetails, OwnMergeDetails, OwnMergeState, Prefix,
                    RemovalDetails, RoutingTable};
use routing_table::Error as RoutingTableError;
use rust_sodium::crypto::hash::sha256;
use rust_sodium::crypto::sign;
use signature_accumulator::ACCUMULATION_TIMEOUT_SECS;
use std::{error, fmt, mem};
use std::collections::{BTreeMap, BTreeSet, HashMap, HashSet, VecDeque};
use std::collections::hash_map::Values;
use std::time::{Duration, Instant};
use types::MessageId;
use xor_name::XorName;

/// Time (in seconds) after which a joining node will get dropped from the map of joining nodes.
const JOINING_NODE_TIMEOUT_SECS: u64 = 900;
/// Time (in seconds) after which the connection to a peer is considered failed.
const CONNECTION_TIMEOUT_SECS: u64 = 90;
/// Time (in seconds) the node waits for a `NodeIdentify` message.
const NODE_IDENTIFY_TIMEOUT_SECS: u64 = 60;
/// Time (in seconds) between accepting a new candidate (i.e. receiving an `AcceptAsCandidate` from
/// our section) and sending a `CandidateApproval` for this candidate.  If the candidate cannot
/// satisfy the proof of resource challenge within this time, no `CandidateApproval` is sent.
pub const RESOURCE_PROOF_DURATION_SECS: u64 = 300;
/// Time (in seconds) after which a `VotedFor` candidate will be removed.
const CANDIDATE_ACCEPT_TIMEOUT_SECS: u64 = 60;
/// Time (in seconds) the node waits for connection from an expected node.
const NODE_CONNECT_TIMEOUT_SECS: u64 = 60;

pub type SectionMap = BTreeMap<Prefix<XorName>, BTreeSet<PublicId>>;

#[derive(Debug)]
/// Errors that occur in peer status management.
pub enum Error {
    /// The specified peer was not found.
    PeerNotFound,
    /// The peer is in a state that doesn't allow the requested operation.
    UnexpectedState,
}

impl fmt::Display for Error {
    fn fmt(&self, formatter: &mut fmt::Formatter) -> fmt::Result {
        match *self {
            Error::PeerNotFound => write!(formatter, "Peer not found"),
            Error::UnexpectedState => write!(formatter, "Peer state does not allow operation"),
        }
    }
}

impl error::Error for Error {
    fn description(&self) -> &str {
        match *self {
            Error::PeerNotFound => "Peer not found",
            Error::UnexpectedState => "Peer state does not allow operation",
        }
    }
}

/// The type of a connection with a peer in our routing table.
#[derive(Clone, Copy, Debug, Eq, PartialEq)]
pub enum RoutingConnection {
    /// We are/were the peer's proxy node.
    JoiningNode(Instant),
    /// The peer is/was our proxy node.
    Proxy(Instant),
    /// The peer is directly connected to us.
    Direct,
    /// The peer is connected via a tunnel.
    Tunnel,
}

/// Our relationship status with a known peer.
#[derive(Debug)]
pub enum PeerState {
    /// Waiting for Crust to prepare our `PrivConnectionInfo`. Contains source and destination for
    /// sending it to the peer, and their connection info with the associated request's message ID,
    /// if we already received it.
    ConnectionInfoPreparing {
        /// Our authority
        us_as_src: Authority<XorName>,
        /// Peer's authority
        them_as_dst: Authority<XorName>,
        /// Peer's connection info if received
        their_info: Option<(PubConnectionInfo, MessageId)>,
    },
    /// The prepared connection info that has been sent to the peer.
    ConnectionInfoReady(PrivConnectionInfo),
    /// We called `connect` and are waiting for a `NewPeer` event.
    CrustConnecting,
    /// We failed to connect and are trying to find a tunnel node.
    SearchingForTunnel,
    /// We are connected - via a tunnel if the field is `true` - and waiting for a `NodeIdentify`.
    AwaitingNodeIdentify(bool),
    /// We are the proxy for the client
    Client,
    /// We are the proxy for the joining node
    JoiningNode,
    /// We are approved and routing to that peer.
    Routing(RoutingConnection),
    /// Connected peer is a joining node and waiting for approval of routing.
    Candidate(RoutingConnection),
    /// We are connected to the peer who is our proxy node.
    Proxy,
}

impl PeerState {
    fn is_directly_connected(&self) -> bool {
        match *self {
            PeerState::Routing(conn) |
            PeerState::Candidate(conn) if conn != RoutingConnection::Tunnel => true,
            _ => false,
        }
    }
}

/// The result of adding a peer's `PubConnectionInfo`.
#[derive(Debug)]
pub enum ConnectionInfoReceivedResult {
    /// Our own connection info has already been prepared: The peer was switched to
    /// `CrustConnecting` status; Crust's `connect` method should be called with these infos now.
    Ready(PrivConnectionInfo, PubConnectionInfo),
    /// We don't have a connection info for that peer yet. The peer was switched to
    /// `ConnectionInfoPreparing` status; Crust's `prepare_connection_info` should be called with
    /// this token now.
    Prepare(u32),
    /// We are currently preparing our own connection info and need to wait for it. The peer
    /// remains in `ConnectionInfoPreparing` status.
    Waiting,
    /// We are already connected: They are our proxy.
    IsProxy,
    /// We are already connected: They are our client.
    IsClient,
    /// We are already connected: They are becoming a routing node.
    IsJoiningNode,
    /// We are already connected: They are a routing peer.
    IsConnected,
}

/// The result of adding our prepared `PrivConnectionInfo`. It needs to be sent to a peer as a
/// `PubConnectionInfo`.
#[derive(Debug)]
pub struct ConnectionInfoPreparedResult {
    /// The peer's public ID.
    pub pub_id: PublicId,
    /// The source authority for sending the connection info.
    pub src: Authority<XorName>,
    /// The destination authority for sending the connection info.
    pub dst: Authority<XorName>,
    /// If the peer's connection info was already present, the peer has been moved to
    /// `CrustConnecting` status. Crust's `connect` method should be called with these infos now.
    pub infos: Option<(PrivConnectionInfo, PubConnectionInfo, MessageId)>,
}

/// Represents peer we are connected or attempting connection to.
pub struct Peer {
    pub_id: PublicId,
    peer_id: Option<PeerId>,
    state: PeerState,
    timestamp: Instant,
}

impl Peer {
    fn new(pub_id: PublicId, peer_id: Option<PeerId>, state: PeerState) -> Self {
        Peer {
            pub_id: pub_id,
            peer_id: peer_id,
            state: state,
            timestamp: Instant::now(),
        }
    }

    pub fn peer_id(&self) -> Option<&PeerId> {
        self.peer_id.as_ref()
    }

    pub fn pub_id(&self) -> &PublicId {
        &self.pub_id
    }

    pub fn name(&self) -> &XorName {
        self.pub_id.name()
    }

    pub fn state(&self) -> &PeerState {
        &self.state
    }

    /// Returns `true` if the peer is not connected and has timed out. In this case, it can be
    /// safely removed from the peer map.
    fn is_expired(&self) -> bool {
        match self.state {
            PeerState::ConnectionInfoPreparing { .. } |
            PeerState::ConnectionInfoReady(_) |
            PeerState::CrustConnecting |
            PeerState::SearchingForTunnel => {
                self.timestamp.elapsed() >= Duration::from_secs(CONNECTION_TIMEOUT_SECS)
            }
            PeerState::JoiningNode |
            PeerState::Proxy |
            PeerState::Candidate(_) |
            PeerState::Client |
            PeerState::Routing(_) |
            PeerState::AwaitingNodeIdentify(_) => false,
        }
    }

    /// Returns the `RoutingConnection` type for this peer when it is put in the routing table.
    fn to_routing_connection(&self) -> RoutingConnection {
        match self.state {
            PeerState::SearchingForTunnel |
            PeerState::AwaitingNodeIdentify(true) => RoutingConnection::Tunnel,
            PeerState::Candidate(conn) |
            PeerState::Routing(conn) => conn,
            PeerState::Proxy => RoutingConnection::Proxy(self.timestamp),
            PeerState::JoiningNode => RoutingConnection::JoiningNode(self.timestamp),
            PeerState::AwaitingNodeIdentify(false) |
            PeerState::ConnectionInfoPreparing { .. } |
            PeerState::ConnectionInfoReady(_) |
            PeerState::Client |
            PeerState::CrustConnecting => RoutingConnection::Direct,
        }
    }
}

/// Holds peers and provides efficient insertion and lookup and removal by peer id and name.
struct PeerMap {
    peers: HashMap<XorName, Peer>,
    names: HashMap<PeerId, XorName>,
}

impl PeerMap {
    fn new() -> Self {
        PeerMap {
            peers: HashMap::new(),
            names: HashMap::new(),
        }
    }

    fn get(&self, peer_id: &PeerId) -> Option<&Peer> {
        if let Some(name) = self.names.get(peer_id) {
            self.peers.get(name)
        } else {
            None
        }
    }

    fn get_mut(&mut self, peer_id: &PeerId) -> Option<&mut Peer> {
        if let Some(name) = self.names.get(peer_id) {
            self.peers.get_mut(name)
        } else {
            None
        }
    }

    fn get_by_name(&self, name: &XorName) -> Option<&Peer> {
        self.peers.get(name)
    }

    // Iterator over all peers in the map.
    fn peers(&self) -> Values<XorName, Peer> {
        self.peers.values()
    }

    fn insert(&mut self, peer: Peer) -> Option<Peer> {
        let old_peer = peer.peer_id
            .and_then(|peer_id| self.names.insert(peer_id, *peer.name()))
            .and_then(|old_name| self.peers.remove(&old_name));
        self.peers.insert(*peer.name(), peer).or(old_peer)
    }

    fn remove(&mut self, peer_id: &PeerId) -> Option<Peer> {
        if let Some(name) = self.names.remove(peer_id) {
            self.peers.remove(&name)
        } else {
            None
        }
    }

    fn remove_by_name(&mut self, name: &XorName) -> Option<Peer> {
        if let Some(peer) = self.peers.remove(name) {
            if let Some(peer_id) = peer.peer_id {
                let _ = self.names.remove(&peer_id);
            }

            Some(peer)
        } else {
            None
        }
    }
}

#[derive(Debug)]
enum CandidateState {
    VotedFor,
    AcceptedAsCandidate,
    Approved,
}

#[derive(Debug)]
struct ChallengeResponse {
    target_size: usize,
    difficulty: u8,
    seed: Vec<u8>,
    proof: VecDeque<u8>,
}

/// Holds the information of the joining node.
#[derive(Debug)]
struct Candidate {
    insertion_time: Instant,
    challenge_response: Option<ChallengeResponse>,
    client_auth: Authority<XorName>,
    state: CandidateState,
    passed_our_challenge: bool,
}

impl Candidate {
    fn new(client_auth: Authority<XorName>) -> Candidate {
        Candidate {
            insertion_time: Instant::now(),
            challenge_response: None,
            client_auth: client_auth,
            state: CandidateState::VotedFor,
            passed_our_challenge: false,
        }
    }

    fn is_expired(&self) -> bool {
        let timeout_duration = match self.state {
            CandidateState::VotedFor => Duration::from_secs(CANDIDATE_ACCEPT_TIMEOUT_SECS),
            CandidateState::AcceptedAsCandidate |
            CandidateState::Approved => {
                Duration::from_secs(RESOURCE_PROOF_DURATION_SECS + ACCUMULATION_TIMEOUT_SECS)
            }
        };
        self.insertion_time.elapsed() > timeout_duration
    }

    fn is_approved(&self) -> bool {
        match self.state {
            CandidateState::VotedFor |
            CandidateState::AcceptedAsCandidate => false,
            CandidateState::Approved => true,
        }
    }
}

/// A container for information about other nodes in the network.
///
/// This keeps track of which nodes we know of, which ones we have tried to connect to, which IDs
/// we have verified, whom we are directly connected to or via a tunnel.
pub struct PeerManager {
    connection_token_map: HashMap<u32, PublicId>,
    peer_map: PeerMap,
    /// Peers we connected to but don't know about yet
    unknown_peers: HashMap<PeerId, Instant>,
    /// Peers we expect to connect to
    expected_peers: HashMap<XorName, Instant>,
    proxy_peer_id: Option<PeerId>,
    routing_table: RoutingTable<XorName>,
    our_public_id: PublicId,
    /// Joining nodes which want to join our section
    candidates: HashMap<XorName, Candidate>,
}

impl PeerManager {
    /// Returns a new peer manager with no entries.
    pub fn new(min_section_size: usize, our_public_id: PublicId) -> PeerManager {
        PeerManager {
            connection_token_map: HashMap::new(),
            peer_map: PeerMap::new(),
            unknown_peers: HashMap::new(),
            expected_peers: HashMap::new(),
            proxy_peer_id: None,
            routing_table: RoutingTable::<XorName>::new(*our_public_id.name(), min_section_size),
            our_public_id: our_public_id,
            candidates: HashMap::new(),
        }
    }

    /// Clears the routing table and resets this node's public ID.
    pub fn reset_routing_table(&mut self, our_public_id: PublicId) {
        if !self.routing_table.is_empty() {
            warn!("{:?} Reset to {:?} from non-empty routing table {:?}.",
                  self,
                  our_public_id.name(),
                  self.routing_table)
        }

        let min_section_size = self.routing_table.min_section_size();
        self.our_public_id = our_public_id;
        let new_rt = RoutingTable::new(*our_public_id.name(), min_section_size);
        self.routing_table = new_rt;
    }

    /// Add prefixes into routing table.
    pub fn add_prefixes(&mut self, prefixes: Vec<Prefix<XorName>>) -> Result<(), RoutingError> {
        Ok(self.routing_table.add_prefixes(prefixes)?)
    }

    /// Returns the routing table.
    pub fn routing_table(&self) -> &RoutingTable<XorName> {
        &self.routing_table
    }

    /// Notes that a new peer should be expected. This should only be called for peers not already
    /// in our routing table.
    pub fn expect_peer(&mut self, id: &PublicId) {
        let _ = self.expected_peers.insert(*id.name(), Instant::now());
    }

    /// Adds a potential candidate to the candidate list setting its state to `VotedFor`.  If
    /// another ongoing (i.e. unapproved) candidate exists, or if the candidate is unsuitable for
    /// adding to our section, returns an error.
    pub fn expect_candidate(&mut self,
                            candidate_name: XorName,
                            client_auth: Authority<XorName>)
                            -> Result<(), RoutingError> {
        if let Some((ongoing_name, _)) =
            self.candidates.iter().find(|&(_, candidate)| !candidate.is_approved()) {
            trace!("{:?} Rejected {} as a new candidate: still handling attempt by {}.",
                   self,
                   candidate_name,
                   ongoing_name);
            return Err(RoutingError::AlreadyHandlingJoinRequest);
        }
        self.routing_table.should_join_our_section(&candidate_name)?;
        let _ = self.candidates.insert(candidate_name, Candidate::new(client_auth));
        Ok(())
    }

    /// Our section has agreed that the candidate should be accepted pending proof of resource.
    /// Replaces any other potential candidate we have previously voted for.  Sets the candidate
    /// state to `AcceptedAsCandidate`.
    pub fn accept_as_candidate(&mut self,
                               candidate_name: XorName,
                               client_auth: Authority<XorName>)
                               -> BTreeSet<PublicId> {
        self.remove_unapproved_candidates(&candidate_name);
        self.candidates
            .entry(candidate_name)
            .or_insert_with(|| Candidate::new(client_auth))
            .state = CandidateState::AcceptedAsCandidate;
        let our_section = self.routing_table.our_section();
        self.get_pub_ids(our_section)
    }

    /// Verifies proof of resource.  If the response is not the current candidate, or if it fails
    /// validation, returns `Err`.  Otherwise returns the target size, difficulty and the time
    /// elapsed since the candidate was inserted.
    pub fn verify_candidate(&mut self,
                            candidate_name: &XorName,
                            part_index: usize,
                            part_count: usize,
                            proof_part: Vec<u8>,
                            leading_zero_bytes: u64)
                            -> Result<Option<(usize, u8, Duration)>, RoutingError> {
        let candidate = if let Some(candidate) = self.candidates.get_mut(candidate_name) {
            candidate
        } else {
            return Err(RoutingError::UnknownCandidate);
        };
        let challenge_response = &mut (if let Some(ref mut rp) = candidate.challenge_response {
            rp
        } else {
            return Err(RoutingError::FailedResourceProofValidation);
        });
        challenge_response.proof.extend(proof_part);
        if part_index + 1 != part_count {
            return Ok(None);
        }
        let rp_object = ResourceProof::new(challenge_response.target_size,
                                           challenge_response.difficulty);
        if rp_object.validate_all(&challenge_response.seed,
                                  &challenge_response.proof,
                                  leading_zero_bytes) {
            candidate.passed_our_challenge = true;
            Ok(Some((challenge_response.target_size,
                     challenge_response.difficulty,
                     candidate.insertion_time.elapsed())))
        } else {
            Err(RoutingError::FailedResourceProofValidation)
        }
    }

    /// Returns a tuple containing the verified candidate's `PublicId`, its client `Authority` and
    /// the `PublicId`s of all routing table entries.
    pub fn verified_candidate_info
        (&self)
         -> Result<(PublicId, Authority<XorName>, SectionMap), RoutingError> {
        if let Some((name, candidate)) =
            self.candidates
                .iter()
                .find(|&(_, cand)| cand.passed_our_challenge && !cand.is_approved()) {
            return if let Some(peer) = self.peer_map.get_by_name(name) {
                Ok((*peer.pub_id(), candidate.client_auth, self.pub_ids_by_section()))
            } else {
                Err(RoutingError::UnknownCandidate)
            };
        }
        if let Some((name, _)) = self.candidates.iter().find(|&(_, cand)| !cand.is_approved()) {
            info!("{:?} Candidate {} has not passed our resource proof challenge in time. Not \
                   sending approval vote to our section with {:?}",
                  self,
                  name,
                  self.routing_table.our_prefix());
        }
        Err(RoutingError::UnknownCandidate)
    }

    /// Handles accumulated candidate approval.  Marks the candidate as `Approved` and returns the
    /// candidate's `PeerId`; or `Err` if the peer is not the candidate or we are missing its info.
    pub fn handle_candidate_approval(&mut self,
                                     candidate_name: XorName,
                                     client_auth: Authority<XorName>)
                                     -> Result<PeerId, RoutingError> {
        if let Some(candidate) = self.candidates.get_mut(&candidate_name) {
            candidate.state = CandidateState::Approved;
            if let Some(peer) = self.peer_map.get_by_name(&candidate_name) {
                if let Some(peer_id) = peer.peer_id() {
                    return Ok(*peer_id);
                } else {
                    trace!("Node({:?}) No peer ID with name {:?}",
                           self.routing_table.our_name(),
                           candidate_name);
                }
            } else {
                trace!("Node({:?}) No peer with name {:?}",
                       self.routing_table.our_name(),
                       candidate_name);
            }
            return Err(RoutingError::InvalidStateForOperation);
        }

        self.remove_unapproved_candidates(&candidate_name);
        let mut candidate = Candidate::new(client_auth);
        candidate.state = CandidateState::Approved;
        let _ = self.candidates.insert(candidate_name, candidate);
        trace!("{:?} No candidate with name {:?}", self, candidate_name);
        // TODO: more specific return error
        Err(RoutingError::InvalidStateForOperation)
    }

    /// Updates peer's state to `Candidate` in the peer map if it is an unapproved candidate and
    /// returns the whether the candidate needs to perform the resource proof.
    ///
    /// Returns:
    ///
    /// * Ok(true)                      if the peer is an unapproved candidate
    /// * Ok(false)                     if the peer has already been approved
    /// * Err(CandidateIsTunnelling)    if the peer is tunnelling
    /// * Err(UnknownCandidate)         if the peer is not in the candidate list
    pub fn handle_candidate_identify(&mut self,
                                     pub_id: &PublicId,
                                     peer_id: &PeerId,
                                     target_size: usize,
                                     difficulty: u8,
                                     seed: Vec<u8>)
                                     -> Result<bool, RoutingError> {
        if let Some(candidate) = self.candidates.get_mut(pub_id.name()) {
            if candidate.is_approved() {
                Ok(false)
            } else {
                let conn = self.peer_map
                    .get(peer_id)
                    .map_or(RoutingConnection::Direct, Peer::to_routing_connection);
                let state = PeerState::Candidate(conn);
                let _ = self.peer_map.insert(Peer::new(*pub_id, Some(*peer_id), state));
                if conn == RoutingConnection::Tunnel {
                    Err(RoutingError::CandidateIsTunnelling)
                } else {
                    candidate.challenge_response = Some(ChallengeResponse {
                        target_size: target_size,
                        difficulty: difficulty,
                        seed: seed,
                        proof: VecDeque::new(),
                    });
                    Ok(true)
                }
            }
        } else {
            Err(RoutingError::UnknownCandidate)
        }
    }

    /// Logs info about ongoing candidate state, if any.
    pub fn show_candidate_status(&self) {
        let mut have_candidate = false;
        let log_prefix = format!("{:?} Candidate Status - ", self);
        for (name, candidate) in self.candidates.iter().filter(|&(_, cand)| !cand.is_expired()) {
            have_candidate = true;
            let mut log_msg = format!("{}{} ", log_prefix, name);
            match candidate.challenge_response {
                Some(ChallengeResponse { ref target_size, ref proof, .. }) => {
                    if candidate.passed_our_challenge {
                        log_msg = format!("{}has passed our challenge ", log_msg);
                    } else if proof.is_empty() {
                        log_msg = format!("{}hasn't responded to our challenge yet ", log_msg);
                    } else {
                        log_msg = format!("{}has sent {}% of resource proof ",
                                          log_msg,
                                          (proof.len() * 100) / target_size);
                    }
                    if candidate.is_approved() {
                        log_msg = format!("{}and is approved by our section.", log_msg);
                    } else {
                        log_msg = format!("{}and is not yet approved by our section.", log_msg);
                    }
                }
                None => {
                    log_msg = format!("{}has not sent CandidateIdentify yet.", log_msg);
                }
            }
            trace!("{}", log_msg);
        }

        if have_candidate {
            return;
        }

        trace!("{}No candidate is currently being handled.", log_prefix);
    }

    /// Tries to add the given peer to the routing table. If successful, this returns `Ok(true)` if
    /// the addition should cause our section to split or `Ok(false)` if the addition shouldn't
    /// cause a split.
    pub fn add_to_routing_table(&mut self,
                                pub_id: &PublicId,
                                peer_id: &PeerId)
                                -> Result<bool, RoutingTableError> {
        let _ = self.unknown_peers.remove(peer_id);
        let _ = self.expected_peers.remove(pub_id.name());

        let should_split = self.routing_table.add(*pub_id.name())?;
        let conn = self.peer_map
            .remove(peer_id)
            .map_or(RoutingConnection::Direct,
                    |peer| peer.to_routing_connection());
        let _ = self.peer_map.insert(Peer::new(*pub_id, Some(*peer_id), PeerState::Routing(conn)));
        Ok(should_split)
    }

    /// Splits the indicated section and returns the `PeerId`s of any peers to which we should not
    /// remain connected.
    pub fn split_section(&mut self,
                         prefix: Prefix<XorName>)
                         -> (Vec<(XorName, PeerId)>, Option<Prefix<XorName>>) {
        let (names_to_drop, our_new_prefix) = self.routing_table.split(prefix);

        let ids_to_drop = names_to_drop.into_iter()
            .filter_map(|name| {
                info!("{:?} Dropped {:?} from the routing table.", self, name);
                self.peer_map.remove_by_name(&name).and_then(|peer| match peer {
                    Peer {
                    state: PeerState::Routing(RoutingConnection::JoiningNode(timestamp)),
                    .. } => {
                    let _ = self.peer_map.insert(Peer {
                        timestamp: timestamp,
                        state: PeerState::JoiningNode,
                        ..peer
                    });
                    None
                }
                    Peer { state: PeerState::Routing(RoutingConnection::Proxy(timestamp)), .. } => {
                        let _ = self.peer_map.insert(Peer {
                            timestamp: timestamp,
                            state: PeerState::Proxy,
                            ..peer
                        });
                        None
                    }
                    Peer { peer_id: Some(id), .. } => Some((name, id)),
                    Peer { peer_id: None, .. } => None,
                })
            })
            .collect_vec();

        self.cleanup_proxy_peer_id();

        let removal_keys = self.candidates
            .iter()
            .find(|&(name, candidate)| {
                !candidate.is_approved() && !self.routing_table.our_prefix().matches(name)
            })
            .map(|(name, _)| *name);
        for name in removal_keys.iter() {
            let _ = self.candidates.remove(name);
            trace!("{:?} Removed unapproved candidate {:?} after split.",
                   self,
                   name);
        }

        let old_expected_peers = mem::replace(&mut self.expected_peers, HashMap::new());
        self.expected_peers = old_expected_peers.into_iter()
            .filter(|&(ref name, _)| self.routing_table.need_to_add(name) == Ok(()))
            .collect();

        (ids_to_drop, our_new_prefix)
    }

    /// Adds the given prefix to the routing table, splitting or merging as necessary. Returns the
    /// list of peers that have been dropped and need to be disconnected.
    pub fn add_prefix(&mut self, prefix: Prefix<XorName>) -> Vec<(XorName, PeerId)> {
        let names_to_drop = self.routing_table.add_prefix(prefix);
        let old_expected_peers = mem::replace(&mut self.expected_peers, HashMap::new());
        self.expected_peers = old_expected_peers.into_iter()
            .filter(|&(ref name, _)| self.routing_table.need_to_add(name) == Ok(()))
            .collect();
        names_to_drop.into_iter()
            .filter_map(|name| if let Some(peer) = self.peer_map.remove_by_name(&name) {
                self.cleanup_proxy_peer_id();
                peer.peer_id.map(|peer_id| (name, peer_id))
            } else {
                None
            })
            .collect()
    }

    /// Wraps `RoutingTable::should_merge` with an extra check.
    ///
    /// Returns sender prefix, merge prefix, then sections.
    pub fn should_merge(&self) -> Option<(Prefix<XorName>, Prefix<XorName>, SectionMap)> {
        if !self.routing_table.they_want_to_merge() && !self.expected_peers.is_empty() {
            return None;
        }
        self.routing_table.should_merge().map(|merge_details| {
            let sections =
                merge_details.sections
                    .into_iter()
                    .map(|(prefix, members)| {
                        (prefix, self.get_pub_ids(&members).into_iter().collect())
                    })
                    .collect();
            (merge_details.sender_prefix, merge_details.merge_prefix, sections)
        })
    }

    // Returns the `OwnMergeState` from `RoutingTable` which defines what further action needs to be
    // taken by the node, and the list of peers to which we should now connect (only those within
    // the merging sections for now).
    pub fn merge_own_section(&mut self,
                             sender_prefix: Prefix<XorName>,
                             merge_prefix: Prefix<XorName>,
                             sections: SectionMap)
                             -> (OwnMergeState<XorName>, Vec<PublicId>) {
        self.remove_expired();
        let needed = sections.iter()
            .flat_map(|(_, pub_ids)| pub_ids)
            .filter(|pub_id| !self.routing_table.has(pub_id.name()))
            .cloned()
            .collect();

        let sections_as_names = sections.into_iter()
            .map(|(prefix, members)| {
                (prefix, members.into_iter().map(|pub_id| *pub_id.name()).collect::<BTreeSet<_>>())
            })
            .collect();

        let own_merge_details = OwnMergeDetails {
            sender_prefix: sender_prefix,
            merge_prefix: merge_prefix,
            sections: sections_as_names,
        };
        let mut expected_peers = mem::replace(&mut self.expected_peers, HashMap::new());
        expected_peers.extend(own_merge_details.sections
            .values()
            .flat_map(|section| section.iter())
            .filter_map(|name| if self.routing_table.has(name) {
                None
            } else {
                Some((*name, Instant::now()))
            }));
        self.expected_peers = expected_peers;
        (self.routing_table.merge_own_section(own_merge_details), needed)
    }

    pub fn merge_other_section(&mut self,
                               prefix: Prefix<XorName>,
                               section: BTreeSet<PublicId>)
                               -> HashSet<PublicId> {
        self.remove_expired();

        let merge_details = OtherMergeDetails {
            prefix: prefix,
            section: section.iter().map(|public_id| *public_id.name()).collect(),
        };
        let needed_names = self.routing_table.merge_other_section(merge_details);
        self.expected_peers.extend(needed_names.iter().map(|name| (*name, Instant::now())));
        section.into_iter().filter(|pub_id| needed_names.contains(pub_id.name())).collect()
    }

    /// Returns `true` if we are directly connected to both peers.
    pub fn can_tunnel_for(&self, peer_id: &PeerId, dst_id: &PeerId) -> bool {
        let peer_state = self.get_state(peer_id);
        let dst_state = self.get_state(dst_id);
        match (peer_state, dst_state) {
            (Some(peer1), Some(peer2)) => {
                peer1.is_directly_connected() && peer2.is_directly_connected()
            }
            _ => false,
        }
    }

    /// Returns the public ID of the given peer, if it is in `Routing` state.
    pub fn get_routing_peer(&self, peer_id: &PeerId) -> Option<&PublicId> {
        self.peer_map.get(peer_id).and_then(|peer| if let PeerState::Routing(_) = peer.state {
            Some(&peer.pub_id)
        } else {
            None
        })
    }

    /// Returns the proxy node, if connected.
    pub fn proxy(&self) -> Option<(&PeerId, &PublicId)> {
        if let Some(peer_id) = self.proxy_peer_id.as_ref() {
            if let Some(peer) = self.peer_map.get(peer_id) {
                return Some((peer_id, &peer.pub_id));
            }
        }

        None
    }

    /// Returns the proxy node's public ID, if it has the given peer ID.
    pub fn get_proxy_public_id(&self, peer_id: &PeerId) -> Option<&PublicId> {
        if Some(*peer_id) == self.proxy_peer_id {
            self.peer_map.get(peer_id).map(Peer::pub_id)
        } else {
            None
        }
    }

    /// Returns the proxy node's peer ID, if it has the given name.
    pub fn get_proxy_peer_id(&self, name: &XorName) -> Option<&PeerId> {
        if let Some(ref peer_id) = self.proxy_peer_id {
            if self.peer_map.get(peer_id).map(Peer::name) == Some(name) {
                return Some(peer_id);
            }
        }

        None
    }

    /// Inserts the given peer as a proxy node if applicable, returns `false` if it is not accepted
    /// and should be disconnected.
    pub fn set_proxy(&mut self, peer_id: PeerId, pub_id: PublicId) -> bool {
        if let Some(proxy_peer_id) = self.proxy_peer_id {
            debug!("{:?} Not accepting further bootstrap connections.", self);
            proxy_peer_id == peer_id
        } else {
            let _ = self.insert_peer(pub_id, Some(peer_id), PeerState::Proxy);
            self.proxy_peer_id = Some(peer_id);
            true
        }
    }

    /// Inserts the given client into the map. Returns true if we already had
    /// a peer with the given peer id.
    pub fn insert_client(&mut self, peer_id: PeerId, pub_id: PublicId) -> bool {
        self.insert_peer(pub_id, Some(peer_id), PeerState::Client)
    }

    /// Returns the given client's public key, if present.
    pub fn get_client(&self, peer_id: &PeerId) -> Option<&sign::PublicKey> {
        self.peer_map.get(peer_id).and_then(|peer| match peer.state {
            PeerState::Client => Some(peer.pub_id.signing_public_key()),
            _ => None,
        })
    }

    /// Inserts the given joining node into the map. Returns true if we already
    /// had a peer with the given peer id.
    pub fn insert_joining_node(&mut self, peer_id: PeerId, pub_id: PublicId) -> bool {
        self.insert_peer(pub_id, Some(peer_id), PeerState::JoiningNode)
    }

    /// Returns the given joining node's public key, if present.
    pub fn get_joining_node(&self, peer_id: &PeerId) -> Option<&sign::PublicKey> {
        self.peer_map.get(peer_id).and_then(|peer| match peer.state {
            PeerState::JoiningNode => Some(peer.pub_id.signing_public_key()),
            _ => None,
        })
    }

    /// Removes all joining nodes that have timed out, and returns their peer
    /// IDs. Also, removes our proxy if we have timed out.
    pub fn remove_expired_joining_nodes(&mut self) -> Vec<PeerId> {
        let expired_ids = self.peer_map
            .peers()
            .filter(|peer| match peer.state {
                PeerState::JoiningNode | PeerState::Proxy => {
                    peer.timestamp.elapsed() >= Duration::from_secs(JOINING_NODE_TIMEOUT_SECS)
                }
                _ => false,
            })
            .filter_map(|peer| peer.peer_id)
            .collect_vec();

        for peer_id in &expired_ids {
            let _ = self.remove_peer(peer_id);
        }

        self.cleanup_proxy_peer_id();

        expired_ids
    }

    /// Removes all timed out connections to unknown peers (i.e. whose public id we don't have yet)
    /// and also known peers from whom we're awaiting a `NodeIdentify`, and returns their peer IDs.
    ///
    /// Also removes timed out expected peers (those we tried to connect to), but doesn't return
    /// those.
    pub fn remove_expired_connections(&mut self) -> Vec<PeerId> {
        let mut expired_connections = Vec::new();

        for (peer_id, xor_name) in &self.peer_map.names {
            if let Some(peer) = self.peer_map.peers.get(xor_name) {
                if let PeerState::AwaitingNodeIdentify(_) = peer.state {
                    if peer.timestamp.elapsed() >= Duration::from_secs(NODE_IDENTIFY_TIMEOUT_SECS) {
                        expired_connections.push(*peer_id);
                    }
                }
            }
        }

        for peer_id in &expired_connections {
            let _ = self.peer_map.remove(peer_id);
        }

        let mut expired_unknown_peers = Vec::new();

        for (peer_id, timestamp) in &self.unknown_peers {
            if timestamp.elapsed() >= Duration::from_secs(NODE_IDENTIFY_TIMEOUT_SECS) {
                expired_unknown_peers.push(*peer_id);
            }
        }

        for peer_id in expired_unknown_peers {
            expired_connections.push(peer_id);
            let _ = self.unknown_peers.remove(&peer_id);
        }

        let mut expired_expected = Vec::new();
        for (name, timestamp) in &self.expected_peers {
            if timestamp.elapsed() >= Duration::from_secs(NODE_CONNECT_TIMEOUT_SECS) {
                expired_expected.push(*name);
            }
        }
        for name in expired_expected {
            let _ = self.expected_peers.remove(&name);
        }

        expired_connections
    }

    /// Returns the peer ID of the given node if it is our proxy or client or
    /// joining node.
    pub fn get_proxy_or_client_or_joining_node_peer_id(&self, pub_id: &PublicId) -> Option<PeerId> {
        if let Some(peer) = self.peer_map.get_by_name(pub_id.name()) {
            match peer.state {
                PeerState::Client | PeerState::JoiningNode | PeerState::Proxy => peer.peer_id,
                _ => None,
            }
        } else if let Some(join_peer) = self.peer_map
            .get_by_name(&XorName(sha256::hash(&pub_id.signing_public_key().0).0)) {
            // Joining node might have relocated by now but we might have it via its client name
            match join_peer.state {
                PeerState::JoiningNode => join_peer.peer_id,
                _ => None,
            }
        } else {
            None
        }
    }

    /// Returns the number of clients for which we act as a proxy and which intend to become a
    /// node.
    pub fn joining_nodes_num(&self) -> usize {
        self.peer_map
            .peers()
            .filter(|&peer| match peer.state {
                PeerState::JoiningNode => true,
                _ => false,
            })
            .count()
    }

    /// Returns the number of clients for which we act as a proxy and which do not intend to become
    /// a node.
    pub fn client_num(&self) -> usize {
        self.peer_map
            .peers()
            .filter(|&peer| match peer.state {
                PeerState::Client => true,
                _ => false,
            })
            .count()
    }

    /// Marks the given peer as "connected and waiting for `NodeIdentify`".
    pub fn connected_to(&mut self, peer_id: &PeerId) {
        if !self.set_state(peer_id, PeerState::AwaitingNodeIdentify(false)) {
            let _ = self.unknown_peers.insert(*peer_id, Instant::now());
        }
    }

    /// Marks the given peer as "connected via tunnel and waiting for `NodeIdentify`".
    /// Returns `false` if a tunnel is not needed.
    pub fn tunnelling_to(&mut self, peer_id: &PeerId) -> bool {
        match self.get_state(peer_id) {
            Some(&PeerState::AwaitingNodeIdentify(false)) |
            Some(&PeerState::Routing(_)) => {
                return false;
            }
            _ => (),
        }
        if !self.set_state(peer_id, PeerState::AwaitingNodeIdentify(true)) {
            let _ = self.unknown_peers.insert(*peer_id, Instant::now());
        }
        true
    }

    /// Returns the public ID of the given peer, if it is in `CrustConnecting` state.
    pub fn get_connecting_peer(&self, peer_id: &PeerId) -> Option<&PublicId> {
        self.peer_map.get(peer_id).and_then(|peer| if let PeerState::CrustConnecting = peer.state {
            return Some(&peer.pub_id);
        } else {
            None
        })
    }

    /// Returns the name of the given peer.
    pub fn get_peer_name(&self, peer_id: &PeerId) -> Option<&XorName> {
        self.peer_map.get(peer_id).map(Peer::name)
    }

    /// Returns the peer with the given peer_id if it is already in one of the
    /// connected states.
    pub fn get_connected_peer(&self, peer_id: &PeerId) -> Option<&Peer> {
        self.peer_map.get(peer_id).and_then(|peer| match peer.state {
            PeerState::Client |
            PeerState::JoiningNode |
            PeerState::Proxy |
<<<<<<< HEAD
=======
            PeerState::Candidate(_) |
>>>>>>> 30e984aa
            PeerState::Routing(_) => Some(peer),
            _ => None,
        })
    }

    /// Are we expecting a connection from this name?
    pub fn is_expected(&self, name: &XorName) -> bool {
        self.expected_peers.contains_key(name)
    }

    /// Return the PeerId of the node with a given name
    pub fn get_peer_id(&self, name: &XorName) -> Option<&PeerId> {
        self.peer_map.get_by_name(name).and_then(Peer::peer_id)
    }

    /// Return the PeerIds of nodes bearing the names.
    pub fn get_peer_ids(&self, names: &HashSet<XorName>) -> Vec<PeerId> {
        names.iter()
            .filter_map(|name| self.get_peer_id(name))
            .cloned()
            .collect()
    }

<<<<<<< HEAD
    /// Return the PublicIds of nodes bearing the names.
    pub fn get_pub_ids(&self, names: &HashSet<XorName>) -> HashSet<PublicId> {
        let mut result_map = names.iter()
            .filter_map(|name| if let Some(peer) = self.peer_map.get_by_name(name) {
                Some((*name, peer.pub_id))
            } else {
=======
    /// Returns the PublicIds of nodes given their names; the result is filtered to the names we
    /// know about (i.e. unknown names are ignored).
    pub fn get_pub_ids(&self, names: &BTreeSet<XorName>) -> BTreeSet<PublicId> {
        names.into_iter()
            .filter_map(|name| if name == self.our_public_id.name() {
                Some(self.our_public_id)
            } else if let Some(peer) = self.peer_map.get_by_name(name) {
                Some(*peer.pub_id())
            } else {
                error!("{:?} Missing public ID for peer {:?}.", self, name);
>>>>>>> 30e984aa
                None
            })
            .collect()
    }

    /// Sets the given peer to state `SearchingForTunnel` and returns querying candidates.
    /// Returns empty vector of candidates if it is already in Routing state.
    pub fn set_searching_for_tunnel(&mut self,
                                    peer_id: PeerId,
                                    pub_id: PublicId)
                                    -> Vec<(XorName, PeerId)> {
        match self.get_state_by_name(pub_id.name()) {
            Some(&PeerState::Client) |
            Some(&PeerState::JoiningNode) |
            Some(&PeerState::Proxy) |
            Some(&PeerState::Routing(_)) |
            Some(&PeerState::AwaitingNodeIdentify(_)) => return vec![],
            _ => (),
        }

        let _ = self.insert_peer(pub_id, Some(peer_id), PeerState::SearchingForTunnel);

        let close_section = self.routing_table.other_close_names(pub_id.name()).unwrap_or_default();
        self.peer_map
            .peers()
            .filter_map(|peer| peer.peer_id.map(|peer_id| (*peer.name(), peer_id)))
            .filter(|&(name, _)| close_section.contains(&name))
            .collect()
    }

    /// Inserts the given connection info in the map to wait for the peer's info, or returns both
    /// if that's already present and sets the status to `CrustConnecting`. It also returns the
    /// source and destination authorities for sending the serialised connection info to the peer.
    pub fn connection_info_prepared(&mut self,
                                    token: u32,
                                    our_info: PrivConnectionInfo)
                                    -> Result<ConnectionInfoPreparedResult, Error> {
        let pub_id = self.connection_token_map.remove(&token).ok_or(Error::PeerNotFound)?;
        let (us_as_src, them_as_dst, opt_their_info) = match self.peer_map
            .remove_by_name(pub_id.name()) {
            Some(Peer { state: PeerState::ConnectionInfoPreparing { us_as_src,
                                                             them_as_dst,
                                                             their_info },
                        .. }) => (us_as_src, them_as_dst, their_info),
            Some(peer) => {
                let _ = self.peer_map.insert(peer);
                return Err(Error::UnexpectedState);
            }
            None => return Err(Error::PeerNotFound),
        };
        Ok(ConnectionInfoPreparedResult {
            pub_id: pub_id,
            src: us_as_src,
            dst: them_as_dst,
            infos: match opt_their_info {
                Some((their_info, msg_id)) => {
                    let state = PeerState::CrustConnecting;
                    self.insert_peer(pub_id, Some(their_info.id()), state);
                    Some((our_info, their_info, msg_id))
                }
                None => {
                    let state = PeerState::ConnectionInfoReady(our_info);
                    self.insert_peer(pub_id, None, state);
                    None
                }
            },
        })
    }

    /// Inserts the given connection info in the map to wait for the preparation of our own info, or
    /// returns both if that's already present and sets the status to `CrustConnecting`.
    pub fn connection_info_received(&mut self,
                                    src: Authority<XorName>,
                                    dst: Authority<XorName>,
                                    pub_id: PublicId,
                                    peer_info: PubConnectionInfo,
                                    msg_id: MessageId)
                                    -> Result<ConnectionInfoReceivedResult, Error> {
        let peer_id = peer_info.id();

        match self.peer_map.remove_by_name(pub_id.name()) {
            Some(Peer { state: PeerState::ConnectionInfoReady(our_info), .. }) => {
                let state = PeerState::CrustConnecting;
                self.insert_peer(pub_id, Some(peer_id), state);
                Ok(ConnectionInfoReceivedResult::Ready(our_info, peer_info))
            }
            Some(Peer { state: PeerState::ConnectionInfoPreparing { us_as_src,
                                                             them_as_dst,
                                                             their_info: None },
                        .. }) => {
                let state = PeerState::ConnectionInfoPreparing {
                    us_as_src: us_as_src,
                    them_as_dst: them_as_dst,
                    their_info: Some((peer_info, msg_id)),
                };
                self.insert_peer(pub_id, Some(peer_id), state);
                Ok(ConnectionInfoReceivedResult::Waiting)
            }
            Some(peer @ Peer { state: PeerState::ConnectionInfoPreparing { .. }, .. }) |
            Some(peer @ Peer { state: PeerState::CrustConnecting, .. }) => {
                let _ = self.peer_map.insert(peer);
                Ok(ConnectionInfoReceivedResult::Waiting)
            }
            Some(peer @ Peer { state: PeerState::Client, .. }) => {
                let _ = self.peer_map.insert(peer);
                Ok(ConnectionInfoReceivedResult::IsClient)
            }
            Some(peer @ Peer { state: PeerState::JoiningNode, .. }) => {
                let _ = self.peer_map.insert(peer);
                Ok(ConnectionInfoReceivedResult::IsJoiningNode)
            }
            Some(peer @ Peer { state: PeerState::Proxy, .. }) => {
                let _ = self.peer_map.insert(peer);
                Ok(ConnectionInfoReceivedResult::IsProxy)
            }
            Some(peer @ Peer { state: PeerState::Routing(_), .. }) |
            Some(peer @ Peer { state: PeerState::Candidate(_), .. }) => {
                // TODO: We _should_ retry connecting if the peer is connected via tunnel.
                let _ = self.peer_map.insert(peer);
                Ok(ConnectionInfoReceivedResult::IsConnected)
            }
            Some(peer) => {
                warn!("{:?} Failed to insert connection info from {:?} ({:?}) as peer's current \
                       state is {:?}",
                      self,
                      pub_id.name(),
                      peer_id,
                      peer.state);
                let _ = self.peer_map.insert(peer);
                Err(Error::UnexpectedState)
            }
            None => {
                let state = PeerState::ConnectionInfoPreparing {
                    us_as_src: dst,
                    them_as_dst: src,
                    their_info: Some((peer_info, msg_id)),
                };
                self.insert_peer(pub_id, Some(peer_id), state);
                let token = rand::random();
                let _ = self.connection_token_map.insert(token, pub_id);
                Ok(ConnectionInfoReceivedResult::Prepare(token))
            }
        }
    }

    /// Returns a new token for Crust's `prepare_connection_info` and puts the given peer into
    /// `ConnectionInfoPreparing` status.
    pub fn get_connection_token(&mut self,
                                src: Authority<XorName>,
                                dst: Authority<XorName>,
                                pub_id: PublicId)
                                -> Option<u32> {
        match self.get_state_by_name(pub_id.name()) {
            Some(&PeerState::AwaitingNodeIdentify(_)) |
            Some(&PeerState::Client) |
            Some(&PeerState::ConnectionInfoPreparing { .. }) |
            Some(&PeerState::ConnectionInfoReady(..)) |
            Some(&PeerState::CrustConnecting) |
            Some(&PeerState::JoiningNode) |
            Some(&PeerState::Proxy) |
            Some(&PeerState::Candidate(_)) |
            Some(&PeerState::Routing(_)) => return None,
            Some(&PeerState::SearchingForTunnel) |
            None => (),
        }
        let token = rand::random();
        let _ = self.connection_token_map.insert(token, pub_id);
        self.insert_peer(pub_id,
                         None,
                         PeerState::ConnectionInfoPreparing {
                             us_as_src: src,
                             them_as_dst: dst,
                             their_info: None,
                         });
        Some(token)
    }

    /// If preparing connection info failed with the given token, prepares and returns a new token.
    pub fn get_new_connection_info_token(&mut self, token: u32) -> Result<u32, Error> {
        let pub_id = self.connection_token_map.remove(&token).ok_or(Error::PeerNotFound)?;
        let new_token = rand::random();
        let _ = self.connection_token_map.insert(new_token, pub_id);
        Ok(new_token)
    }

    /// Returns all peers we are looking for a tunnel to.
    pub fn peers_needing_tunnel(&self) -> Vec<PeerId> {
        self.peer_map
            .peers()
            .filter_map(|peer| match peer.state {
                PeerState::SearchingForTunnel => peer.peer_id,
                _ => None,
            })
            .collect()
    }

    /// Returns `Ok(())` if the given peer is not yet in the routing table but is allowed to
    /// connect.
    pub fn allow_connect(&self, name: &XorName) -> Result<(), RoutingTableError> {
        self.routing_table.need_to_add(name)
    }

    /// Removes the given entry, returns the removed peer and if it was a routing node,
    /// the removal details
    pub fn remove_peer(&mut self,
                       peer_id: &PeerId)
                       -> Option<(Peer, Result<RemovalDetails<XorName>, RoutingTableError>)> {
        if let Some(peer) = self.peer_map.remove(peer_id) {
            self.cleanup_proxy_peer_id();
            let removal_details = self.routing_table.remove(peer.name());
            Some((peer, removal_details))
        } else {
            None
        }
    }

    /// Returns the state of the peer with the given name, if present.
    pub fn get_state_by_name(&self, name: &XorName) -> Option<&PeerState> {
        self.peer_map.get_by_name(name).map(Peer::state)
    }

    /// Returns the given peer's state, if present.
    fn get_state(&self, peer_id: &PeerId) -> Option<&PeerState> {
        self.peer_map.get(peer_id).map(Peer::state)
    }

    fn set_state(&mut self, peer_id: &PeerId, state: PeerState) -> bool {
        if let Some(peer) = self.peer_map.get_mut(peer_id) {
            peer.state = state;
            return true;
        }
        trace!("{:?}: {:?} not found. Cannot set state {:?}.",
               self,
               peer_id,
               state);
        false
    }

    fn insert_peer(&mut self, pub_id: PublicId, peer_id: Option<PeerId>, state: PeerState) -> bool {
        let result = self.peer_map.insert(Peer::new(pub_id, peer_id, state)).is_some();
        self.remove_expired();
        result
    }

    fn remove_expired(&mut self) {
        self.remove_expired_peers();
        self.cleanup_proxy_peer_id();
    }

    fn remove_expired_peers(&mut self) {
        let expired_names = self.peer_map
            .peers()
            .filter(|peer| peer.is_expired())
            .map(|peer| *peer.name())
            .collect_vec();

        for name in expired_names {
            let _ = self.peer_map.remove_by_name(&name);
        }

        self.cleanup_proxy_peer_id();
    }

    fn cleanup_proxy_peer_id(&mut self) {
        if let Some(peer_id) = self.proxy_peer_id {
            if self.peer_map.get(&peer_id).is_none() {
                self.proxy_peer_id = None;
            }
        }
    }

    fn remove_unapproved_candidates(&mut self, candidate_name: &XorName) {
        let old_candidates = mem::replace(&mut self.candidates, HashMap::new());
        self.candidates = old_candidates.into_iter()
            .filter(|&(name, ref candidate)| name == *candidate_name || candidate.is_approved())
            .collect();
    }

    /// Removes expired candidates and returns the list of peers from which we should disconnect.
    pub fn remove_expired_candidates(&mut self) -> Vec<PeerId> {
        let candidates = mem::replace(&mut self.candidates, HashMap::new());
        let (to_prune, to_keep) = candidates.into_iter()
            .partition(|&(_, ref candidate)| candidate.is_expired());
        self.candidates = to_keep;
        to_prune.into_iter().filter_map(|(name, _)| self.get_peer_id(&name).cloned()).collect()
    }

    /// Returns the public IDs of all routing table entries, sorted by section.
    pub fn pub_ids_by_section(&self) -> SectionMap {
        self.routing_table
            .all_sections()
            .into_iter()
            .map(|(prefix, names)| (prefix, self.get_pub_ids(&names)))
            .collect()
    }
}

impl fmt::Debug for PeerManager {
    fn fmt(&self, formatter: &mut fmt::Formatter) -> fmt::Result {
        write!(formatter,
               "Node({}({:b}))",
               self.routing_table.our_name(),
               self.routing_table.our_prefix())
    }
}

#[cfg(feature = "use-mock-crust")]
impl PeerManager {
    /// Removes all peers that are not connected, as well as all expected peers and candidates.
    /// Returns `true` if any entry was removed, and `false` if there were no such peers.
    pub fn remove_connecting_peers(&mut self) -> bool {
        // Remove all peers that are not yet connected.
        let remove_names = self.peer_map
            .peers()
            .filter(|peer| match peer.state {
                PeerState::ConnectionInfoPreparing { .. } |
                PeerState::ConnectionInfoReady(_) |
                PeerState::CrustConnecting |
                PeerState::SearchingForTunnel => true,
                _ => false,
            })
            .map(|peer| *peer.name())
            .collect_vec();

        if remove_names.is_empty() && self.expected_peers.is_empty() && self.candidates.is_empty() {
            return false;
        }

        for name in remove_names {
            let _ = self.peer_map.remove_by_name(&name);
        }

        self.expected_peers.clear();
        self.candidates.clear();
        true
    }
}

#[cfg(all(test, feature = "use-mock-crust"))]
mod tests {
<<<<<<< HEAD
    use super::*;
    use authority::Authority;
    use id::FullId;
    use mock_crust::Endpoint;
    use mock_crust::crust::{PeerId, PrivConnectionInfo, PubConnectionInfo};
=======
    use id::FullId;
    use mock_crust::Endpoint;
    use mock_crust::crust::{PeerId, PrivConnectionInfo, PubConnectionInfo};
    use routing_table::Authority;
    use super::*;
    use types::MessageId;
>>>>>>> 30e984aa
    use xor_name::{XOR_NAME_LEN, XorName};

    fn node_auth(byte: u8) -> Authority<XorName> {
        Authority::ManagedNode(XorName([byte; XOR_NAME_LEN]))
    }

    #[test]
    pub fn connection_info_prepare_receive() {
        let min_section_size = 8;
        let orig_pub_id = *FullId::new().public_id();
        let mut peer_mgr = PeerManager::new(min_section_size, orig_pub_id);

        let our_connection_info = PrivConnectionInfo(PeerId(0), Endpoint(0));
        let their_connection_info = PubConnectionInfo(PeerId(1), Endpoint(1));
        // We decide to connect to the peer with `pub_id`:
        let token = unwrap!(peer_mgr.get_connection_token(node_auth(0), node_auth(1), orig_pub_id));
        // Crust has finished preparing the connection info.
        match peer_mgr.connection_info_prepared(token, our_connection_info.clone()) {
            Ok(ConnectionInfoPreparedResult { pub_id, src, dst, infos: None }) => {
                assert_eq!(orig_pub_id, pub_id);
                assert_eq!(node_auth(0), src);
                assert_eq!(node_auth(1), dst);
            }
            result => panic!("Unexpected result: {:?}", result),
        }
        // Finally, we received the peer's connection info.
        match peer_mgr.connection_info_received(node_auth(0),
                                                node_auth(1),
                                                orig_pub_id,
                                                their_connection_info.clone(),
                                                MessageId::new()) {
            Ok(ConnectionInfoReceivedResult::Ready(our_info, their_info)) => {
                assert_eq!(our_connection_info, our_info);
                assert_eq!(their_connection_info, their_info);
            }
            result => panic!("Unexpected result: {:?}", result),
        }
        // Since both connection infos are present, the state should now be `CrustConnecting`.
        match peer_mgr.get_state_by_name(orig_pub_id.name()) {
            Some(&PeerState::CrustConnecting) => (),
            state => panic!("Unexpected state: {:?}", state),
        }
    }

    #[test]
    pub fn connection_info_receive_prepare() {
        let min_section_size = 8;
        let orig_pub_id = *FullId::new().public_id();
        let mut peer_mgr = PeerManager::new(min_section_size, orig_pub_id);
        let our_connection_info = PrivConnectionInfo(PeerId(0), Endpoint(0));
        let their_connection_info = PubConnectionInfo(PeerId(1), Endpoint(1));
        let original_msg_id = MessageId::new();
        // We received a connection info from the peer and get a token to prepare ours.
        let token = match peer_mgr.connection_info_received(node_auth(0),
                                                            node_auth(1),
                                                            orig_pub_id,
                                                            their_connection_info.clone(),
                                                            original_msg_id) {
            Ok(ConnectionInfoReceivedResult::Prepare(token)) => token,
            result => panic!("Unexpected result: {:?}", result),
        };
        // Crust has finished preparing the connection info.
        match peer_mgr.connection_info_prepared(token, our_connection_info.clone()) {
            Ok(ConnectionInfoPreparedResult { pub_id,
                                              src,
                                              dst,
                                              infos: Some((our_info, their_info, msg_id)) }) => {
                assert_eq!(orig_pub_id, pub_id);
                assert_eq!(node_auth(1), src);
                assert_eq!(node_auth(0), dst);
                assert_eq!(our_connection_info, our_info);
                assert_eq!(their_connection_info, their_info);
                assert_eq!(original_msg_id, msg_id);
            }
            result => panic!("Unexpected result: {:?}", result),
        }
        // Since both connection infos are present, the state should now be `CrustConnecting`.
        match peer_mgr.get_state_by_name(orig_pub_id.name()) {
            Some(&PeerState::CrustConnecting) => (),
            state => panic!("Unexpected state: {:?}", state),
        }
    }
}<|MERGE_RESOLUTION|>--- conflicted
+++ resolved
@@ -1063,10 +1063,7 @@
             PeerState::Client |
             PeerState::JoiningNode |
             PeerState::Proxy |
-<<<<<<< HEAD
-=======
             PeerState::Candidate(_) |
->>>>>>> 30e984aa
             PeerState::Routing(_) => Some(peer),
             _ => None,
         })
@@ -1090,14 +1087,6 @@
             .collect()
     }
 
-<<<<<<< HEAD
-    /// Return the PublicIds of nodes bearing the names.
-    pub fn get_pub_ids(&self, names: &HashSet<XorName>) -> HashSet<PublicId> {
-        let mut result_map = names.iter()
-            .filter_map(|name| if let Some(peer) = self.peer_map.get_by_name(name) {
-                Some((*name, peer.pub_id))
-            } else {
-=======
     /// Returns the PublicIds of nodes given their names; the result is filtered to the names we
     /// know about (i.e. unknown names are ignored).
     pub fn get_pub_ids(&self, names: &BTreeSet<XorName>) -> BTreeSet<PublicId> {
@@ -1108,7 +1097,6 @@
                 Some(*peer.pub_id())
             } else {
                 error!("{:?} Missing public ID for peer {:?}.", self, name);
->>>>>>> 30e984aa
                 None
             })
             .collect()
@@ -1449,20 +1437,12 @@
 
 #[cfg(all(test, feature = "use-mock-crust"))]
 mod tests {
-<<<<<<< HEAD
     use super::*;
-    use authority::Authority;
-    use id::FullId;
-    use mock_crust::Endpoint;
-    use mock_crust::crust::{PeerId, PrivConnectionInfo, PubConnectionInfo};
-=======
     use id::FullId;
     use mock_crust::Endpoint;
     use mock_crust::crust::{PeerId, PrivConnectionInfo, PubConnectionInfo};
     use routing_table::Authority;
-    use super::*;
     use types::MessageId;
->>>>>>> 30e984aa
     use xor_name::{XOR_NAME_LEN, XorName};
 
     fn node_auth(byte: u8) -> Authority<XorName> {
