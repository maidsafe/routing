// Copyright 2016 MaidSafe.net limited.
//
// This SAFE Network Software is licensed to you under (1) the MaidSafe.net Commercial License,
// version 1.0 or later, or (2) The General Public License (GPL), version 3, depending on which
// licence you accepted on initial access to the Software (the "Licences").
//
// By contributing code to the SAFE Network Software, or to this project generally, you agree to be
// bound by the terms of the MaidSafe Contributor Agreement.  This, along with the Licenses can be
// found in the root directory of this project at LICENSE, COPYING and CONTRIBUTOR.
//
// Unless required by applicable law or agreed to in writing, the SAFE Network Software distributed
// under the GPL Licence is distributed on an "AS IS" BASIS, WITHOUT WARRANTIES OR CONDITIONS OF ANY
// KIND, either express or implied.
//
// Please review the Licences for the specific language governing permissions and limitations
// relating to use of the SAFE Network Software.

use crust::{PeerId, PrivConnectionInfo, PubConnectionInfo};
use error::RoutingError;
use id::PublicId;
use itertools::Itertools;
use rand;
use resource_proof::ResourceProof;
use routing_table::{Authority, Prefix};
use rust_sodium::crypto::hash::sha256;
use rust_sodium::crypto::sign;
use signature_accumulator::ACCUMULATION_TIMEOUT_SECS;
use std::{error, fmt, mem};
use std::collections::{BTreeMap, BTreeSet, HashMap, HashSet, VecDeque};
use std::collections::hash_map::Values;
use std::time::{Duration, Instant};
use types::MessageId;
use xor_name::XorName;

/// Time (in seconds) after which a joining node will get dropped from the map of joining nodes.
const JOINING_NODE_TIMEOUT_SECS: u64 = 900;
/// Time (in seconds) after which the connection to a peer is considered failed.
const CONNECTION_TIMEOUT_SECS: u64 = 90;
/// Time (in seconds) the node waits for a `NodeIdentify` message.
const NODE_IDENTIFY_TIMEOUT_SECS: u64 = 60;
/// Time (in seconds) between accepting a new candidate (i.e. receiving an `AcceptAsCandidate` from
/// our section) and sending a `CandidateApproval` for this candidate.  If the candidate cannot
/// satisfy the proof of resource challenge within this time, no `CandidateApproval` is sent.
pub const RESOURCE_PROOF_DURATION_SECS: u64 = 300;
/// Time (in seconds) after which a `VotedFor` candidate will be removed.
const CANDIDATE_ACCEPT_TIMEOUT_SECS: u64 = 60;
<<<<<<< HEAD
/// Number of close nodes we try to use to establish a tunnel
const NUM_TUNNEL_VIA_NODES: usize = 10;
=======
/// Time (in seconds) the node waits for connection from an expected node.
const NODE_CONNECT_TIMEOUT_SECS: u64 = 60;
>>>>>>> 8cfc29fa

pub type SectionMap = BTreeMap<Prefix<XorName>, BTreeSet<PublicId>>;

#[derive(Debug)]
/// Errors that occur in peer status management.
pub enum Error {
    /// The specified peer was not found.
    PeerNotFound,
    /// The peer is in a state that doesn't allow the requested operation.
    UnexpectedState,
}

impl fmt::Display for Error {
    fn fmt(&self, formatter: &mut fmt::Formatter) -> fmt::Result {
        match *self {
            Error::PeerNotFound => write!(formatter, "Peer not found"),
            Error::UnexpectedState => write!(formatter, "Peer state does not allow operation"),
        }
    }
}

impl error::Error for Error {
    fn description(&self) -> &str {
        match *self {
            Error::PeerNotFound => "Peer not found",
            Error::UnexpectedState => "Peer state does not allow operation",
        }
    }
}

/// The type of a connection with a peer in our routing table.
#[derive(Clone, Copy, Debug, Eq, PartialEq)]
pub enum RoutingConnection {
    /// We are/were the peer's proxy node.
    JoiningNode(Instant),
    /// The peer is/was our proxy node.
    Proxy(Instant),
    /// The peer is directly connected to us.
    Direct,
    /// The peer is connected via a tunnel.
    Tunnel,
}

/// Our relationship status with a known peer.
#[derive(Debug)]
// FIXME - See https://maidsafe.atlassian.net/browse/MAID-2026 for info on removing this exclusion.
#[cfg_attr(feature="cargo-clippy", allow(large_enum_variant))]
pub enum PeerState {
    /// Waiting for Crust to prepare our `PrivConnectionInfo`. Contains source and destination for
    /// sending it to the peer, and their connection info with the associated request's message ID,
    /// if we already received it.
    ConnectionInfoPreparing {
        /// Our authority
        us_as_src: Authority<XorName>,
        /// Peer's authority
        them_as_dst: Authority<XorName>,
        /// Peer's connection info if received
        their_info: Option<(PubConnectionInfo, MessageId)>,
    },
    /// The prepared connection info that has been sent to the peer.
    ConnectionInfoReady(PrivConnectionInfo),
    /// We called `connect` and are waiting for a `NewPeer` event.
    CrustConnecting,
    /// We failed to connect and are trying to find a tunnel node.
    SearchingForTunnel,
    /// We are connected - via a tunnel if the field is `true` - and waiting for a `NodeIdentify`.
    AwaitingNodeIdentify(bool),
    /// We are the proxy for the client
    Client,
    /// We are the proxy for the joining node
    JoiningNode,
    /// We are approved and routing to that peer.
    Routing(RoutingConnection),
    /// Connected peer is a joining node and waiting for approval of routing.
    Candidate(RoutingConnection),
    /// We are connected to the peer who is our proxy node.
    Proxy,
}

impl PeerState {
    pub fn can_tunnel_for(&self) -> bool {
        match *self {
            PeerState::Routing(RoutingConnection::Direct) |
            PeerState::Candidate(RoutingConnection::Direct) => true,
            _ => false,
        }
    }
}

/// The result of adding a peer's `PubConnectionInfo`.
#[derive(Debug)]
pub enum ConnectionInfoReceivedResult {
    /// Our own connection info has already been prepared: The peer was switched to
    /// `CrustConnecting` status; Crust's `connect` method should be called with these infos now.
    Ready(PrivConnectionInfo, PubConnectionInfo),
    /// We don't have a connection info for that peer yet. The peer was switched to
    /// `ConnectionInfoPreparing` status; Crust's `prepare_connection_info` should be called with
    /// this token now.
    Prepare(u32),
    /// We are currently preparing our own connection info and need to wait for it. The peer
    /// remains in `ConnectionInfoPreparing` status.
    Waiting,
    /// We are already connected: They are our proxy.
    IsProxy,
    /// We are already connected: They are our client.
    IsClient,
    /// We are already connected: They are becoming a routing node.
    IsJoiningNode,
    /// We are already connected: They are a routing peer.
    IsConnected,
}

/// The result of adding our prepared `PrivConnectionInfo`. It needs to be sent to a peer as a
/// `PubConnectionInfo`.
#[derive(Debug)]
pub struct ConnectionInfoPreparedResult {
    /// The peer's public ID.
    pub pub_id: PublicId,
    /// The source authority for sending the connection info.
    pub src: Authority<XorName>,
    /// The destination authority for sending the connection info.
    pub dst: Authority<XorName>,
    /// If the peer's connection info was already present, the peer has been moved to
    /// `CrustConnecting` status. Crust's `connect` method should be called with these infos now.
    pub infos: Option<(PrivConnectionInfo, PubConnectionInfo, MessageId)>,
}

/// Represents peer we are connected or attempting connection to.
pub struct Peer {
    pub_id: PublicId,
    peer_id: Option<PeerId>,
    state: PeerState,
    timestamp: Instant,
}

impl Peer {
    fn new(pub_id: PublicId, peer_id: Option<PeerId>, state: PeerState) -> Self {
        Peer {
            pub_id: pub_id,
            peer_id: peer_id,
            state: state,
            timestamp: Instant::now(),
        }
    }

    pub fn peer_id(&self) -> Option<&PeerId> {
        self.peer_id.as_ref()
    }

    pub fn pub_id(&self) -> &PublicId {
        &self.pub_id
    }

    pub fn name(&self) -> &XorName {
        self.pub_id.name()
    }

    pub fn state(&self) -> &PeerState {
        &self.state
    }

    /// Returns `true` if the peer is not connected and has timed out. In this case, it can be
    /// safely removed from the peer map.
    fn is_expired(&self) -> bool {
        match self.state {
            PeerState::ConnectionInfoPreparing { .. } |
            PeerState::ConnectionInfoReady(_) |
            PeerState::CrustConnecting |
            PeerState::SearchingForTunnel => {
                self.timestamp.elapsed() >= Duration::from_secs(CONNECTION_TIMEOUT_SECS)
            }
            PeerState::JoiningNode |
            PeerState::Proxy |
            PeerState::Candidate(_) |
            PeerState::Client |
            PeerState::Routing(_) |
            PeerState::AwaitingNodeIdentify(_) => false,
        }
    }

    /// Returns the `RoutingConnection` type for this peer when it is put in the routing table.
    fn to_routing_connection(&self) -> RoutingConnection {
        match self.state {
            PeerState::SearchingForTunnel |
            PeerState::AwaitingNodeIdentify(true) => RoutingConnection::Tunnel,
            PeerState::Candidate(conn) |
            PeerState::Routing(conn) => conn,
            PeerState::Proxy => RoutingConnection::Proxy(self.timestamp),
            PeerState::JoiningNode => RoutingConnection::JoiningNode(self.timestamp),
            PeerState::AwaitingNodeIdentify(false) |
            PeerState::ConnectionInfoPreparing { .. } |
            PeerState::ConnectionInfoReady(_) |
            PeerState::Client |
            PeerState::CrustConnecting => RoutingConnection::Direct,
        }
    }
}

/// Holds peers and provides efficient insertion and lookup and removal by peer id and name.
struct PeerMap {
    peers: HashMap<XorName, Peer>,
    names: HashMap<PeerId, XorName>,
}

impl PeerMap {
    fn new() -> Self {
        PeerMap {
            peers: HashMap::new(),
            names: HashMap::new(),
        }
    }

    fn get(&self, peer_id: &PeerId) -> Option<&Peer> {
        if let Some(name) = self.names.get(peer_id) {
            self.peers.get(name)
        } else {
            None
        }
    }

    fn get_mut(&mut self, peer_id: &PeerId) -> Option<&mut Peer> {
        if let Some(name) = self.names.get(peer_id) {
            self.peers.get_mut(name)
        } else {
            None
        }
    }

    fn get_by_name(&self, name: &XorName) -> Option<&Peer> {
        self.peers.get(name)
    }

    // Iterator over all peers in the map.
    fn peers(&self) -> Values<XorName, Peer> {
        self.peers.values()
    }

    fn insert(&mut self, peer: Peer) -> Option<Peer> {
        let old_peer = peer.peer_id
            .and_then(|peer_id| self.names.insert(peer_id, *peer.name()))
            .and_then(|old_name| self.peers.remove(&old_name));
        self.peers.insert(*peer.name(), peer).or(old_peer)
    }

    fn remove(&mut self, peer_id: &PeerId) -> Option<Peer> {
        if let Some(name) = self.names.remove(peer_id) {
            self.peers.remove(&name)
        } else {
            None
        }
    }

    fn remove_by_name(&mut self, name: &XorName) -> Option<Peer> {
        if let Some(peer) = self.peers.remove(name) {
            if let Some(peer_id) = peer.peer_id {
                let _ = self.names.remove(&peer_id);
            }

            Some(peer)
        } else {
            None
        }
    }
}

#[derive(Debug)]
enum CandidateState {
    VotedFor,
    AcceptedAsCandidate,
    Approved,
}

#[derive(Debug)]
struct ChallengeResponse {
    target_size: usize,
    difficulty: u8,
    seed: Vec<u8>,
    proof: VecDeque<u8>,
}

/// Holds the information of the joining node.
#[derive(Debug)]
struct Candidate {
    insertion_time: Instant,
    challenge_response: Option<ChallengeResponse>,
    client_auth: Authority<XorName>,
    state: CandidateState,
    passed_our_challenge: bool,
}

impl Candidate {
    fn new(client_auth: Authority<XorName>) -> Candidate {
        Candidate {
            insertion_time: Instant::now(),
            challenge_response: None,
            client_auth: client_auth,
            state: CandidateState::VotedFor,
            passed_our_challenge: false,
        }
    }

    fn is_expired(&self) -> bool {
        let timeout_duration = match self.state {
            CandidateState::VotedFor => Duration::from_secs(CANDIDATE_ACCEPT_TIMEOUT_SECS),
            CandidateState::AcceptedAsCandidate |
            CandidateState::Approved => {
                Duration::from_secs(RESOURCE_PROOF_DURATION_SECS + ACCUMULATION_TIMEOUT_SECS)
            }
        };
        self.insertion_time.elapsed() > timeout_duration
    }

    fn is_approved(&self) -> bool {
        match self.state {
            CandidateState::VotedFor |
            CandidateState::AcceptedAsCandidate => false,
            CandidateState::Approved => true,
        }
    }
}

/// A container for information about other nodes in the network.
///
/// This keeps track of which nodes we know of, which ones we have tried to connect to, which IDs
/// we have verified, whom we are directly connected to or via a tunnel.
pub struct PeerManager {
    connection_token_map: HashMap<u32, PublicId>,
    peer_map: PeerMap,
<<<<<<< HEAD
    /// Peers we connected to but don't know about yet
    unknown_peers: HashMap<PeerId, Instant>,
=======
    /// Peers we connected to but don't know about yet. The bool is true if the peer is
    /// tunnel-connected or false if directly-connected.
    unknown_peers: HashMap<PeerId, (bool, Instant)>,
    /// Peers we expect to connect to
    expected_peers: HashMap<XorName, Instant>,
>>>>>>> 8cfc29fa
    proxy_peer_id: Option<PeerId>,
    our_public_id: PublicId,
    /// Joining nodes which want to join our section
    candidates: HashMap<XorName, Candidate>,
}

impl PeerManager {
    /// Returns a new peer manager with no entries.
    pub fn new(our_public_id: PublicId) -> PeerManager {
        PeerManager {
            connection_token_map: HashMap::new(),
            peer_map: PeerMap::new(),
            unknown_peers: HashMap::new(),
            proxy_peer_id: None,
            our_public_id: our_public_id,
            candidates: HashMap::new(),
        }
    }

    /// Update the PeerManager's idea of our own ID (due to relocation).
    pub fn update_our_id(&mut self, relocated_id: PublicId) {
        self.our_public_id = relocated_id;
    }

    /// Adds a potential candidate to the candidate list setting its state to `VotedFor`.  If
    /// another ongoing (i.e. unapproved) candidate exists, or if the candidate is unsuitable for
    /// adding to our section, returns an error.
    pub fn expect_candidate(&mut self,
                            candidate_name: XorName,
                            client_auth: Authority<XorName>)
                            -> Result<(), RoutingError> {
        if let Some((ongoing_name, _)) =
            self.candidates.iter().find(|&(_, candidate)| !candidate.is_approved()) {
            trace!("{:?} Rejected {} as a new candidate: still handling attempt by {}.",
                   self,
                   candidate_name,
                   ongoing_name);
            return Err(RoutingError::AlreadyHandlingJoinRequest);
        }
        let _ = self.candidates.insert(candidate_name, Candidate::new(client_auth));
        Ok(())
    }

    /// Our section has agreed that the candidate should be accepted pending proof of resource.
    /// Replaces any other potential candidate we have previously voted for.  Sets the candidate
    /// state to `AcceptedAsCandidate`.
    pub fn accept_as_candidate(&mut self,
                               candidate_name: XorName,
                               client_auth: Authority<XorName>,
                               our_section: &BTreeSet<XorName>)
                               -> BTreeSet<PublicId> {
        self.remove_unapproved_candidates(&candidate_name);
        self.candidates
            .entry(candidate_name)
            .or_insert_with(|| Candidate::new(client_auth))
            .state = CandidateState::AcceptedAsCandidate;
        self.get_pub_ids(our_section)
    }

    /// Verifies proof of resource.  If the response is not the current candidate, or if it fails
    /// validation, returns `Err`.  Otherwise returns the target size, difficulty and the time
    /// elapsed since the candidate was inserted.
    pub fn verify_candidate(&mut self,
                            candidate_name: &XorName,
                            part_index: usize,
                            part_count: usize,
                            proof_part: Vec<u8>,
                            leading_zero_bytes: u64)
                            -> Result<Option<(usize, u8, Duration)>, RoutingError> {
        let candidate = if let Some(candidate) = self.candidates.get_mut(candidate_name) {
            candidate
        } else {
            return Err(RoutingError::UnknownCandidate);
        };
        let challenge_response = &mut (if let Some(ref mut rp) = candidate.challenge_response {
                                           rp
                                       } else {
                                           return Err(RoutingError::FailedResourceProofValidation);
                                       });
        challenge_response.proof.extend(proof_part);
        if part_index + 1 != part_count {
            return Ok(None);
        }
        let rp_object = ResourceProof::new(challenge_response.target_size,
                                           challenge_response.difficulty);
        if rp_object.validate_all(&challenge_response.seed,
                                  &challenge_response.proof,
                                  leading_zero_bytes) {
            candidate.passed_our_challenge = true;
            Ok(Some((challenge_response.target_size,
                     challenge_response.difficulty,
                     candidate.insertion_time.elapsed())))
        } else {
            Err(RoutingError::FailedResourceProofValidation)
        }
    }

    /// Returns a tuple containing the verified candidate's `PublicId`, its client `Authority` and
    /// the `PublicId`s of all routing table entries.
    pub fn verified_candidate_info(&self) -> Result<(PublicId, Authority<XorName>), RoutingError> {
        if let Some((name, candidate)) =
            self.candidates.iter().find(|&(_, cand)| {
                                            cand.passed_our_challenge && !cand.is_approved()
                                        }) {
            return if let Some(peer) = self.peer_map.get_by_name(name) {
<<<<<<< HEAD
                Ok((*peer.pub_id(), candidate.client_auth))
            } else {
                Err(RoutingError::UnknownCandidate)
            };
=======
                       Ok((*peer.pub_id(), candidate.client_auth, self.pub_ids_by_section()))
                   } else {
                       Err(RoutingError::UnknownCandidate)
                   };
>>>>>>> 8cfc29fa
        }
        if let Some((name, _)) = self.candidates.iter().find(|&(_, cand)| !cand.is_approved()) {
            info!("{:?} Candidate {} has not passed our resource proof challenge in time. Not \
                   sending approval vote to our section.",
                  self,
                  name);
        }
        Err(RoutingError::UnknownCandidate)
    }

    /// Handles accumulated candidate approval.  Marks the candidate as `Approved` and returns the
    /// candidate's `PeerId`; or `Err` if the peer is not the candidate or we are missing its info.
    pub fn handle_candidate_approval(&mut self,
                                     candidate_name: XorName,
                                     client_auth: Authority<XorName>)
                                     -> Result<Option<PeerId>, RoutingError> {
        if let Some(candidate) = self.candidates.get_mut(&candidate_name) {
            candidate.state = CandidateState::Approved;
            if let Some(peer) = self.peer_map.get_by_name(&candidate_name) {
                if let Some(peer_id) = peer.peer_id() {
                    if let PeerState::Candidate(_) = *peer.state() {
                        return Ok(Some(*peer_id));
                    } else {
                        trace!("Node({:?}) Candidate {:?} not yet connected to us.",
                               self.our_public_id.name(),
                               candidate_name);
                        return Ok(None);
                    };
                } else {
                    trace!("Node({:?}) No peer ID with name {:?}",
                           self.our_public_id.name(),
                           candidate_name);
                }
            } else {
                trace!("Node({:?}) No peer with name {:?}",
                       self.our_public_id.name(),
                       candidate_name);
            }
            return Err(RoutingError::InvalidStateForOperation);
        }

        self.remove_unapproved_candidates(&candidate_name);
        let mut candidate = Candidate::new(client_auth);
        candidate.state = CandidateState::Approved;
        let _ = self.candidates.insert(candidate_name, candidate);
        trace!("{:?} No candidate with name {:?}", self, candidate_name);
        // TODO: more specific return error
        Err(RoutingError::InvalidStateForOperation)
    }

    /// Updates peer's state to `Candidate` in the peer map if it is an unapproved candidate and
    /// returns the whether the candidate needs to perform the resource proof.
    ///
    /// Returns:
    ///
    /// * Ok(true)                      if the peer is an unapproved candidate
    /// * Ok(false)                     if the peer has already been approved
    /// * Err(CandidateIsTunnelling)    if the peer is tunnelling
    /// * Err(UnknownCandidate)         if the peer is not in the candidate list
    pub fn handle_candidate_identify(&mut self,
                                     pub_id: &PublicId,
                                     peer_id: &PeerId,
                                     target_size: usize,
                                     difficulty: u8,
                                     seed: Vec<u8>)
                                     -> Result<bool, RoutingError> {
        if let Some(candidate) = self.candidates.get_mut(pub_id.name()) {
            if candidate.is_approved() {
                Ok(false)
            } else {
                let conn =
                    self.peer_map.get(peer_id).map_or(RoutingConnection::Direct,
                                                      Peer::to_routing_connection);
                let state = PeerState::Candidate(conn);
                let _ = self.peer_map.insert(Peer::new(*pub_id, Some(*peer_id), state));
                if conn == RoutingConnection::Tunnel {
                    Err(RoutingError::CandidateIsTunnelling)
                } else {
                    candidate.challenge_response = Some(ChallengeResponse {
                                                            target_size: target_size,
                                                            difficulty: difficulty,
                                                            seed: seed,
                                                            proof: VecDeque::new(),
                                                        });
                    Ok(true)
                }
            }
        } else {
            Err(RoutingError::UnknownCandidate)
        }
    }

    /// Logs info about ongoing candidate state, if any.
    pub fn show_candidate_status(&self) {
        let mut have_candidate = false;
        let log_prefix = format!("{:?} Candidate Status - ", self);
        for (name, candidate) in self.candidates.iter().filter(|&(_, cand)| !cand.is_expired()) {
            have_candidate = true;
            let mut log_msg = format!("{}{} ", log_prefix, name);
            match candidate.challenge_response {
                Some(ChallengeResponse { ref target_size, ref proof, .. }) => {
                    if candidate.passed_our_challenge {
                        log_msg = format!("{}has passed our challenge ", log_msg);
                    } else if proof.is_empty() {
                        log_msg = format!("{}hasn't responded to our challenge yet ", log_msg);
                    } else {
                        log_msg = format!("{}has sent {}% of resource proof ",
                                          log_msg,
                                          (proof.len() * 100) / target_size);
                    }
                    if candidate.is_approved() {
                        log_msg = format!("{}and is approved by our section.", log_msg);
                    } else {
                        log_msg = format!("{}and is not yet approved by our section.", log_msg);
                    }
                }
                None => {
                    log_msg = format!("{}has not sent CandidateIdentify yet.", log_msg);
                }
            }
            trace!("{}", log_msg);
        }

        if have_candidate {
            return;
        }

        trace!("{}No candidate is currently being handled.", log_prefix);
    }

<<<<<<< HEAD
    /// Called just before `RouteManager::add_to_routing_table()`.
    pub fn pre_add_to_table(&mut self, peer_id: &PeerId) {
=======
    /// Tries to add the given peer to the routing table. If successful, this returns `Ok(true)` if
    /// the addition should cause our section to split or `Ok(false)` if the addition shouldn't
    /// cause a split.
    pub fn add_to_routing_table(&mut self,
                                pub_id: &PublicId,
                                peer_id: &PeerId,
                                want_to_merge: bool)
                                -> Result<bool, RoutingTableError> {
>>>>>>> 8cfc29fa
        if let Some(peer) = self.peer_map.get(peer_id) {
            match peer.state {
                PeerState::ConnectionInfoPreparing { .. } |
                PeerState::ConnectionInfoReady(_) |
                PeerState::SearchingForTunnel |
                PeerState::Routing(RoutingConnection::Proxy(_)) |
                PeerState::Routing(RoutingConnection::Direct) |
                PeerState::Routing(RoutingConnection::Tunnel) => {
                    trace!("{:?} Unexpected peer state {:?} while adding {:?} into routing table.",
                           self,
                           peer.state,
                           peer_id)
                }
                PeerState::CrustConnecting if !self.unknown_peers.contains_key(peer_id) => {
                    trace!("{:?} Unexpected peer state {:?} while adding {:?} into routing table.",
                           self,
                           peer.state,
                           peer_id)
                }
                PeerState::CrustConnecting |
                PeerState::AwaitingNodeIdentify(_) |
                PeerState::Client |
                PeerState::JoiningNode |
                // This state is not unexpected; the peer may have been previously added via a
                // section update, and we handle it in `self.routing_table.add()` below by returning
                // an `AlreadyExists` error.
                PeerState::Routing(RoutingConnection::JoiningNode(_)) |
                PeerState::Candidate(_) |
                PeerState::Proxy => (),
            }
<<<<<<< HEAD
        } else {
            trace!("{:?} Set to full node called for {:?} not found in peer_map",
=======
        } else if !self.unknown_peers.contains_key(peer_id) {
            trace!("{:?} Add to routing table called for {:?} not found in peer_map/unknown_peers",
>>>>>>> 8cfc29fa
                   self,
                   peer_id);
        }

<<<<<<< HEAD
        let _ = self.unknown_peers.remove(peer_id);

    }

    /// Set as a full routing node (called after `RouteManager::add_to_routing_table()`).
    pub fn set_to_full_node(&mut self, pub_id: &PublicId, peer_id: &PeerId) {
        let conn = self.peer_map
            .remove(peer_id)
            .map_or(RoutingConnection::Direct,
                    |peer| peer.to_routing_connection());
=======
        let unknown_connection = if let Some((is_tunnel, _)) = self.unknown_peers.remove(peer_id) {
            if is_tunnel {
                RoutingConnection::Tunnel
            } else {
                // This would cover the case of a tunnel client establishing a direct connection.
                if let Some(peer @ &mut Peer {
                        state: PeerState::Routing(RoutingConnection::Tunnel), .. }) =
                    self.peer_map.get_mut(peer_id) {
                    peer.state = PeerState::Routing(RoutingConnection::Direct);
                }
                RoutingConnection::Direct
            }
        } else {
            RoutingConnection::Direct
        };
        let _ = self.expected_peers.remove(pub_id.name());

        // If we've updated the state from tunnel to direct above, we now return here.
        let should_split = self.routing_table.add(*pub_id.name(), want_to_merge)?;
        let conn =
            self.peer_map.remove(peer_id).map_or(unknown_connection,
                                                 |peer| peer.to_routing_connection());
>>>>>>> 8cfc29fa
        let _ = self.peer_map.insert(Peer::new(*pub_id, Some(*peer_id), PeerState::Routing(conn)));
    }

    /// Splits the indicated section and returns the `PeerId`s of any peers to which we should not
    /// remain connected.
    pub fn split_section(&mut self,
                         our_prefix: &Prefix<XorName>,
                         names_to_drop: Vec<XorName>)
                         -> Vec<(XorName, PeerId)> {
        let removal_keys = self.candidates
            .iter()
<<<<<<< HEAD
            .find(|&(name, candidate)| !candidate.is_approved() && !our_prefix.matches(name))
=======
            .find(|&(name, candidate)| {
                      !candidate.is_approved() && !self.routing_table.our_prefix().matches(name)
                  })
>>>>>>> 8cfc29fa
            .map(|(name, _)| *name);

        let ids_to_drop = names_to_drop.iter()
            .chain(removal_keys.iter())
            .filter_map(|name| {
                self.peer_map.remove_by_name(name).and_then(|peer| match peer {
                    Peer {
                        state: PeerState::Routing(RoutingConnection::JoiningNode(timestamp)),
                        ..
                    } |
                    Peer {
                        state: PeerState::Candidate(RoutingConnection::JoiningNode(timestamp)),
                        ..
                    } => {
                        debug!("{:?} still acts as proxy of {:?}, re-insert peer as JoiningNode",
                               self,
                               name);
                        let _ = self.peer_map.insert(Peer {
                            timestamp: timestamp,
                            state: PeerState::JoiningNode,
                            ..peer
                        });
                        None
                    }
                    Peer { state: PeerState::Routing(RoutingConnection::Proxy(timestamp)), .. } => {
                        let _ = self.peer_map.insert(Peer {
                            timestamp: timestamp,
                            state: PeerState::Proxy,
                            ..peer
                        });
                        None
                    }
                    Peer { peer_id: Some(id), .. } => Some((*name, id)),
                    Peer { peer_id: None, .. } => None,
                })
            })
            .collect_vec();

        self.cleanup_proxy_peer_id();

        for name in removal_keys.iter() {
            let _ = self.candidates.remove(name);
            trace!("{:?} Removed unapproved candidate {:?} after split.",
                   self,
                   name);
        }

        ids_to_drop
    }

    /// Returns the list of peers that have been dropped and need to be disconnected.
    pub fn add_prefix(&mut self, names_to_drop: Vec<XorName>) -> Vec<(XorName, PeerId)> {
        names_to_drop.into_iter()
            .filter_map(|name| if let Some(peer) = self.peer_map.remove_by_name(&name) {
                            self.cleanup_proxy_peer_id();
                            peer.peer_id.map(|peer_id| (name, peer_id))
                        } else {
                            None
                        })
            .collect()
    }

<<<<<<< HEAD
=======
    /// Wraps `RoutingTable::should_merge` with an extra check.
    ///
    /// Returns sender prefix, merge prefix, then sections.
    pub fn should_merge(&self,
                        we_want_to_merge: bool,
                        they_want_to_merge: bool)
                        -> Option<(Prefix<XorName>, Prefix<XorName>, SectionMap)> {
        if !they_want_to_merge && !self.expected_peers.is_empty() {
            return None;
        }
        self.routing_table
            .should_merge(we_want_to_merge, they_want_to_merge)
            .map(|merge_details| {
                let sections = merge_details.sections
                    .into_iter()
                    .map(|(prefix, members)| {
                             (prefix, self.get_pub_ids(&members).into_iter().collect())
                         })
                    .collect();
                (merge_details.sender_prefix, merge_details.merge_prefix, sections)
            })
    }

    // Returns the `OwnMergeState` from `RoutingTable` which defines what further action needs to be
    // taken by the node, and the list of peers to which we should now connect (only those within
    // the merging sections for now).
    pub fn merge_own_section(&mut self,
                             sender_prefix: Prefix<XorName>,
                             merge_prefix: Prefix<XorName>,
                             sections: SectionMap)
                             -> (OwnMergeState<XorName>, Vec<PublicId>) {
        self.remove_expired();
        let needed = sections.iter()
            .flat_map(|(_, pub_ids)| pub_ids)
            .filter(|pub_id| !self.routing_table.has(pub_id.name()))
            .cloned()
            .collect();

        let sections_as_names = sections.into_iter()
            .map(|(prefix, members)| {
                     (prefix,
                      members.into_iter().map(|pub_id| *pub_id.name()).collect::<BTreeSet<_>>())
                 })
            .collect();

        let own_merge_details = OwnMergeDetails {
            sender_prefix: sender_prefix,
            merge_prefix: merge_prefix,
            sections: sections_as_names,
        };
        let mut expected_peers = mem::replace(&mut self.expected_peers, HashMap::new());
        expected_peers.extend(own_merge_details.sections
                                  .values()
                                  .flat_map(|section| section.iter())
                                  .filter_map(|name| if self.routing_table.has(name) {
                                                  None
                                              } else {
                                                  Some((*name, Instant::now()))
                                              }));
        self.expected_peers = expected_peers;
        (self.routing_table.merge_own_section(own_merge_details), needed)
    }

    pub fn merge_other_section(&mut self,
                               prefix: Prefix<XorName>,
                               section: BTreeSet<PublicId>)
                               -> HashSet<PublicId> {
        self.remove_expired();

        let merge_details = OtherMergeDetails {
            prefix: prefix,
            section: section.iter().map(|public_id| *public_id.name()).collect(),
        };
        let needed_names = self.routing_table.merge_other_section(merge_details);
        self.expected_peers.extend(needed_names.iter().map(|name| (*name, Instant::now())));
        section.into_iter().filter(|pub_id| needed_names.contains(pub_id.name())).collect()
    }

>>>>>>> 8cfc29fa
    /// Returns `true` if we are directly connected to both peers.
    pub fn can_tunnel_for(&self, peer_id: &PeerId, dst_id: &PeerId) -> bool {
        let peer_state = self.get_state(peer_id);
        let dst_state = self.get_state(dst_id);
        match (peer_state, dst_state) {
            (Some(peer1), Some(peer2)) => peer1.can_tunnel_for() && peer2.can_tunnel_for(),
            _ => false,
        }
    }

    /// Returns the public ID of the given peer, if it is in `Routing` state.
    pub fn get_routing_peer(&self, peer_id: &PeerId) -> Option<&PublicId> {
        self.peer_map.get(peer_id).and_then(|peer| if let PeerState::Routing(_) = peer.state {
                                                Some(&peer.pub_id)
                                            } else {
                                                None
                                            })
    }

    /// Returns the proxy node, if connected.
    pub fn proxy(&self) -> Option<(&PeerId, &PublicId)> {
        if let Some(peer_id) = self.proxy_peer_id.as_ref() {
            if let Some(peer) = self.peer_map.get(peer_id) {
                return Some((peer_id, &peer.pub_id));
            }
        }

        None
    }

    /// Returns the proxy node's public ID, if it has the given peer ID.
    pub fn get_proxy_public_id(&self, peer_id: &PeerId) -> Option<&PublicId> {
        if Some(*peer_id) == self.proxy_peer_id {
            self.peer_map.get(peer_id).map(Peer::pub_id)
        } else {
            None
        }
    }

    /// Returns the proxy node's peer ID, if it has the given name.
    pub fn get_proxy_peer_id(&self, name: &XorName) -> Option<&PeerId> {
        if let Some(ref peer_id) = self.proxy_peer_id {
            if self.peer_map.get(peer_id).map(Peer::name) == Some(name) {
                return Some(peer_id);
            }
        }

        None
    }

    /// Inserts the given peer as a proxy node if applicable, returns `false` if it is not accepted
    /// and should be disconnected.
    pub fn set_proxy(&mut self, peer_id: PeerId, pub_id: PublicId) -> bool {
        if let Some(proxy_peer_id) = self.proxy_peer_id {
            debug!("{:?} Not accepting further bootstrap connections.", self);
            proxy_peer_id == peer_id
        } else {
            let _ = self.insert_peer(pub_id, Some(peer_id), PeerState::Proxy);
            self.proxy_peer_id = Some(peer_id);
            true
        }
    }

    /// Inserts the given client into the map. Returns true if we already had
    /// a peer with the given peer id.
    pub fn insert_client(&mut self, peer_id: PeerId, pub_id: PublicId) -> bool {
        self.insert_peer(pub_id, Some(peer_id), PeerState::Client)
    }

    /// Returns the given client's public key, if present.
    pub fn get_client(&self, peer_id: &PeerId) -> Option<&sign::PublicKey> {
        self.peer_map.get(peer_id).and_then(|peer| match peer.state {
                                                PeerState::Client => {
                                                    Some(peer.pub_id.signing_public_key())
                                                }
                                                _ => None,
                                            })
    }

    /// Inserts the given joining node into the map. Returns true if we already
    /// had a peer with the given peer id.
    pub fn insert_joining_node(&mut self, peer_id: PeerId, pub_id: PublicId) -> bool {
        self.insert_peer(pub_id, Some(peer_id), PeerState::JoiningNode)
    }

    /// Returns the given joining node's public key, if present.
    pub fn get_joining_node(&self, peer_id: &PeerId) -> Option<&sign::PublicKey> {
        self.peer_map.get(peer_id).and_then(|peer| match peer.state {
                                                PeerState::JoiningNode => {
                                                    Some(peer.pub_id.signing_public_key())
                                                }
                                                _ => None,
                                            })
    }

    /// Finds all joining nodes that have timed out and returns their peer IDs.
    pub fn remove_expired_joining_nodes(&mut self) -> Vec<PeerId> {
        let expired_ids = self.peer_map
            .peers()
            .filter(|peer| match peer.state {
                        PeerState::JoiningNode | PeerState::Proxy => {
                            peer.timestamp.elapsed() >=
                            Duration::from_secs(JOINING_NODE_TIMEOUT_SECS)
                        }
                        _ => false,
                    })
            .filter_map(|peer| peer.peer_id)
            .collect_vec();

        expired_ids
    }

    /// Removes all timed out connections to unknown peers (i.e. whose public id we don't have yet)
    /// and also known peers from whom we're awaiting a `NodeIdentify`, and returns their peer IDs.
    ///
    /// Also removes timed out expected peers (those we tried to connect to), but doesn't return
    /// those.
    pub fn remove_expired_connections(&mut self) -> Vec<PeerId> {
        self.remove_expired();
        let mut expired_connections = Vec::new();

        for (peer_id, xor_name) in &self.peer_map.names {
            if let Some(peer) = self.peer_map.peers.get(xor_name) {
                if let PeerState::AwaitingNodeIdentify(_) = peer.state {
                    if peer.timestamp.elapsed() >= Duration::from_secs(NODE_IDENTIFY_TIMEOUT_SECS) {
                        expired_connections.push(*peer_id);
                    }
                }
            }
        }

        for peer_id in &expired_connections {
            let _ = self.peer_map.remove(peer_id);
        }

        let mut expired_unknown_peers = Vec::new();

        for (peer_id, &(_, timestamp)) in &self.unknown_peers {
            if timestamp.elapsed() >= Duration::from_secs(NODE_IDENTIFY_TIMEOUT_SECS) {
                expired_unknown_peers.push(*peer_id);
            }
        }

        for peer_id in expired_unknown_peers {
            expired_connections.push(peer_id);
            let _ = self.unknown_peers.remove(&peer_id);
        }

        expired_connections
    }

    /// Returns the peer ID of the given node if it is our proxy or client or
    /// joining node.
    pub fn get_proxy_or_client_or_joining_node_peer_id(&self, pub_id: &PublicId) -> Option<PeerId> {
        if let Some(peer) = self.peer_map.get_by_name(pub_id.name()) {
            match peer.state {
                PeerState::Client | PeerState::JoiningNode | PeerState::Proxy => peer.peer_id,
                _ => None,
            }
        } else if let Some(join_peer) =
            self.peer_map.get_by_name(&XorName(sha256::hash(&pub_id.signing_public_key().0).0)) {
            // Joining node might have relocated by now but we might have it via its client name
            match join_peer.state {
                PeerState::JoiningNode => join_peer.peer_id,
                _ => None,
            }
        } else {
            None
        }
    }

    /// Returns the number of clients for which we act as a proxy and which intend to become a
    /// node.
    pub fn joining_nodes_num(&self) -> usize {
        self.peer_map
            .peers()
            .filter(|&peer| match peer.state {
                        PeerState::JoiningNode => true,
                        _ => false,
                    })
            .count()
    }

    /// Returns the number of clients for which we act as a proxy and which do not intend to become
    /// a node.
    pub fn client_num(&self) -> usize {
        self.peer_map
            .peers()
            .filter(|&peer| match peer.state {
                        PeerState::Client => true,
                        _ => false,
                    })
            .count()
    }

    /// Marks the given peer as "connected and waiting for `NodeIdentify`".
    pub fn connected_to(&mut self, peer_id: &PeerId) {
        if !self.set_state(peer_id, PeerState::AwaitingNodeIdentify(false)) {
            let _ = self.unknown_peers.insert(*peer_id, (false, Instant::now()));
        }
    }

    /// Marks the given peer as "connected via tunnel and waiting for `NodeIdentify`".
    /// Returns `false` if a tunnel is not needed.
    pub fn tunnelling_to(&mut self, peer_id: &PeerId) -> bool {
        match self.get_state(peer_id) {
            Some(&PeerState::AwaitingNodeIdentify(false)) |
            Some(&PeerState::Routing(_)) => {
                return false;
            }
            _ => (),
        }
        if !self.set_state(peer_id, PeerState::AwaitingNodeIdentify(true)) {
            let _ = self.unknown_peers.insert(*peer_id, (true, Instant::now()));
        }
        true
    }

    /// Returns the public ID of the given peer, if it is in `CrustConnecting` state.
    pub fn get_connecting_peer(&self, peer_id: &PeerId) -> Option<&PublicId> {
        self.peer_map.get(peer_id).and_then(|peer| if let PeerState::CrustConnecting = peer.state {
                                                return Some(&peer.pub_id);
                                            } else {
                                                None
                                            })
    }

    /// Returns the name of the given peer.
    pub fn get_peer_name(&self, peer_id: &PeerId) -> Option<&XorName> {
        self.peer_map.get(peer_id).map(Peer::name)
    }

    /// Returns the peer with the given peer_id if it is already in one of the
    /// connected states.
    pub fn get_connected_peer(&self, peer_id: &PeerId) -> Option<&Peer> {
        self.peer_map.get(peer_id).and_then(|peer| match peer.state {
                                                PeerState::Client |
                                                PeerState::JoiningNode |
                                                PeerState::Proxy |
                                                PeerState::Candidate(_) |
                                                PeerState::Routing(_) => Some(peer),
                                                _ => None,
                                            })
    }

    /// Return the PeerId of the node with a given name
    pub fn get_peer_id(&self, name: &XorName) -> Option<&PeerId> {
        self.peer_map.get_by_name(name).and_then(Peer::peer_id)
    }

    /// Return the PeerIds of nodes bearing the names.
    pub fn get_peer_ids(&self, names: &HashSet<XorName>) -> Vec<PeerId> {
        names.iter()
            .filter_map(|name| self.get_peer_id(name))
            .cloned()
            .collect()
    }

    /// Returns the PublicIds of nodes given their names; the result is filtered to the names we
    /// know about (i.e. unknown names are ignored).
    pub fn get_pub_ids(&self, names: &BTreeSet<XorName>) -> BTreeSet<PublicId> {
        names.into_iter()
            .filter_map(|name| if name == self.our_public_id.name() {
                            Some(self.our_public_id)
                        } else if let Some(peer) = self.peer_map.get_by_name(name) {
                Some(*peer.pub_id())
            } else {
                error!("{:?} Missing public ID for peer {:?}.", self, name);
                None
            })
            .collect()
    }

    /// Returns the `PeerId` of `name`, and whether it is connected via a tunnel or not.
    /// Returns `None` if peer is not found, has no `PeerId`, or non-routing state.
    pub fn get_id_and_tunnel_status(&self, name: &XorName) -> Option<(PeerId, bool)> {
        let peer = match self.peer_map.get_by_name(name) {
            Some(peer) => peer,
            None => {
                error!("{:?} has {} in RT, but has no entry in peer_map for it.",
                       self,
                       name);
                return None;
            }
        };
        let peer_id = match peer.peer_id {
            Some(peer_id) => peer_id,
            None => {
                error!("{:?} has {} in RT, but has no peer ID for it.", self, name);
                return None;
            }
        };
        let is_tunnel = match peer.state {
            PeerState::Routing(RoutingConnection::Tunnel) => true,
            PeerState::Routing(_) => false,
            _ => {
                error!("{:?} has {} in RT, but has state {:?} for it.",
                       self,
                       name,
                       peer.state);
                return None;
            }
        };
        Some((peer_id, is_tunnel))
    }

    pub fn correct_routing_state_to_direct(&mut self, peer_id: &PeerId) {
        let _ = self.set_state(peer_id, PeerState::Routing(RoutingConnection::Direct));
    }

<<<<<<< HEAD
    /// Returns the `NUM_TUNNEL_VIA_NODES` closest peers from our section which can be potential
    /// tunnel node.
    pub fn potential_tunnel_nodes(&self,
                                  our_section: &BTreeSet<XorName>)
                                  -> Vec<(XorName, PeerId)> {
        self.peer_map
            .peers()
            .filter_map(|peer| if our_section.contains(peer.name()) &&
                                  peer.state.can_tunnel_for() {
                peer.peer_id.map_or(None, |peer_id| Some((*peer.name(), peer_id)))
            } else {
                None
            })
            .take(NUM_TUNNEL_VIA_NODES)
=======
    /// Returns direct-connected peers suitable as a tunnel node for `client_name`.
    pub fn potential_tunnel_nodes(&self, client_name: &XorName) -> Vec<(XorName, PeerId)> {
        self.routing_table
            .iter()
            .filter(|tunnel_name| self.is_potential_tunnel_node(tunnel_name, client_name))
            .filter_map(|name| {
                            self.peer_map
                    .get_by_name(name)
                    .and_then(|peer| peer.peer_id().and_then(|peer_id| Some((*name, *peer_id))))
                        })
>>>>>>> 8cfc29fa
            .collect()
    }

    /// Returns `true` if `tunnel_name` is directly connected and in our section or in
    /// `client_name`'s section. If those sections are the same, `tunnel_name` is also allowed to
    /// match our sibling prefix instead.
    pub fn is_potential_tunnel_node(&self, tunnel_name: &XorName, client_name: &XorName) -> bool {
        if self.our_public_id.name() == tunnel_name || self.our_public_id.name() == client_name ||
           !self.get_state_by_name(tunnel_name).map_or(false, PeerState::can_tunnel_for) {
            return false;
        }
        let our_prefix = self.routing_table.our_prefix();
        if our_prefix.matches(client_name) {
            our_prefix.popped().matches(tunnel_name)
        } else {
            self.routing_table.find_section_prefix(tunnel_name).map_or(false, |pfx| {
                pfx.matches(client_name) || pfx == *our_prefix
            })
        }
    }

    /// Sets the given peer to state `SearchingForTunnel` and returns querying candidates.
    /// Returns empty vector of candidates if it is already in Routing state.
    pub fn set_searching_for_tunnel(&mut self,
                                    our_section: &BTreeSet<XorName>,
                                    peer_id: PeerId,
                                    pub_id: PublicId)
                                    -> Vec<(XorName, PeerId)> {
        match self.get_state_by_name(pub_id.name()) {
            Some(&PeerState::Client) |
            Some(&PeerState::JoiningNode) |
            Some(&PeerState::Proxy) |
            Some(&PeerState::Routing(_)) |
            Some(&PeerState::AwaitingNodeIdentify(_)) => return vec![],
            _ => (),
        }

        let _ = self.insert_peer(pub_id, Some(peer_id), PeerState::SearchingForTunnel);
<<<<<<< HEAD
        self.potential_tunnel_nodes(our_section)
=======
        self.potential_tunnel_nodes(pub_id.name())
>>>>>>> 8cfc29fa
    }

    /// Inserts the given connection info in the map to wait for the peer's info, or returns both
    /// if that's already present and sets the status to `CrustConnecting`. It also returns the
    /// source and destination authorities for sending the serialised connection info to the peer.
    pub fn connection_info_prepared(&mut self,
                                    token: u32,
                                    our_info: PrivConnectionInfo)
                                    -> Result<ConnectionInfoPreparedResult, Error> {
        let pub_id = self.connection_token_map
            .remove(&token)
            .ok_or(Error::PeerNotFound)?;
        let (us_as_src, them_as_dst, opt_their_info) =
            match self.peer_map.remove_by_name(pub_id.name()) {
                Some(Peer { state: PeerState::ConnectionInfoPreparing { us_as_src,
                                                                 them_as_dst,
                                                                 their_info },
                            .. }) => (us_as_src, them_as_dst, their_info),
                Some(peer) => {
                    let _ = self.peer_map.insert(peer);
                    return Err(Error::UnexpectedState);
                }
                None => return Err(Error::PeerNotFound),
            };
        Ok(ConnectionInfoPreparedResult {
               pub_id: pub_id,
               src: us_as_src,
               dst: them_as_dst,
               infos: match opt_their_info {
                   Some((their_info, msg_id)) => {
            let state = PeerState::CrustConnecting;
            self.insert_peer(pub_id, Some(their_info.id()), state);
            Some((our_info, their_info, msg_id))
        }
                   None => {
            let state = PeerState::ConnectionInfoReady(our_info);
            self.insert_peer(pub_id, None, state);
            None
        }
               },
           })
    }

    /// Inserts the given connection info in the map to wait for the preparation of our own info, or
    /// returns both if that's already present and sets the status to `CrustConnecting`.
    pub fn connection_info_received(&mut self,
                                    src: Authority<XorName>,
                                    dst: Authority<XorName>,
                                    pub_id: PublicId,
                                    peer_info: PubConnectionInfo,
                                    msg_id: MessageId)
                                    -> Result<ConnectionInfoReceivedResult, Error> {
        let peer_id = peer_info.id();

        match self.peer_map.remove_by_name(pub_id.name()) {
            Some(Peer { state: PeerState::ConnectionInfoReady(our_info), .. }) => {
                let state = PeerState::CrustConnecting;
                self.insert_peer(pub_id, Some(peer_id), state);
                Ok(ConnectionInfoReceivedResult::Ready(our_info, peer_info))
            }
            Some(Peer { state: PeerState::ConnectionInfoPreparing { us_as_src,
                                                             them_as_dst,
                                                             their_info: None },
                        .. }) => {
                let state = PeerState::ConnectionInfoPreparing {
                    us_as_src: us_as_src,
                    them_as_dst: them_as_dst,
                    their_info: Some((peer_info, msg_id)),
                };
                self.insert_peer(pub_id, Some(peer_id), state);
                Ok(ConnectionInfoReceivedResult::Waiting)
            }
            Some(peer @ Peer { state: PeerState::ConnectionInfoPreparing { .. }, .. }) |
            Some(peer @ Peer { state: PeerState::CrustConnecting, .. }) |
            Some(peer @ Peer { state: PeerState::AwaitingNodeIdentify(_), .. }) => {
                let _ = self.peer_map.insert(peer);
                Ok(ConnectionInfoReceivedResult::Waiting)
            }
            Some(peer @ Peer { state: PeerState::Client, .. }) => {
                let _ = self.peer_map.insert(peer);
                Ok(ConnectionInfoReceivedResult::IsClient)
            }
            Some(peer @ Peer { state: PeerState::JoiningNode, .. }) => {
                let _ = self.peer_map.insert(peer);
                Ok(ConnectionInfoReceivedResult::IsJoiningNode)
            }
            Some(peer @ Peer { state: PeerState::Proxy, .. }) => {
                let _ = self.peer_map.insert(peer);
                Ok(ConnectionInfoReceivedResult::IsProxy)
            }
            Some(peer @ Peer { state: PeerState::Routing(_), .. }) |
            Some(peer @ Peer { state: PeerState::Candidate(_), .. }) => {
                // TODO: We _should_ retry connecting if the peer is connected via tunnel.
                let _ = self.peer_map.insert(peer);
                Ok(ConnectionInfoReceivedResult::IsConnected)
            }
            Some(Peer { state: PeerState::SearchingForTunnel, .. }) |
            None => {
                let state = PeerState::ConnectionInfoPreparing {
                    us_as_src: dst,
                    them_as_dst: src,
                    their_info: Some((peer_info, msg_id)),
                };
                self.insert_peer(pub_id, Some(peer_id), state);
                let token = rand::random();
                let _ = self.connection_token_map.insert(token, pub_id);
                Ok(ConnectionInfoReceivedResult::Prepare(token))
            }
        }
    }

    /// Returns a new token for Crust's `prepare_connection_info` and puts the given peer into
    /// `ConnectionInfoPreparing` status.
    pub fn get_connection_token(&mut self,
                                src: Authority<XorName>,
                                dst: Authority<XorName>,
                                pub_id: PublicId)
                                -> Option<u32> {
        match self.get_state_by_name(pub_id.name()) {
            Some(&PeerState::AwaitingNodeIdentify(_)) |
            Some(&PeerState::Client) |
            Some(&PeerState::ConnectionInfoPreparing { .. }) |
            Some(&PeerState::ConnectionInfoReady(..)) |
            Some(&PeerState::CrustConnecting) |
            Some(&PeerState::JoiningNode) |
            Some(&PeerState::Proxy) |
            Some(&PeerState::Candidate(_)) |
            Some(&PeerState::Routing(_)) => return None,
            Some(&PeerState::SearchingForTunnel) |
            None => (),
        }
        let token = rand::random();
        let _ = self.connection_token_map.insert(token, pub_id);
        self.insert_peer(pub_id,
                         None,
                         PeerState::ConnectionInfoPreparing {
                             us_as_src: src,
                             them_as_dst: dst,
                             their_info: None,
                         });
        Some(token)
    }

    /// If preparing connection info failed with the given token, prepares and returns a new token.
    pub fn get_new_connection_info_token(&mut self, token: u32) -> Result<u32, Error> {
        let pub_id = self.connection_token_map
            .remove(&token)
            .ok_or(Error::PeerNotFound)?;
        let new_token = rand::random();
        let _ = self.connection_token_map.insert(new_token, pub_id);
        Ok(new_token)
    }

    /// Returns all peers we are looking for a tunnel to.
    pub fn peers_needing_tunnel(&self) -> Vec<(PeerId, XorName)> {
        self.peer_map
            .peers()
            .filter_map(|peer| match peer.state {
                            PeerState::SearchingForTunnel => {
                                peer.peer_id.and_then(|peer_id| Some((peer_id, *peer.name())))
                            }
                            _ => None,
                        })
            .collect()
    }

    /// Removes the given peer and returns it
    pub fn remove_peer_from_map(&mut self, peer_id: &PeerId) -> Option<Peer> {
        if let Some(peer) = self.peer_map.remove(peer_id) {
            self.cleanup_proxy_peer_id();
            Some(peer)
        } else {
            None
        }
    }

    /// Returns the state of the peer with the given name, if present.
    pub fn get_state_by_name(&self, name: &XorName) -> Option<&PeerState> {
        self.peer_map.get_by_name(name).map(Peer::state)
    }

    /// Returns the given peer's state, if present.
    pub fn get_state(&self, peer_id: &PeerId) -> Option<&PeerState> {
        self.peer_map.get(peer_id).map(Peer::state)
    }

    fn set_state(&mut self, peer_id: &PeerId, state: PeerState) -> bool {
        if let Some(peer) = self.peer_map.get_mut(peer_id) {
            peer.state = state;
            return true;
        }
        trace!("{:?}: {:?} not found. Cannot set state {:?}.",
               self,
               peer_id,
               state);
        false
    }

    fn insert_peer(&mut self, pub_id: PublicId, peer_id: Option<PeerId>, state: PeerState) -> bool {
        let result = self.peer_map.insert(Peer::new(pub_id, peer_id, state)).is_some();
        self.remove_expired();
        result
    }

    /// Remove expired connecting peers
    pub fn remove_expired(&mut self) {
        let expired_names = self.peer_map
            .peers()
            .filter(|peer| peer.is_expired())
            .map(|peer| *peer.name())
            .collect_vec();
        for name in expired_names {
            let _ = self.peer_map.remove_by_name(&name);
        }
        self.cleanup_proxy_peer_id();
    }

    /// Removes our proxy if the node is no longer connected.
    pub fn cleanup_proxy_peer_id(&mut self) {
        if let Some(peer_id) = self.proxy_peer_id {
            if self.peer_map.get(&peer_id).is_none() {
                self.proxy_peer_id = None;
            }
        }
    }

    fn remove_unapproved_candidates(&mut self, candidate_name: &XorName) {
        let old_candidates = mem::replace(&mut self.candidates, HashMap::new());
        self.candidates = old_candidates.into_iter()
            .filter(|&(name, ref candidate)| name == *candidate_name || candidate.is_approved())
            .collect();
    }

    /// Removes expired candidates and returns the list of peers from which we should disconnect.
    pub fn remove_expired_candidates(&mut self) -> Vec<PeerId> {
        let candidates = mem::replace(&mut self.candidates, HashMap::new());
        let (to_prune, to_keep) =
            candidates.into_iter().partition(|&(_, ref candidate)| candidate.is_expired());
        self.candidates = to_keep;
        to_prune.into_iter().filter_map(|(name, _)| self.get_peer_id(&name).cloned()).collect()
    }
}

impl fmt::Debug for PeerManager {
    fn fmt(&self, formatter: &mut fmt::Formatter) -> fmt::Result {
        write!(formatter, "Node({})", self.our_public_id.name())
    }
}

#[cfg(feature = "use-mock-crust")]
impl PeerManager {
    /// Removes all peers that are not connected, as well as all expected peers and candidates.
    /// Returns `true` if any entry was removed, and `false` if there were no such peers.
    pub fn remove_connecting_peers(&mut self) -> bool {
        // Remove all peers that are not yet connected.
        let remove_names = self.peer_map
            .peers()
            .filter(|peer| match peer.state {
                        PeerState::ConnectionInfoPreparing { .. } |
                        PeerState::ConnectionInfoReady(_) |
                        PeerState::CrustConnecting |
                        PeerState::SearchingForTunnel => true,
                        _ => false,
                    })
            .map(|peer| *peer.name())
            .collect_vec();

        if remove_names.is_empty() && self.candidates.is_empty() {
            return false;
        }

        for name in remove_names {
            let _ = self.peer_map.remove_by_name(&name);
        }

        self.candidates.clear();
        true
    }
}

#[cfg(all(test, feature = "use-mock-crust"))]
mod tests {
    use super::*;
    use id::FullId;
    use mock_crust::Endpoint;
    use mock_crust::crust::{PeerId, PrivConnectionInfo, PubConnectionInfo};
    use routing_table::Authority;
    use types::MessageId;
    use xor_name::{XOR_NAME_LEN, XorName};

    fn node_auth(byte: u8) -> Authority<XorName> {
        Authority::ManagedNode(XorName([byte; XOR_NAME_LEN]))
    }

    #[test]
    pub fn connection_info_prepare_receive() {
        let orig_pub_id = *FullId::new().public_id();
        let mut peer_mgr = PeerManager::new(orig_pub_id);

        let our_connection_info = PrivConnectionInfo(PeerId(0), Endpoint(0));
        let their_connection_info = PubConnectionInfo(PeerId(1), Endpoint(1));
        // We decide to connect to the peer with `pub_id`:
        let token = unwrap!(peer_mgr.get_connection_token(node_auth(0), node_auth(1), orig_pub_id));
        // Crust has finished preparing the connection info.
        match peer_mgr.connection_info_prepared(token, our_connection_info.clone()) {
            Ok(ConnectionInfoPreparedResult { pub_id, src, dst, infos: None }) => {
                assert_eq!(orig_pub_id, pub_id);
                assert_eq!(node_auth(0), src);
                assert_eq!(node_auth(1), dst);
            }
            result => panic!("Unexpected result: {:?}", result),
        }
        // Finally, we received the peer's connection info.
        match peer_mgr.connection_info_received(node_auth(0),
                                                node_auth(1),
                                                orig_pub_id,
                                                their_connection_info.clone(),
                                                MessageId::new()) {
            Ok(ConnectionInfoReceivedResult::Ready(our_info, their_info)) => {
                assert_eq!(our_connection_info, our_info);
                assert_eq!(their_connection_info, their_info);
            }
            result => panic!("Unexpected result: {:?}", result),
        }
        // Since both connection infos are present, the state should now be `CrustConnecting`.
        match peer_mgr.get_state_by_name(orig_pub_id.name()) {
            Some(&PeerState::CrustConnecting) => (),
            state => panic!("Unexpected state: {:?}", state),
        }
    }

    #[test]
    pub fn connection_info_receive_prepare() {
        let orig_pub_id = *FullId::new().public_id();
        let mut peer_mgr = PeerManager::new(orig_pub_id);
        let our_connection_info = PrivConnectionInfo(PeerId(0), Endpoint(0));
        let their_connection_info = PubConnectionInfo(PeerId(1), Endpoint(1));
        let original_msg_id = MessageId::new();
        // We received a connection info from the peer and get a token to prepare ours.
        let token = match peer_mgr.connection_info_received(node_auth(0),
                                                node_auth(1),
                                                orig_pub_id,
                                                their_connection_info.clone(),
                                                original_msg_id) {
            Ok(ConnectionInfoReceivedResult::Prepare(token)) => token,
            result => panic!("Unexpected result: {:?}", result),
        };
        // Crust has finished preparing the connection info.
        match peer_mgr.connection_info_prepared(token, our_connection_info.clone()) {
            Ok(ConnectionInfoPreparedResult { pub_id,
                                              src,
                                              dst,
                                              infos: Some((our_info, their_info, msg_id)) }) => {
                assert_eq!(orig_pub_id, pub_id);
                assert_eq!(node_auth(1), src);
                assert_eq!(node_auth(0), dst);
                assert_eq!(our_connection_info, our_info);
                assert_eq!(their_connection_info, their_info);
                assert_eq!(original_msg_id, msg_id);
            }
            result => panic!("Unexpected result: {:?}", result),
        }
        // Since both connection infos are present, the state should now be `CrustConnecting`.
        match peer_mgr.get_state_by_name(orig_pub_id.name()) {
            Some(&PeerState::CrustConnecting) => (),
            state => panic!("Unexpected state: {:?}", state),
        }
    }
}<|MERGE_RESOLUTION|>--- conflicted
+++ resolved
@@ -44,13 +44,6 @@
 pub const RESOURCE_PROOF_DURATION_SECS: u64 = 300;
 /// Time (in seconds) after which a `VotedFor` candidate will be removed.
 const CANDIDATE_ACCEPT_TIMEOUT_SECS: u64 = 60;
-<<<<<<< HEAD
-/// Number of close nodes we try to use to establish a tunnel
-const NUM_TUNNEL_VIA_NODES: usize = 10;
-=======
-/// Time (in seconds) the node waits for connection from an expected node.
-const NODE_CONNECT_TIMEOUT_SECS: u64 = 60;
->>>>>>> 8cfc29fa
 
 pub type SectionMap = BTreeMap<Prefix<XorName>, BTreeSet<PublicId>>;
 
@@ -379,16 +372,9 @@
 pub struct PeerManager {
     connection_token_map: HashMap<u32, PublicId>,
     peer_map: PeerMap,
-<<<<<<< HEAD
-    /// Peers we connected to but don't know about yet
-    unknown_peers: HashMap<PeerId, Instant>,
-=======
     /// Peers we connected to but don't know about yet. The bool is true if the peer is
     /// tunnel-connected or false if directly-connected.
     unknown_peers: HashMap<PeerId, (bool, Instant)>,
-    /// Peers we expect to connect to
-    expected_peers: HashMap<XorName, Instant>,
->>>>>>> 8cfc29fa
     proxy_peer_id: Option<PeerId>,
     our_public_id: PublicId,
     /// Joining nodes which want to join our section
@@ -406,6 +392,11 @@
             our_public_id: our_public_id,
             candidates: HashMap::new(),
         }
+    }
+
+    /// Returns our name
+    pub fn name(&self) -> &XorName {
+        self.our_public_id.name()
     }
 
     /// Update the PeerManager's idea of our own ID (due to relocation).
@@ -494,17 +485,10 @@
                                             cand.passed_our_challenge && !cand.is_approved()
                                         }) {
             return if let Some(peer) = self.peer_map.get_by_name(name) {
-<<<<<<< HEAD
-                Ok((*peer.pub_id(), candidate.client_auth))
-            } else {
-                Err(RoutingError::UnknownCandidate)
-            };
-=======
-                       Ok((*peer.pub_id(), candidate.client_auth, self.pub_ids_by_section()))
+                       Ok((*peer.pub_id(), candidate.client_auth))
                    } else {
                        Err(RoutingError::UnknownCandidate)
                    };
->>>>>>> 8cfc29fa
         }
         if let Some((name, _)) = self.candidates.iter().find(|&(_, cand)| !cand.is_approved()) {
             info!("{:?} Candidate {} has not passed our resource proof challenge in time. Not \
@@ -635,19 +619,8 @@
         trace!("{}No candidate is currently being handled.", log_prefix);
     }
 
-<<<<<<< HEAD
     /// Called just before `RouteManager::add_to_routing_table()`.
     pub fn pre_add_to_table(&mut self, peer_id: &PeerId) {
-=======
-    /// Tries to add the given peer to the routing table. If successful, this returns `Ok(true)` if
-    /// the addition should cause our section to split or `Ok(false)` if the addition shouldn't
-    /// cause a split.
-    pub fn add_to_routing_table(&mut self,
-                                pub_id: &PublicId,
-                                peer_id: &PeerId,
-                                want_to_merge: bool)
-                                -> Result<bool, RoutingTableError> {
->>>>>>> 8cfc29fa
         if let Some(peer) = self.peer_map.get(peer_id) {
             match peer.state {
                 PeerState::ConnectionInfoPreparing { .. } |
@@ -678,29 +651,15 @@
                 PeerState::Candidate(_) |
                 PeerState::Proxy => (),
             }
-<<<<<<< HEAD
-        } else {
-            trace!("{:?} Set to full node called for {:?} not found in peer_map",
-=======
         } else if !self.unknown_peers.contains_key(peer_id) {
-            trace!("{:?} Add to routing table called for {:?} not found in peer_map/unknown_peers",
->>>>>>> 8cfc29fa
+            trace!("{:?} Set to full node called for {:?} not found in peer_map/unknown_peers",
                    self,
                    peer_id);
         }
-
-<<<<<<< HEAD
-        let _ = self.unknown_peers.remove(peer_id);
-
     }
 
     /// Set as a full routing node (called after `RouteManager::add_to_routing_table()`).
     pub fn set_to_full_node(&mut self, pub_id: &PublicId, peer_id: &PeerId) {
-        let conn = self.peer_map
-            .remove(peer_id)
-            .map_or(RoutingConnection::Direct,
-                    |peer| peer.to_routing_connection());
-=======
         let unknown_connection = if let Some((is_tunnel, _)) = self.unknown_peers.remove(peer_id) {
             if is_tunnel {
                 RoutingConnection::Tunnel
@@ -716,14 +675,10 @@
         } else {
             RoutingConnection::Direct
         };
-        let _ = self.expected_peers.remove(pub_id.name());
-
-        // If we've updated the state from tunnel to direct above, we now return here.
-        let should_split = self.routing_table.add(*pub_id.name(), want_to_merge)?;
+
         let conn =
             self.peer_map.remove(peer_id).map_or(unknown_connection,
                                                  |peer| peer.to_routing_connection());
->>>>>>> 8cfc29fa
         let _ = self.peer_map.insert(Peer::new(*pub_id, Some(*peer_id), PeerState::Routing(conn)));
     }
 
@@ -735,13 +690,7 @@
                          -> Vec<(XorName, PeerId)> {
         let removal_keys = self.candidates
             .iter()
-<<<<<<< HEAD
             .find(|&(name, candidate)| !candidate.is_approved() && !our_prefix.matches(name))
-=======
-            .find(|&(name, candidate)| {
-                      !candidate.is_approved() && !self.routing_table.our_prefix().matches(name)
-                  })
->>>>>>> 8cfc29fa
             .map(|(name, _)| *name);
 
         let ids_to_drop = names_to_drop.iter()
@@ -804,87 +753,6 @@
             .collect()
     }
 
-<<<<<<< HEAD
-=======
-    /// Wraps `RoutingTable::should_merge` with an extra check.
-    ///
-    /// Returns sender prefix, merge prefix, then sections.
-    pub fn should_merge(&self,
-                        we_want_to_merge: bool,
-                        they_want_to_merge: bool)
-                        -> Option<(Prefix<XorName>, Prefix<XorName>, SectionMap)> {
-        if !they_want_to_merge && !self.expected_peers.is_empty() {
-            return None;
-        }
-        self.routing_table
-            .should_merge(we_want_to_merge, they_want_to_merge)
-            .map(|merge_details| {
-                let sections = merge_details.sections
-                    .into_iter()
-                    .map(|(prefix, members)| {
-                             (prefix, self.get_pub_ids(&members).into_iter().collect())
-                         })
-                    .collect();
-                (merge_details.sender_prefix, merge_details.merge_prefix, sections)
-            })
-    }
-
-    // Returns the `OwnMergeState` from `RoutingTable` which defines what further action needs to be
-    // taken by the node, and the list of peers to which we should now connect (only those within
-    // the merging sections for now).
-    pub fn merge_own_section(&mut self,
-                             sender_prefix: Prefix<XorName>,
-                             merge_prefix: Prefix<XorName>,
-                             sections: SectionMap)
-                             -> (OwnMergeState<XorName>, Vec<PublicId>) {
-        self.remove_expired();
-        let needed = sections.iter()
-            .flat_map(|(_, pub_ids)| pub_ids)
-            .filter(|pub_id| !self.routing_table.has(pub_id.name()))
-            .cloned()
-            .collect();
-
-        let sections_as_names = sections.into_iter()
-            .map(|(prefix, members)| {
-                     (prefix,
-                      members.into_iter().map(|pub_id| *pub_id.name()).collect::<BTreeSet<_>>())
-                 })
-            .collect();
-
-        let own_merge_details = OwnMergeDetails {
-            sender_prefix: sender_prefix,
-            merge_prefix: merge_prefix,
-            sections: sections_as_names,
-        };
-        let mut expected_peers = mem::replace(&mut self.expected_peers, HashMap::new());
-        expected_peers.extend(own_merge_details.sections
-                                  .values()
-                                  .flat_map(|section| section.iter())
-                                  .filter_map(|name| if self.routing_table.has(name) {
-                                                  None
-                                              } else {
-                                                  Some((*name, Instant::now()))
-                                              }));
-        self.expected_peers = expected_peers;
-        (self.routing_table.merge_own_section(own_merge_details), needed)
-    }
-
-    pub fn merge_other_section(&mut self,
-                               prefix: Prefix<XorName>,
-                               section: BTreeSet<PublicId>)
-                               -> HashSet<PublicId> {
-        self.remove_expired();
-
-        let merge_details = OtherMergeDetails {
-            prefix: prefix,
-            section: section.iter().map(|public_id| *public_id.name()).collect(),
-        };
-        let needed_names = self.routing_table.merge_other_section(merge_details);
-        self.expected_peers.extend(needed_names.iter().map(|name| (*name, Instant::now())));
-        section.into_iter().filter(|pub_id| needed_names.contains(pub_id.name())).collect()
-    }
-
->>>>>>> 8cfc29fa
     /// Returns `true` if we are directly connected to both peers.
     pub fn can_tunnel_for(&self, peer_id: &PeerId, dst_id: &PeerId) -> bool {
         let peer_state = self.get_state(peer_id);
@@ -893,6 +761,11 @@
             (Some(peer1), Some(peer2)) => peer1.can_tunnel_for() && peer2.can_tunnel_for(),
             _ => false,
         }
+    }
+
+    /// Returns `true` if directly connected to this peer.
+    pub fn can_tunnel_for_name(&self, peer: &XorName) -> bool {
+        self.get_state_by_name(peer).map_or(false, PeerState::can_tunnel_for)
     }
 
     /// Returns the public ID of the given peer, if it is in `Routing` state.
@@ -1195,76 +1068,20 @@
         let _ = self.set_state(peer_id, PeerState::Routing(RoutingConnection::Direct));
     }
 
-<<<<<<< HEAD
-    /// Returns the `NUM_TUNNEL_VIA_NODES` closest peers from our section which can be potential
-    /// tunnel node.
-    pub fn potential_tunnel_nodes(&self,
-                                  our_section: &BTreeSet<XorName>)
-                                  -> Vec<(XorName, PeerId)> {
-        self.peer_map
-            .peers()
-            .filter_map(|peer| if our_section.contains(peer.name()) &&
-                                  peer.state.can_tunnel_for() {
-                peer.peer_id.map_or(None, |peer_id| Some((*peer.name(), peer_id)))
-            } else {
-                None
-            })
-            .take(NUM_TUNNEL_VIA_NODES)
-=======
-    /// Returns direct-connected peers suitable as a tunnel node for `client_name`.
-    pub fn potential_tunnel_nodes(&self, client_name: &XorName) -> Vec<(XorName, PeerId)> {
-        self.routing_table
-            .iter()
-            .filter(|tunnel_name| self.is_potential_tunnel_node(tunnel_name, client_name))
-            .filter_map(|name| {
-                            self.peer_map
-                    .get_by_name(name)
-                    .and_then(|peer| peer.peer_id().and_then(|peer_id| Some((*name, *peer_id))))
-                        })
->>>>>>> 8cfc29fa
-            .collect()
-    }
-
-    /// Returns `true` if `tunnel_name` is directly connected and in our section or in
-    /// `client_name`'s section. If those sections are the same, `tunnel_name` is also allowed to
-    /// match our sibling prefix instead.
-    pub fn is_potential_tunnel_node(&self, tunnel_name: &XorName, client_name: &XorName) -> bool {
-        if self.our_public_id.name() == tunnel_name || self.our_public_id.name() == client_name ||
-           !self.get_state_by_name(tunnel_name).map_or(false, PeerState::can_tunnel_for) {
-            return false;
-        }
-        let our_prefix = self.routing_table.our_prefix();
-        if our_prefix.matches(client_name) {
-            our_prefix.popped().matches(tunnel_name)
-        } else {
-            self.routing_table.find_section_prefix(tunnel_name).map_or(false, |pfx| {
-                pfx.matches(client_name) || pfx == *our_prefix
-            })
-        }
-    }
-
     /// Sets the given peer to state `SearchingForTunnel` and returns querying candidates.
-    /// Returns empty vector of candidates if it is already in Routing state.
-    pub fn set_searching_for_tunnel(&mut self,
-                                    our_section: &BTreeSet<XorName>,
-                                    peer_id: PeerId,
-                                    pub_id: PublicId)
-                                    -> Vec<(XorName, PeerId)> {
+    /// Returns true if it is already in Routing state.
+    pub fn set_searching_for_tunnel(&mut self, peer_id: PeerId, pub_id: PublicId) -> bool {
         match self.get_state_by_name(pub_id.name()) {
             Some(&PeerState::Client) |
             Some(&PeerState::JoiningNode) |
             Some(&PeerState::Proxy) |
             Some(&PeerState::Routing(_)) |
-            Some(&PeerState::AwaitingNodeIdentify(_)) => return vec![],
+            Some(&PeerState::AwaitingNodeIdentify(_)) => return true,
             _ => (),
         }
 
         let _ = self.insert_peer(pub_id, Some(peer_id), PeerState::SearchingForTunnel);
-<<<<<<< HEAD
-        self.potential_tunnel_nodes(our_section)
-=======
-        self.potential_tunnel_nodes(pub_id.name())
->>>>>>> 8cfc29fa
+        false
     }
 
     /// Inserts the given connection info in the map to wait for the peer's info, or returns both
