--- conflicted
+++ resolved
@@ -342,14 +342,11 @@
         self.our_group.is_empty() && self.groups.values().all(HashSet::is_empty)
     }
 
-<<<<<<< HEAD
-=======
     /// Get the minimum group size
     pub fn min_group_size(&self) -> usize {
         self.min_group_size
     }
 
->>>>>>> 7ea2836d
     /// Returns whether the table contains the given `name`
     pub fn has(&self, name: &T) -> bool {
         self.get_group(name).map_or(false, |group| group.contains(name))
@@ -388,11 +385,6 @@
         }
     }
 
-<<<<<<< HEAD
-    /// Returns true if `name` is in our group (including if it is our own name).
-    pub fn is_in_our_group(&self, name: &T) -> bool {
-        *name == self.our_name || self.our_group.contains(name)
-=======
     /// Are we among the `count` closest nodes to `name`?
     pub fn is_closest(&self, name: &T, count: usize) -> bool {
         self.closest_names(name, count).is_some()
@@ -423,7 +415,6 @@
         } else {
             None
         }
->>>>>>> 7ea2836d
     }
 
     /// Returns the `count-1` closest entries to `name` in the routing table, excluding
