// Copyright 2016 MaidSafe.net limited.
//
// This SAFE Network Software is licensed to you under (1) the MaidSafe.net Commercial License,
// version 1.0 or later, or (2) The General Public License (GPL), version 3, depending on which
// licence you accepted on initial access to the Software (the "Licences").
//
// By contributing code to the SAFE Network Software, or to this project generally, you agree to be
// bound by the terms of the MaidSafe Contributor Agreement, version 1.1.  This, along with the
// Licenses can be found in the root directory of this project at LICENSE, COPYING and CONTRIBUTOR.
//
// Unless required by applicable law or agreed to in writing, the SAFE Network Software distributed
// under the GPL Licence is distributed on an "AS IS" BASIS, WITHOUT WARRANTIES OR CONDITIONS OF ANY
// KIND, either express or implied.
//
// Please review the Licences for the specific language governing permissions and limitations
// relating to use of the SAFE Network Software.


// A routing table to manage contacts for a node in a [Kademlia][1] distributed hash table.
//
// [1]: https://en.wikipedia.org/wiki/Kademlia
//
//
// This uses the Kademlia mechanism for routing messages in a peer-to-peer network, and generalises
// it to provide redundancy in every step: for senders, messages in transit and receivers.
// It contains the routing table and the functionality to decide via which of its entries to route
// a message, but not the networking functionality itself.
//
// It also provides methods to decide which other nodes to connect to, depending on a parameter
// `bucket_size` (see below).
//
//
// # Addresses and distance functions
//
// Nodes in the network are addressed with a [`Xorable`][2] type, an unsigned integer with `B` bits.
// The *[XOR][3] distance* between two nodes with addresses `x` and `y` is `x ^ y`. This
// [distance function][4] has the property that no two points ever have the same distance from a
// given point, i. e. if `x ^ y == x ^ z`, then `y == z`. This property allows us to define the
// `k`-*close group* of an address as the `k` closest nodes to that address, guaranteeing that the
// close group will always have exactly `k` members (unless, of course, the whole network has less
// than `k` nodes).
//
// [2]: trait.Xorable.html
// [3]: https://en.wikipedia.org/wiki/Exclusive_or#Bitwise_operation
// [4]: https://en.wikipedia.org/wiki/Metric_%28mathematics%29
//
// The routing table is associated with a node with some name `x`, and manages a number of contacts
// to other nodes, sorting them into up to `B` *buckets*, depending on their XOR distance from `x`:
//
// * If 2<sup>`B`</sup> > `x ^ y` >= 2<sup>`B - 1`</sup>, then y is in bucket 0.
// * If 2<sup>`B - 1`</sup> > `x ^ y` >= 2<sup>`B - 2`</sup>, then y is in bucket 1.
// * If 2<sup>`B - 2`</sup> > `x ^ y` >= 2<sup>`B - 3`</sup>, then y is in bucket 2.
// * ...
// * If 2 > `x ^ y` >= 1, then y is in bucket `B - 1`.
//
// Equivalently, `y` is in bucket `n` if the longest common prefix of `x` and `y` has length `n`,
// i. e. the first binary digit in which `x` and `y` disagree is the `(n + 1)`-th one. We call the
// length of the remainder, without the common prefix, the *bucket distance* of `x` and `y`. Hence
// `x` and `y` have bucket distance `B - n` if and only if `y` belongs in bucket number `n`.
//
// The bucket distance is coarser than the XOR distance: Whenever the bucket distance from `y` to
// `x` is less than the bucket distance from `z` to `x`, then `y ^ x < z ^ x`. But not vice-versa:
// Often `y ^ x < z ^ x`, even if the bucket distances are equal. The XOR distance ranges from 0
// to 2<sup>`B`</sup> (exclusive), while the bucket distance ranges from 0 to `B` (inclusive).
//
//
// # Guarantees
//
// The routing table provides functions to decide, for a message with a given destination, which
// nodes in the table to pass the message on to, so that it is guaranteed that:
//
// * If the destination is the address of a node, the message will reach that node after at most
//   `B - 1` hops.
// * Otherwise, if the destination is a `k`-close group with `k <= min_section_size`, the message
//   will reach every member of the `k`-close group of the destination address, i.e. all `k` nodes
//   in the network that are XOR-closest to that address, and each node knows whether it belongs to
//   that group.
// * Each node in a given address' close group is connected to each other node in that section. In
//   particular, every node is connected to its own close group.
// * The number of total hop messages created for each message is at most `B`.
// * There are `min_section_size` different paths along which a message can be sent, to provide
//   redundancy.
//
// However, to be able to make these guarantees, the routing table must be filled with sufficiently
// many contacts. Specifically, the following invariant must be ensured:
//
// > Whenever a bucket `n` has fewer than `bucket_size` entries, it contains *all* nodes in the
// > network with bucket distance `B - n`.
//
// The user of this crate therefore needs to make sure that whenever a node joins or leaves, all
// affected nodes in the network update their routing tables accordingly.
//
//
// # Resilience against malfunctioning nodes
//
// The sender may choose to send a message via up to `bucket_size` distinct paths to provide
// redundancy against malfunctioning hop nodes. These paths are likely, but not guaranteed, to be
// disjoint.
//
// The concept of sections exists to provide resilience even against failures of the source or
// destination itself: If every member of a section tries to send the same message, it will arrive
// even if some members fail. And if a message is sent to a whole section, it will arrive in most,
// even if some of them malfunction.
//
// Close sections can thus be used as inherently redundant authorities in the network that messages
// can be sent to and received from, using a consensus algorithm: A message from a section authority
// is considered to be legitimate, if a majority of section members have sent a message with the
// same content.

mod authority;
mod error;
mod network_tests;
mod prefix;
mod xorable;

pub use self::authority::Authority;
pub use self::error::Error;
#[cfg(any(test, feature = "use-mock-crust"))]
pub use self::network_tests::verify_network_invariant;
pub use self::prefix::Prefix;
pub use self::xorable::Xorable;
use itertools::Itertools;
use std::{iter, mem};
use std::cmp::Ordering;
use std::collections::{BTreeMap, BTreeSet, btree_map, btree_set};
use std::collections::btree_map::Entry;
use std::fmt::{Binary, Debug, Formatter};
use std::fmt::Result as FmtResult;
use std::hash::Hash;

pub type Sections<T> = BTreeMap<Prefix<T>, BTreeSet<T>>;

type MemberIter<'a, T> = btree_set::Iter<'a, T>;
type SectionIter<'a, T> = btree_map::Values<'a, Prefix<T>, BTreeSet<T>>;
type OtherSectionsIter<'a, T> = iter::FlatMap<SectionIter<'a, T>,
                                              MemberIter<'a, T>,
                                              FlatMapFn<'a, T>>;
type FlatMapFn<'a, T> = fn(&'a BTreeSet<T>) -> MemberIter<'a, T>;

// Amount added to `min_section_size` when deciding whether a bucket split can happen.  This helps
// protect against rapid splitting and merging in the face of moderate churn.
const SPLIT_BUFFER: usize = 3;

// Immutable iterator over the entries of a `RoutingTable`.
pub struct Iter<'a, T: 'a + Binary + Clone + Copy + Default + Hash + Xorable> {
    inner: iter::Chain<OtherSectionsIter<'a, T>, btree_set::Iter<'a, T>>,
    our_name: T,
}

impl<'a, T: 'a + Binary + Clone + Copy + Default + Hash + Xorable> Iterator for Iter<'a, T> {
    type Item = &'a T;

    #[cfg_attr(feature="cargo-clippy", allow(while_let_on_iterator))]
    fn next(&mut self) -> Option<&'a T> {
        while let Some(name) = self.inner.next() {
            if *name != self.our_name {
                return Some(name);
            }
        }
        None
    }

    fn size_hint(&self) -> (usize, Option<usize>) {
        self.inner.size_hint()
    }
}


// Used when removal of a contact triggers the need to merge two or more sections.  Sent between all
// members of all merging sections, but not peers outwith the new section. Contains all sections in
// the routing table of nodes with the sender prefix.
#[derive(Clone, Debug, PartialEq)]
pub struct OwnMergeDetails<T: Binary + Clone + Copy + Default + Hash + Xorable> {
    pub sender_prefix: Prefix<T>,
    pub merge_prefix: Prefix<T>,
    pub sections: Sections<T>,
}



// Used once merging our own section has completed to send to peers outwith the new section
#[derive(Clone, Debug, PartialEq)]
pub struct OtherMergeDetails<T: Binary + Clone + Copy + Default + Hash + Xorable> {
    pub prefix: Prefix<T>,
    pub section: BTreeSet<T>,
}



// Details returned by a successful `RoutingTable::remove()`.
#[derive(Debug)]
pub struct RemovalDetails<T: Binary + Clone + Copy + Default + Hash + Xorable> {
    // Peer name
    pub name: T,
    // True if the removed peer was in our section.
    pub was_in_our_section: bool,
}



// Details returned by `RoutingTable::merge_own_section()`.
pub enum OwnMergeState<T: Binary + Clone + Copy + Default + Hash + Xorable> {
    // If an ongoing merge is happening, and this call to `merge_own_section()` doesn't complete the
    // merge (i.e. at least one of the merging sections hasn't yet sent us its merge details), then
    // `Ongoing` is returned, implying that no further action by the caller is required.
    Ongoing,
    // If an ongoing merge is happening, and this call to `merge_own_section()` completes the merge
    // (i.e. all merging sections have sent us their merge details), then `Completed` is returned,
    // containing the appropriate targets (the `Prefix`es of all sections outwith the merging ones)
    // and the merge details they each need to receive (the new prefix and merged section).
    Completed {
        targets: BTreeSet<Prefix<T>>,
        merge_details: OtherMergeDetails<T>,
    },
    // The merge has already completed, implying that no further action by the caller is required.
    AlreadyMerged,
}



/// A routing table to manage contacts for a node.
///
/// It maintains a list of sections (identified by a `Prefix<T>`), each with a
/// list node identifiers of type `T` (e.g. `XorName`) representing connected
/// peer nodes, and provides algorithms for routing messages.
///
/// See the [crate documentation](index.html) for details.
#[derive(Clone, Eq, PartialEq)]
pub struct RoutingTable<T: Binary + Clone + Copy + Debug + Default + Hash + Xorable> {
    // Minimum number of nodes we consider acceptable in a section
    min_section_size: usize,
    // Name of node holding this table
    our_name: T,
    // Prefix of our section
    our_prefix: Prefix<T>,
    // Members of our section, including our own name
    our_section: BTreeSet<T>,
    // Other sections (excludes our own) (TODO: rename)
    sections: Sections<T>,
    // Whether we have sent our merge details to the other section.
    we_want_to_merge: bool,
    // Whether the other section has sent their merge details to us.
    they_want_to_merge: bool,
}

impl<T: Binary + Clone + Copy + Debug + Default + Hash + Xorable> RoutingTable<T> {
    /// Creates a new `RoutingTable`.
    pub fn new(our_name: T, min_section_size: usize) -> Self {
        let mut our_section = BTreeSet::new();
        our_section.insert(our_name);
        RoutingTable {
            our_name: our_name,
            min_section_size: min_section_size,
            our_section: our_section,
            our_prefix: Default::default(),
            sections: BTreeMap::new(),
            we_want_to_merge: false,
            they_want_to_merge: false,
        }
    }

    /// Adds the list of `Prefix`es as empty sections.
    ///
    /// Called once a node has been approved by its own section and is given its peers' tables.
    /// Expects the current sections to be empty.
    pub fn add_prefixes(&mut self, prefixes: Vec<Prefix<T>>) -> Result<(), Error> {
        if !self.sections.is_empty() {
            return Err(Error::InvariantViolation);
        }
        for prefix in prefixes {
            if prefix.matches(&self.our_name) {
                self.our_prefix = prefix;
            } else if self.sections.insert(prefix, BTreeSet::new()).is_some() {
                return Err(Error::InvariantViolation);
            };
        }
        // In case our section has split while we've been going through the approval process, we
        // need to assign the original members of our section to the new appropriate sections.
        let our_section = mem::replace(&mut self.our_section, BTreeSet::new());
        for name in our_section {
            if self.get_section_mut(&name).map_or(true, |section| !section.insert(name)) {
                return Err(Error::InvariantViolation);
            }
        }
        self.check_invariant(true, true)
    }

    /// Returns the `Prefix` of our section
    pub fn our_prefix(&self) -> &Prefix<T> {
        &self.our_prefix
    }

    /// Returns our own section, including our own name.
    pub fn our_section(&self) -> &BTreeSet<T> {
        &self.our_section
    }

    /// Returns the whole routing table, including our section and our name
    pub fn all_sections(&self) -> Sections<T> {
        self.sections
            .clone()
            .into_iter()
            .chain(iter::once((self.our_prefix, self.our_section.clone())))
            .collect()
    }

    /// Returns the section with the given prefix, if any (includes own name if is own section)
    pub fn section_with_prefix(&self, prefix: &Prefix<T>) -> Option<&BTreeSet<T>> {
        if *prefix == self.our_prefix {
            Some(&self.our_section)
        } else {
            self.sections.get(prefix)
        }
    }

    /// Returns the total number of entries in the routing table, excluding our own name.
    // TODO: refactor to include our name?
    pub fn len(&self) -> usize {
        self.sections.values().fold(0, |acc, section| acc + section.len()) +
        self.our_section.len() - 1
    }

    /// Is the table empty? (Returns `true` if no nodes besides our own are known;
    /// empty sections are ignored.)
    pub fn is_empty(&self) -> bool {
        self.our_section.len() == 1 && self.sections.values().all(BTreeSet::is_empty)
    }

    /// Returns the minimum section size.
    pub fn min_section_size(&self) -> usize {
        self.min_section_size
    }

    /// Returns the number of nodes which need to exist in each subsection of a given section to
    /// allow it to be split.
    pub fn min_split_size(&self) -> usize {
        self.min_section_size + SPLIT_BUFFER
    }

    /// Returns whether the table contains the given `name`.
    pub fn has(&self, name: &T) -> bool {
        self.get_section(name).map_or(false, |section| section.contains(name))
    }

    /// Iterates over all nodes known by the routing table, excluding our own name.
    // TODO: do we need to exclude our name?
    pub fn iter(&self) -> Iter<T> {
        let iter: fn(_) -> _ = BTreeSet::iter;
        Iter {
            inner: self.sections.values().flat_map(iter).chain(self.our_section.iter()),
            our_name: self.our_name,
        }
    }

    /// Compute an estimate of the size of the network from the size of our routing table.
    ///
    /// Return (estimate, exact), with exact = true iff we have the whole network in our
    /// routing table.
    pub fn network_size_estimate(&self) -> (u64, bool) {
        let known_prefixes = self.prefixes();
        let is_exact = Prefix::default().is_covered_by(known_prefixes.iter());

        // Estimated fraction of the network that we have in our RT.
        // Computed as the sum of 1 / 2^(prefix.bit_count) for all known section prefixes.
        let network_fraction: f64 = known_prefixes.iter()
            .map(|p| 1.0 / (p.bit_count() as f64).exp2())
            .sum();

        // Total size estimate = known_nodes / network_fraction
        let network_size = (self.len() + 1) as f64 / network_fraction;

        (network_size.ceil() as u64, is_exact)
    }

    /// Collects prefixes of all sections known by the routing table other than ours into a
    /// `BTreeSet`.
    pub fn other_prefixes(&self) -> BTreeSet<Prefix<T>> {
        self.sections.keys().cloned().collect()
    }

    /// Collects prefixes of all sections known by the routing table into a `BTreeSet`.
    pub fn prefixes(&self) -> BTreeSet<Prefix<T>> {
        self.sections.keys().cloned().chain(iter::once(self.our_prefix)).collect()
    }

    /// If our section is the closest one to `name`, returns all names in our section *including
    /// ours*, otherwise returns `None`.
    pub fn close_names(&self, name: &T) -> Option<BTreeSet<T>> {
        if self.our_prefix.matches(name) {
            Some(self.our_section().clone())
        } else {
            None
        }
    }

    /// If our section is the closest one to `name`, returns all names in our section *excluding
    /// ours*, otherwise returns `None`.
    pub fn other_close_names(&self, name: &T) -> Option<BTreeSet<T>> {
        if self.our_prefix.matches(name) {
            let mut section = self.our_section.clone();
            section.remove(&self.our_name);
            Some(section)
        } else {
            None
        }
    }

    /// Are we among the `count` closest nodes to `name`?
    pub fn is_closest(&self, name: &T, count: usize) -> bool {
        self.closest_names(name, count).is_some()
    }

    // Finds the `count` names closest to `name` in the whole routing table
    fn closest_known_names(&self, name: &T, count: usize) -> Vec<&T> {
        self.sections
            .iter()
            .chain(iter::once((&self.our_prefix, &self.our_section)))
            .sorted_by(|&(pfx0, _), &(pfx1, _)| pfx0.cmp_distance(pfx1, name))
            .into_iter()
            .flat_map(|(_, section)| {
                section.iter().sorted_by(|name0, name1| name.cmp_distance(name0, name1))
            })
            .take(count)
            .collect_vec()
    }

    /// Returns the `count` closest entries to `name` in the routing table, including our own name,
    /// sorted by ascending distance to `name`. If we are not close, returns `None`.
    pub fn closest_names(&self, name: &T, count: usize) -> Option<Vec<&T>> {
        let result = self.closest_known_names(name, count);
        if result.contains(&&self.our_name) {
            Some(result)
        } else {
            None
        }
    }

    /// Returns the `count-1` closest entries to `name` in the routing table, excluding
    /// our own name, sorted by ascending distance to `name` -  or `None`, if our name
    /// isn't among `count` names closest to `name`.
    pub fn other_closest_names(&self, name: &T, count: usize) -> Option<Vec<&T>> {
        self.closest_names(name, count).map(|mut result| {
            result.retain(|name| *name != &self.our_name);
            result
        })
    }

    /// Returns true if `name` is in our section (including if it is our own name).
    pub fn is_in_our_section(&self, name: &T) -> bool {
        self.our_section.contains(name)
    }

    /// Returns `Ok(())` if the given contact should be added to the routing table.
    ///
    /// Returns `Err` if `name` already exists in the routing table, or it doesn't fall within any
    /// of our sections, or it's our own name.
    pub fn need_to_add(&self, name: &T) -> Result<(), Error> {
        if *name == self.our_name {
            return Err(Error::OwnNameDisallowed);
        }
        if let Some(section) = self.get_section(name) {
            if section.contains(name) {
                Err(Error::AlreadyExists)
            } else {
                Ok(())
            }
        } else {
            Err(Error::PeerNameUnsuitable)
        }
    }

    /// Returns `Err(Error::PeerNameUnsuitable)` if `name` is not within our section, or
    /// `Err(Error::AlreadyExists)` if `name` is already in our table.
    pub fn should_join_our_section(&self, name: &T) -> Result<(), Error> {
        if !self.our_prefix.matches(name) {
            return Err(Error::PeerNameUnsuitable);
        }
        if self.our_section.contains(name) {
            return Err(Error::AlreadyExists);
        }
        Ok(())
    }

    /// Validates a joining node's name.
    pub fn validate_joining_node(&self, name: &T) -> Result<(), Error> {
        if !self.our_prefix.matches(name) {
            return Err(Error::PeerNameUnsuitable);
        }
        if self.our_section.contains(name) {
            return Err(Error::AlreadyExists);
        }
        Ok(())
    }

    /// Adds a contact to the routing table.
    ///
    /// Returns `Err` if `name` already existed in the routing table, or it doesn't fall within any
    /// of our sections, or it's our own name.  Otherwise it returns `Ok(true)` if the addition
    /// succeeded and should cause our section to split or `Ok(false)` if the addition succeeded and
    /// shouldn't cause a split.
    pub fn add(&mut self, name: T) -> Result<bool, Error> {
        if name == self.our_name {
            return Err(Error::OwnNameDisallowed);
        }

        if let Some(section) = self.get_section_mut(&name) {
            if !section.insert(name) {
                return Err(Error::AlreadyExists);
            }
        } else {
            return Err(Error::PeerNameUnsuitable);
        }

        let split_size = self.min_split_size();
        let close_to_merging_with_us = |(prefix, section): (&Prefix<T>, &BTreeSet<T>)| {
            prefix.popped().is_compatible(&self.our_prefix) && section.len() < split_size
        };
        // If we're currently merging or are close to merging, we shouldn't split.
        if self.we_want_to_merge || self.they_want_to_merge ||
           self.sections.iter().any(close_to_merging_with_us) {
            return Ok(false);
        }

        // Count the number of names which will end up in each new section if our section is split.
        let new_size = self.our_section
            .iter()
            .filter(|name| self.our_name.common_prefix(name) > self.our_prefix.bit_count())
            .count();
        // If either of the two new sections will not contain enough entries, return `false`.
        Ok(new_size >= split_size && self.our_section().len() >= split_size + new_size)
    }

    /// Splits a section.
    ///
    /// If the section exists in the routing table, it is split, otherwise this function is a no-op.
    /// If any of the sections don't satisfy the invariant any more (i.e. only differ in one bit
    /// from our own prefix), they are removed and those contacts are returned.  If the split is
    /// happening to our own section, our new prefix is returned in the optional field.
    pub fn split(&mut self, prefix: Prefix<T>) -> (Vec<T>, Option<Prefix<T>>) {
        let mut result = vec![];
        if prefix == self.our_prefix {
            result = self.split_our_section();
            return (result, Some(self.our_prefix));
        }

        if let Some(to_split) = self.sections.remove(&prefix) {
            let prefix0 = prefix.pushed(false);
            let prefix1 = prefix.pushed(true);
            let (section0, section1) = to_split.into_iter()
                .partition::<BTreeSet<_>, _>(|name| prefix0.matches(name));

            for (pfx, section) in vec![(prefix0, section0), (prefix1, section1)] {
                if self.our_prefix.is_neighbour(&pfx) {
                    self.insert_new_section(pfx, section);
                } else {
                    result.extend(section);
                }
            }
        }
        (result, None)
    }

    /// Adds the given prefix to the routing table, merging or splitting if necessary. Returns the
    /// entries that have been dropped.
    pub fn add_prefix(&mut self, prefix: Prefix<T>) -> Vec<T> {
        let mut result = vec![];
        if self.our_prefix == prefix || self.sections.contains_key(&prefix) {
            return result; // We already have this section: Nothing to do!
        }
        // While `prefix` extends an existing entry, split that entry.
        while let Some(&shorter_pfx) =
            self.sections
                .keys()
                .chain(iter::once(&self.our_prefix))
                .find(|p| p.is_compatible(&prefix) && p.bit_count() < prefix.bit_count()) {
            let (dropped_nodes, _opt_our_pfx) = self.split(shorter_pfx);
            result.extend(dropped_nodes);
        }

        // If it's neither our neighbour nor compatible, we need to merge our own until it is
        // compatible.
        let mut our_prefix = self.our_prefix;
        while !our_prefix.is_neighbour(&prefix) && !our_prefix.is_compatible(&prefix) {
            our_prefix = our_prefix.popped();
        }
        self.merge(&our_prefix);

        // Merge if necessary, then add empty sections to satisfy the requirement that for each `i`,
        // the own prefix with the `i`-th bit flipped must be covered. To do this, split each such
        // prefix recursively until all its parts are either covered or incompatible with the
        // existing ones. Insert the incompatible ones to cover the required part of the name space.
        self.merge(&prefix);
        self.add_missing_prefixes();
        result
    }

    /// Removes a contact from the routing table.
    ///
    /// If no entry with that name is found, `Err(Error::NoSuchPeer)` is returned.  Otherwise, the
    /// entry is removed from the routing table and `RemovalDetails` is returned.  See that struct's
    /// docs for further info.
    pub fn remove(&mut self, name: &T) -> Result<RemovalDetails<T>, Error> {
        let removal_details = RemovalDetails {
            name: *name,
            was_in_our_section: self.our_prefix.matches(name),
        };
        if removal_details.was_in_our_section {
            if self.our_name == *name {
                return Err(Error::OwnNameDisallowed);
            }
            if !self.our_section.remove(name) {
                return Err(Error::NoSuchPeer);
            }
        } else if let Some(prefix) = self.find_section_prefix(name) {
            if let Some(section) = self.sections.get_mut(&prefix) {
                if !section.remove(name) {
                    return Err(Error::NoSuchPeer);
                }
            }
        } else {
            return Err(Error::NoSuchPeer);
        }
        Ok(removal_details)
    }

    /// Returns whether the other section has already initiated a merge.
    pub fn they_want_to_merge(&self) -> bool {
        self.they_want_to_merge
    }

    /// If our section is required to merge, returns the details to initiate merging.
    ///
    /// Merging is required if any section has dropped below the minimum size and can only restore
    /// it by ultimately merging with us.
    ///
    /// However, merging happens in simple steps, each of which involves only two sections. If. e.g.
    /// section `1` drops below the minimum size, and the other sections are `01`, `001` and `000`,
    /// then this will return `true` only in the latter two. Once they are merged and have
    /// established all their new connections, it will return `true` in `01` and `00`. Only after
    /// that, the section `0` will merge with section `1`.
    pub fn should_merge(&self) -> Option<OwnMergeDetails<T>> {
        let bit_count = self.our_prefix.bit_count();
        let doesnt_need_to_merge_with_us = |(prefix, section): (&Prefix<T>, &BTreeSet<T>)| {
            !prefix.popped().is_compatible(&self.our_prefix) ||
            section.len() >= self.min_section_size
        };
        if bit_count == 0 || self.we_want_to_merge ||
           !self.sections.contains_key(&self.our_prefix.with_flipped_bit(bit_count - 1)) {
            return None; // We can't merge, or we already sent our merge message.
        }
        if !self.they_want_to_merge && self.our_section.len() >= self.min_section_size &&
           self.sections.iter().all(doesnt_need_to_merge_with_us) {
            return None; // There is no reason to merge.
        }
        let merge_prefix = self.our_prefix.popped();
        Some(OwnMergeDetails {
            sender_prefix: self.our_prefix,
            merge_prefix: merge_prefix,
            sections: self.all_sections(),
        })
    }

    /// When a merge of our own section is triggered (either from our own section or a neighbouring
    /// one) this function handles the incoming merge details from the peers within the merging
    /// sections.
    ///
    /// The actual merge of the section is only done once all expected merging sections have
    /// provided details.  See the docs for `OwnMergeState` for full details of the return value.
    pub fn merge_own_section(&mut self, merge_details: OwnMergeDetails<T>) -> OwnMergeState<T> {
        // TODO: Return an error if they are not compatible instead?
        if !self.our_prefix.is_compatible(&merge_details.merge_prefix) ||
           self.our_prefix.bit_count() != merge_details.merge_prefix.bit_count() + 1 {
            debug!("{:?}: Attempt to call merge_own_section() for an already merged prefix {:?}",
                   self.our_name,
                   merge_details.merge_prefix);
            return OwnMergeState::AlreadyMerged;
        }
        for prefix in merge_details.sections.keys() {
            if *prefix == self.our_prefix || self.sections.contains_key(prefix) {
                continue; // Already in our routing table.
            } else if self.our_prefix.is_compatible(prefix) ||
                      self.sections.keys().any(|pfx| prefix.is_compatible(pfx)) {
                error!("{:?} Received unsuitable prefix {:?} in OwnSectionMerge.",
                       self.our_name,
                       prefix);
            } else {
                self.insert_new_section(*prefix, BTreeSet::new());
            }
        }

        if merge_details.sender_prefix == self.our_prefix {
            self.we_want_to_merge = true;
        } else {
            self.they_want_to_merge = true;
        }
        if self.we_want_to_merge && self.they_want_to_merge {
            // We've heard from all merging sections - do the merge and return `Completed`.
            self.finish_merging_own_section(merge_details.merge_prefix)
        } else {
            // We don't have the merge details from both sides yet.
            OwnMergeState::Ongoing
        }
    }

    /// Merges all existing compatible sections into the new one defined by `merge_details.prefix`.
    /// Our own section is not included in the merge.
    ///
    /// The appropriate targets (all contacts from `merge_details.sections` which are not currently
    /// held in the routing table) are returned so the caller can establish connections to these
    /// peers and subsequently add them.
    pub fn merge_other_section(&mut self, merge_details: OtherMergeDetails<T>) -> BTreeSet<T> {
        if self.our_prefix.is_compatible(&merge_details.prefix) {
            // We've already handled this particular merge via `merge_own_section()`.
            return BTreeSet::new();
        }

        let should_merge = |prefix: &Prefix<T>| {
            prefix.is_compatible(&merge_details.prefix) &&
            prefix.bit_count() > merge_details.prefix.bit_count()
        };

        if self.sections.keys().any(should_merge) {
            self.merge(&merge_details.prefix);
            // Establish list of provided contacts which are currently missing from our table.
            merge_details.section
                .difference(unwrap!(self.sections.get(&merge_details.prefix)))
                .cloned()
                .collect()
        } else {
            // We've already handled this particular merge.
            BTreeSet::new()
        }
    }

    /// Returns a collection of nodes to which a message for the given `Authority` should be sent
    /// onwards.  In all non-error cases below, the returned collection will have the members of
    /// `exclude` removed, possibly resulting in an empty set being returned.
    ///
    /// * If the destination is an `Authority::Section`:
    ///     - if our section is the closest on the network (i.e. our section's prefix is a prefix of
    ///       the destination), returns all other members of our section; otherwise
    ///     - returns the `route`-th closest member of the RT to the target
    ///
    /// * If the destination is an `Authority::PrefixSection`:
    ///     - if the prefix is compatible with our prefix and is fully-covered by prefixes in our
    ///       RT, returns all members in these prefixes except ourself; otherwise
    ///     - if the prefix is compatible with our prefix and is *not* fully-covered by prefixes in
    ///       our RT, returns `Err(Error::CannotRoute)`; otherwise
    ///     - returns the `route`-th closest member of the RT to the lower bound of the target
    ///       prefix
    ///
    /// * If the destination is a group (`ClientManager`, `NaeManager` or `NodeManager`):
    ///     - if our section is the closest on the network (i.e. our section's prefix is a prefix of
    ///       the destination), returns all other members of our section; otherwise
    ///     - returns the `route`-th closest member of the RT to the target
    ///
    /// * If the destination is an individual node (`ManagedNode` or `Client`):
    ///     - if our name *is* the destination, returns an empty set; otherwise
    ///     - if the destination name is an entry in the routing table, returns it; otherwise
    ///     - returns the `route`-th closest member of the RT to the target
    pub fn targets(&self,
                   dst: &Authority<T>,
                   exclude: T,
                   route: usize)
                   -> Result<BTreeSet<T>, Error> {
        let candidates = |target_name: &T| {
            self.closest_known_names(target_name, self.min_section_size)
                .into_iter()
                .filter(|name| **name != self.our_name)
                .cloned()
                .collect::<BTreeSet<T>>()
        };

        let closest_section = match *dst {
            Authority::ManagedNode(ref target_name) |
            Authority::Client { proxy_node_name: ref target_name, .. } => {
                if *target_name == self.our_name {
                    return Ok(BTreeSet::new());
                }
                if self.has(target_name) {
                    return Ok(iter::once(*target_name).collect());
                }
                candidates(target_name)
            }
            Authority::ClientManager(ref target_name) |
            Authority::NaeManager(ref target_name) |
            Authority::NodeManager(ref target_name) => {
                if let Some(group) = self.other_closest_names(target_name, self.min_section_size) {
                    return Ok(group.into_iter().cloned().collect());
                }
                candidates(target_name)
            }
            Authority::Section(ref target_name) => {
                let (prefix, section) = self.closest_section(target_name);
                if *prefix == self.our_prefix {
                    // Exclude our name since we don't need to send to ourself
                    let mut section = section.clone();
                    section.remove(&self.our_name);
                    return Ok(section);
                }
                candidates(target_name)
            }
            Authority::PrefixSection(ref prefix) => {
                if prefix.is_compatible(&self.our_prefix) {
                    // only route the message when we have all the targets in our routing table -
                    // this is to prevent spamming the network by sending messages with
                    // intentionally short prefixes
                    if prefix.is_covered_by(self.prefixes().iter()) {
                        return Ok(self.iter()
                            .filter(|name| prefix.matches(name) && **name != self.our_name)
                            .cloned()
                            .collect());
                    } else {
                        return Err(Error::CannotRoute);
                    }
                }
                candidates(&prefix.lower_bound())
            }
        };
        Ok(iter::once(self.get_routeth_node(&closest_section, dst.name(), Some(exclude), route)?)
            .collect())
    }

    /// Returns whether we are a part of the given authority.
    pub fn in_authority(&self, auth: &Authority<T>) -> bool {
        match *auth {
            // clients have no routing tables
            Authority::Client { .. } => false,
            Authority::ManagedNode(ref name) => self.our_name == *name,
            Authority::ClientManager(ref name) |
            Authority::NaeManager(ref name) |
            Authority::NodeManager(ref name) => self.is_closest(name, self.min_section_size),
            Authority::Section(ref name) => self.our_prefix.matches(name),
            Authority::PrefixSection(ref prefix) => prefix.matches(&self.our_name),
        }
    }

    /// Returns the section matching the given `name`, if present.
    /// Includes our own name in the case that our prefix matches `name`.
    pub fn get_section(&self, name: &T) -> Option<&BTreeSet<T>> {
        if self.our_prefix.matches(name) {
            return Some(&self.our_section);
        }
        if let Some(prefix) = self.find_section_prefix(name) {
            return self.sections.get(&prefix);
        }
        None
    }

    /// Returns our name.
    pub fn our_name(&self) -> &T {
        &self.our_name
    }

    /// Returns whether the Routing invariant is currently held for this table or not.
    pub fn is_valid(&self) -> bool {
        self.check_invariant(false, false).is_ok()
    }

    /// Returns the prefix of the section in which `name` belongs, or `None` if there is no such
    /// section in the routing table.
    pub fn find_section_prefix(&self, name: &T) -> Option<Prefix<T>> {
        if self.our_prefix.matches(name) {
            return Some(self.our_prefix);
        }
        self.sections.keys().find(|&prefix| prefix.matches(name)).cloned()
    }

    /// Returns `name` modified so that it belongs to one of the known prefixes with minimal bit
    /// length, favouring our own prefix if it is one of the shortest.
    pub fn assign_to_min_len_prefix(&self, name: &T) -> T {
        let target_prefix = iter::once(&self.our_prefix)
            .chain(self.sections.keys())
            .min_by_key(|prefix| prefix.bit_count())
            .unwrap_or(&self.our_prefix);
        target_prefix.substituted_in(*name)
    }

    /// Returns true if we're currently handling a merge of our own section (i.e. we've received an
    /// `OwnSectionMerge` from either our own section or our immediate neighbour).
    pub fn is_merge_in_process(&self) -> bool {
        self.we_want_to_merge || self.they_want_to_merge
    }

    fn split_our_section(&mut self) -> Vec<T> {
        let next_bit = self.our_name.bit(self.our_prefix.bit_count());
        let other_prefix = self.our_prefix.pushed(!next_bit);
        self.our_prefix = self.our_prefix.pushed(next_bit);
        let (our_new_section, other_section) = self.our_section
            .iter()
            .partition::<BTreeSet<_>, _>(|name| self.our_prefix.matches(name));
        self.our_section = our_new_section;
        // Drop sections that ceased to be our neighbours.
        let sections_to_remove = self.sections
            .keys()
            .filter(|prefix| !prefix.is_neighbour(&self.our_prefix))
            .cloned()
            .collect_vec();
        self.insert_new_section(other_prefix, other_section);
        sections_to_remove.into_iter()
            .filter_map(|prefix| self.sections.remove(&prefix))
            .flat_map(BTreeSet::into_iter)
            .collect()
    }

    /// Inserts the given section. Logs an error if it already exists.
    fn insert_new_section(&mut self, prefix: Prefix<T>, section: BTreeSet<T>) {
        match self.sections.entry(prefix) {
            Entry::Vacant(entry) => {
                let _section_ref = entry.insert(section);
            }
            Entry::Occupied(entry) => {
                error!("{:?} Inserting section {:?}, but already has members {:?}. This is a bug!",
                       self.our_name,
                       prefix,
                       entry.get());
                entry.into_mut().extend(section);
            }
        }
    }

    fn finish_merging_own_section(&mut self, merge_prefix: Prefix<T>) -> OwnMergeState<T> {
        self.we_want_to_merge = false;
        self.they_want_to_merge = false;
        self.merge(&merge_prefix);
        self.add_missing_prefixes();
        // The update needs to be sent to all neighbouring sections. However, while those are
        // merging/splitting, our own section might not agree on their prefixes and the message can
        // fail to accumulate. So also include results of flipping one bit in the `merge_prefix`.
        let targets = self.sections
            .keys()
            .cloned()
            .chain((0..merge_prefix.bit_count()).map(|i| merge_prefix.with_flipped_bit(i)))
            .collect();
        let other_details = OtherMergeDetails {
            prefix: merge_prefix,
            section: self.our_section().clone(),
        };
        OwnMergeState::Completed {
            targets: targets,
            merge_details: other_details,
        }
    }

    fn merge(&mut self, new_prefix: &Prefix<T>) {
        // Partition the sections into those for merging and the rest
        let original_sections = mem::replace(&mut self.sections, Sections::new());
        let (sections_to_merge, sections) = original_sections.into_iter()
            .partition::<BTreeMap<_, _>, _>(|&(prefix, _)| new_prefix.is_compatible(&prefix));
        self.sections = sections;
        // Merge selected sections and add the merged section back in.
        let merged_names = sections_to_merge.into_iter().flat_map(|(_, names)| names).collect();
        if self.our_prefix.is_compatible(new_prefix) {
            self.our_section.extend(merged_names);
            self.our_prefix = *new_prefix;
        } else {
            self.insert_new_section(*new_prefix, merged_names);
        }
    }

    /// Inserts empty sections so that the prefixes cover all neighbouring areas of the namespace.
    fn add_missing_prefixes(&mut self) {
        let mut missing_pfxs = (0..self.our_prefix.bit_count())
            .map(|i| self.our_prefix.with_flipped_bit(i))
            .collect_vec();
        while let Some(pfx) = missing_pfxs.pop() {
            if !pfx.is_covered_by(self.sections.keys()) {
                if self.sections.keys().any(|p| pfx.is_compatible(p)) {
                    missing_pfxs.push(pfx.pushed(true));
                    missing_pfxs.push(pfx.pushed(false));
                } else {
                    self.insert_new_section(pfx, BTreeSet::new());
                }
            }
        }
    }

    /// Get a mutable reference to whichever section matches the given name. If our own section,
    /// our name is included.
    fn get_section_mut(&mut self, name: &T) -> Option<&mut BTreeSet<T>> {
        if self.our_prefix.matches(name) {
            return Some(&mut self.our_section);
        }
        if let Some(prefix) = self.find_section_prefix(name) {
            return self.sections.get_mut(&prefix);
        }
        None
    }

    /// Returns the prefix of the closest non-empty section to `name`, regardless of whether `name`
    /// belongs in that section or not, and the section itself.
    fn closest_section(&self, name: &T) -> (&Prefix<T>, &BTreeSet<T>) {
        let mut result = (&self.our_prefix, &self.our_section);
        for (prefix, section) in &self.sections {
            if !section.is_empty() && result.0.cmp_distance(prefix, name) == Ordering::Greater {
                result = (prefix, section)
            }
        }
        result
    }

    /// Gets the `route`-th name from a collection of names
    fn get_routeth_name<'a, U: IntoIterator<Item = &'a T>>(names: U,
                                                           dst_name: &T,
                                                           route: usize)
                                                           -> &'a T {
        let sorted_names = names.into_iter()
            .sorted_by(|&lhs, &rhs| dst_name.cmp_distance(lhs, rhs));
        sorted_names[route % sorted_names.len()]
    }

    /// Returns the `route`-th node in the given section, sorted by distance to `target`
    fn get_routeth_node(&self,
                        section: &BTreeSet<T>,
                        target: T,
                        exclude: Option<T>,
                        route: usize)
                        -> Result<T, Error> {
        let names = if let Some(exclude) = exclude {
            section.iter().filter(|&x| *x != exclude).collect_vec()
        } else {
            section.iter().collect_vec()
        };

        if names.is_empty() {
            return Err(Error::CannotRoute);
        }

        Ok(*RoutingTable::get_routeth_name(names, &target, route))
    }

    fn check_invariant(&self,
                       allow_small_sections: bool,
                       show_warnings: bool)
                       -> Result<(), Error> {
        let warn = |log_msg: String| -> Result<(), Error> {
            if show_warnings {
                warn!("{}", log_msg);
            }
            Err(Error::InvariantViolation)
        };
        if !self.our_prefix.matches(&self.our_name) {
            return warn(format!("Our prefix does not match our name: {:?}", self));
        }
        if self.sections.contains_key(&self.our_prefix) {
            return warn(format!("Our own section is in the sections map: {:?}", self));
        }
        let has_enough_nodes = self.len() >= self.min_section_size;
        if has_enough_nodes && self.our_section.len() < self.min_section_size {
            return warn(format!("Minimum section size not met for section {:?}: {:?}",
                                self.our_prefix,
                                self));
        }
        for name in &self.our_section {
            if !self.our_prefix.matches(name) {
                return warn(format!("Name {} doesn't match section prefix {:?}: {:?}",
                                    name.debug_binary(),
                                    self.our_prefix,
                                    self));
            }
        }

        for (prefix, section) in &self.sections {
            if has_enough_nodes && section.len() < self.min_section_size {
                if section.len() <= 1 && allow_small_sections {
                    continue;
                }
                return warn(format!("Minimum group size not met for group {:?}: {:?}",
                                    prefix,
                                    self));
            }
            for name in section {
                if !prefix.matches(name) {
                    return warn(format!("Name {} doesn't match section prefix {:?}: {:?}",
                                        name.debug_binary(),
                                        prefix,
                                        self));
                }
            }
        }

        let all_are_neighbours = self.sections.keys().all(|&x| self.our_prefix.is_neighbour(&x));
        let all_neighbours_covered = {
            let prefixes = self.prefixes();
            (0..self.our_prefix.bit_count())
                .all(|i| self.our_prefix.with_flipped_bit(i).is_covered_by(&prefixes))
        };
        if !all_are_neighbours {
            return warn(format!("Some sections in the RT aren't neighbours of our section: {:?}",
                                self));
        }
        if !all_neighbours_covered {
            return warn(format!("Some neighbours aren't fully covered by the RT: {:?}", self));
        }

        Ok(())
    }

    /// Runs the built-in invariant checker
    #[cfg(any(test, feature = "use-mock-crust"))]
    pub fn verify_invariant(&self) {
        unwrap!(self.check_invariant(false, true),
                "Invariant not satisfied for RT: {:?}",
                self);
    }

    #[cfg(test)]
    fn num_of_sections(&self) -> usize {
        self.sections.len()
    }
}

impl<T: Binary + Clone + Copy + Debug + Default + Hash + Xorable> Binary for RoutingTable<T> {
    fn fmt(&self, formatter: &mut Formatter) -> FmtResult {
        writeln!(formatter, "RoutingTable {{")?;
        writeln!(formatter, "\tmin_section_size: {},", self.min_section_size)?;
        writeln!(formatter,
                 "\tour_name: {:?} ({}),",
                 self.our_name,
                 self.our_name.debug_binary())?;
        writeln!(formatter, "\tour_prefix: {:?}", self.our_prefix)?;
        let sections = self.sections
            .iter()
            .chain(iter::once((&self.our_prefix, &self.our_section)))
            .collect::<BTreeSet<_>>();
        for (section_index, &(prefix, section)) in sections.iter().enumerate() {
            write!(formatter,
                   "\tsection {} with {:?}: {{\n",
                   section_index,
                   prefix)?;
            for (name_index, name) in section.iter().enumerate() {
                let comma = if name_index == section.len() - 1 {
                    ""
                } else {
                    ","
                };
                writeln!(formatter,
                         "\t\t{:?} ({}){}",
                         name,
                         name.debug_binary(),
                         comma)?;
            }
            let comma = if section_index == sections.len() - 1 {
                ""
            } else {
                ","
            };
            writeln!(formatter, "\t}}{}", comma)?;
        }
        writeln!(formatter,
                 "\tmerging: we {:?}, they {:?}",
                 self.we_want_to_merge,
                 self.they_want_to_merge)?;
        write!(formatter, "}}")
    }
}

impl<T: Binary + Clone + Copy + Debug + Default + Hash + Xorable> Debug for RoutingTable<T> {
    fn fmt(&self, formatter: &mut Formatter) -> FmtResult {
        Binary::fmt(self, formatter)
    }
}


#[cfg(test)]
mod tests {
    use super::*;
    use itertools::Itertools;
    use std::collections::BTreeSet;
<<<<<<< HEAD
=======
    use super::*;
    use super::SPLIT_BUFFER;
>>>>>>> d3aeb1c2

    #[test]
    fn small() {
        let name = 123u32;
        let table = RoutingTable::new(name, 6);
        assert_eq!(*table.our_name(), name);
        assert_eq!(table.len(), 0);
        assert!(table.is_empty());
        assert_eq!(table.iter().count(), 0);
    }

    // Adds `min_split_size() - 1` entries to `table`, starting at `name` and incrementing it by 1
    // each time.
    fn add_sequential_entries(table: &mut RoutingTable<u16>, name: &mut u16) {
        for _ in 1..table.min_split_size() {
            assert_eq!(table.add(*name), Ok(false));
            table.verify_invariant();
            *name += 1;
        }
    }

    // Test explicitly covers `close_names()`, `other_close_names()`, `is_in_our_section()` and
    // `need_to_add()` while also implicitly testing `add()` and `split()`.
    #[test]
    fn test_routing_sections() {
        assert!(SPLIT_BUFFER < 3818,
                "Given the chosen values for 'our_name' and RT type (u16), this requires the \
                 SPLIT_BUFFER to be less than 3818.");
        let our_name = 0b_0001_0001_0001_0001u16;
        let mut table = RoutingTable::new(our_name, 5);
        table.verify_invariant();

        // Set up initial section so the half with our prefix has `min_split_size` entries and the
        // other half has one less (i.e. so it's ready to split).
        let mut expected_rt_len = 0; // doesn't include own name
        let mut section_00_name = our_name + 1;
        let mut section_10_name = our_name.with_flipped_bit(0);
        add_sequential_entries(&mut table, &mut section_00_name);
        add_sequential_entries(&mut table, &mut section_10_name);
        expected_rt_len += 2 * (table.min_split_size() - 1);

        // Add one name to the other half to trigger the split to sections 0 and 1.
        assert_eq!(table.add(section_10_name), Ok(true));
        expected_rt_len += 1;
        let mut expected_own_prefix = Prefix::new(0, our_name);
        assert_eq!(*table.our_prefix(), expected_own_prefix);
        let (nodes_to_drop, our_new_prefix) = table.split(expected_own_prefix);
        expected_own_prefix = Prefix::new(1, our_name);
        assert_eq!(*table.our_prefix(), expected_own_prefix);
        assert_eq!(unwrap!(our_new_prefix), expected_own_prefix);
        assert!(nodes_to_drop.is_empty());
        table.verify_invariant();
        assert_eq!(table.len(), expected_rt_len);
        assert_eq!(table.all_sections().len(), 2);
        assert_eq!(table.our_section().len(), table.min_split_size());

        // Add `min_split_size - 1` with names 01... and names 11... to get both sections ready to
        // split again.
        let mut section_01_name = our_name.with_flipped_bit(1);
        let mut section_11_name = section_10_name.with_flipped_bit(1);
        add_sequential_entries(&mut table, &mut section_01_name);
        add_sequential_entries(&mut table, &mut section_11_name);
        expected_rt_len += 2 * (table.min_split_size() - 1);

        // Trigger split in our own section first to yield sections 00, 01 and 1.
        assert_eq!(table.add(section_01_name), Ok(true));
        expected_rt_len += 1;
        assert_eq!(*table.our_prefix(), expected_own_prefix);
        let (nodes_to_drop, our_new_prefix) = table.split(expected_own_prefix);
        expected_own_prefix = Prefix::new(2, our_name);
        assert_eq!(*table.our_prefix(), expected_own_prefix);
        assert_eq!(unwrap!(our_new_prefix), expected_own_prefix);
        assert!(nodes_to_drop.is_empty());
        table.verify_invariant();
        assert_eq!(table.len(), expected_rt_len);
        assert_eq!(table.all_sections().len(), 3);
        assert_eq!(table.our_section().len(), table.min_split_size());

        // Now trigger split in section 1, which should cause section 11 to get ejected, leaving
        // sections 00, 01 and 10.
        assert_eq!(table.add(section_11_name), Ok(false));
        expected_rt_len += 1;
        assert_eq!(*table.our_prefix(), expected_own_prefix);
        let (nodes_to_drop, our_new_prefix) = table.split(Prefix::new(1, section_11_name));
        assert_eq!(*table.our_prefix(), expected_own_prefix);
        assert!(our_new_prefix.is_none());
        assert_eq!(nodes_to_drop.len(), table.min_split_size());
        let mut drop_prefix = Prefix::new(2, section_11_name);
        assert!(nodes_to_drop.iter().all(|name| drop_prefix.matches(name)));
        expected_rt_len -= nodes_to_drop.len();
        table.verify_invariant();
        assert_eq!(table.len(), expected_rt_len);
        assert_eq!(table.all_sections().len(), 3);
        assert_eq!(table.our_section().len(), table.min_split_size());

        // Add `min_split_size - 1` with names 001... and names 011... to get sections 00 and 01
        // ready to split.
        let mut section_001_name = our_name.with_flipped_bit(2);
        let mut section_011_name = section_001_name.with_flipped_bit(1);
        add_sequential_entries(&mut table, &mut section_001_name);
        add_sequential_entries(&mut table, &mut section_011_name);
        expected_rt_len += 2 * (table.min_split_size() - 1);

        // Trigger split in other section (i.e. section 01) first this time to yield sections 00,
        // 010, 011 and 10.
        assert_eq!(table.add(section_011_name), Ok(false));
        expected_rt_len += 1;
        assert_eq!(*table.our_prefix(), expected_own_prefix);
        let (nodes_to_drop, our_new_prefix) = table.split(Prefix::new(2, section_011_name));
        assert_eq!(*table.our_prefix(), expected_own_prefix);
        assert!(our_new_prefix.is_none());
        assert!(nodes_to_drop.is_empty());
        table.verify_invariant();
        assert_eq!(table.len(), expected_rt_len);
        assert_eq!(table.all_sections().len(), 4);
        assert_eq!(table.our_section().len(), 2 * table.min_split_size() - 1);

        // Now trigger split in own section (i.e. section 00), which should cause section 011 to get
        // ejected, leaving sections 000, 001, 010 and 10.
        assert_eq!(table.add(section_001_name), Ok(true));
        expected_rt_len += 1;
        assert_eq!(*table.our_prefix(), expected_own_prefix);
        let (nodes_to_drop, our_new_prefix) = table.split(expected_own_prefix);
        expected_own_prefix = Prefix::new(3, our_name);
        assert_eq!(*table.our_prefix(), expected_own_prefix);
        assert_eq!(unwrap!(our_new_prefix), expected_own_prefix);
        assert_eq!(nodes_to_drop.len(), table.min_split_size());
        drop_prefix = Prefix::new(3, section_011_name);
        assert!(nodes_to_drop.iter().all(|name| drop_prefix.matches(name)));
        expected_rt_len -= nodes_to_drop.len();
        table.verify_invariant();
        assert_eq!(table.len(), expected_rt_len);
        assert_eq!(table.all_sections().len(), 4);
        assert_eq!(table.our_section().len(), table.min_split_size());

        // Try to add a name which is already in the RT.
        assert_eq!(table.add(section_001_name), Err(Error::AlreadyExists));
        table.verify_invariant();
        assert_eq!(table.len(), expected_rt_len);

        // Try to add our own name.
        assert_eq!(table.add(our_name), Err(Error::OwnNameDisallowed));
        table.verify_invariant();
        assert_eq!(table.len(), expected_rt_len);

        // Try to add a name which doesn't fit any section.
        assert_eq!(table.add(nodes_to_drop[0]), Err(Error::PeerNameUnsuitable));
        table.verify_invariant();
        assert_eq!(table.len(), expected_rt_len);

        // Check `is_in_our_section()`.
        assert!(table.is_in_our_section(&our_name));
        assert!(table.is_in_our_section(&(section_00_name - 1)));
        assert!(!table.is_in_our_section(&section_001_name));
        assert!(!table.is_in_our_section(&section_10_name));

        // Check `close_names()`.
        let our_section = table.our_section().clone();
        assert!(our_section.contains(&our_name));
        assert_eq!(unwrap!(table.close_names(&our_name)), our_section);
        assert_eq!(unwrap!(table.close_names(&section_00_name)), our_section);
        assert!(table.close_names(&section_001_name).is_none());
        assert!(table.close_names(&section_10_name).is_none());

        // Check `other_close_names()`.
        let our_section_without_us =
            our_section.into_iter().filter(|name| *name != our_name).collect::<BTreeSet<_>>();
        assert_eq!(unwrap!(table.other_close_names(&our_name)),
                   our_section_without_us);
        assert_eq!(unwrap!(table.other_close_names(&section_00_name)),
                   our_section_without_us);
        assert!(table.other_close_names(&section_001_name).is_none());
        assert!(table.other_close_names(&section_10_name).is_none());

        // Check `need_to_add()`.
        assert_eq!(table.need_to_add(&section_001_name),
                   Err(Error::AlreadyExists));
        assert_eq!(table.need_to_add(&our_name), Err(Error::OwnNameDisallowed));
        assert_eq!(table.need_to_add(&nodes_to_drop[0]),
                   Err(Error::PeerNameUnsuitable));
        assert_eq!(table.need_to_add(&(section_001_name + 1)), Ok(()));
    }

    #[test]
    fn test_closest_names() {
        let our_name = 0u16;
        let mut table = RoutingTable::new(our_name, 8);
        // initialize the table
        unwrap!(table.add(0x8000));
        unwrap!(table.add(0x4000));
        unwrap!(table.add(0x2000));
        unwrap!(table.add(0x1000));
        unwrap!(table.add(0x0800));
        unwrap!(table.add(0x0400));
        unwrap!(table.add(0x0200));
        unwrap!(table.add(0x0100));
        unwrap!(table.add(0x0080));
        unwrap!(table.add(0x0040));

        let mut name = 0xFFFF;
        assert!(table.closest_names(&name, 10).is_none());
        assert!(table.other_closest_names(&name, 10).is_none());
        assert!(table.closest_names(&name, 11).is_some());
        let result = unwrap!(table.other_closest_names(&name, 11));
        assert_eq!(result.len(), 10);

        name = 0x01FF;
        assert!(table.closest_names(&name, 3).is_none());
        let result = unwrap!(table.closest_names(&name, 4));
        assert_eq!(result.len(), 4);
        assert_eq!(*result[0], 0x0100);
        assert_eq!(*result[1], 0x0080);
        assert_eq!(*result[2], 0x0040);
        assert_eq!(*result[3], 0x0000);

        let result = unwrap!(table.other_closest_names(&name, 4));
        assert_eq!(result.len(), 3);
        assert_eq!(*result[0], 0x0100);
        assert_eq!(*result[1], 0x0080);
        assert_eq!(*result[2], 0x0040);
    }

    #[test]
    fn test_add_prefix() {
        let our_name = 0u8;
        let mut table = RoutingTable::new(our_name, 1);
        // Add 10, 20, 30, 40, 50, 60, 70, 80, 90, A0, B0, C0, D0, E0 and F0.
        for i in 1..0x10 {
            unwrap!(table.add(i * 0x10));
        }
        assert_eq!(prefixes_from_strs(vec![""]), table.prefixes());
        assert_eq!(Vec::<u8>::new(), table.add_prefix(Prefix::from_str("01")));
        assert_eq!(prefixes_from_strs(vec!["1", "00", "01"]), table.prefixes());
        assert_eq!(vec![0xc0, 0xd0, 0xe0, 0xf0u8],
                   table.add_prefix(Prefix::from_str("111")).into_iter().sorted());
        assert_eq!(prefixes_from_strs(vec!["110", "111", "10", "0"]),
                   table.prefixes());
        assert_eq!(Vec::<u8>::new(), table.add_prefix(Prefix::from_str("0")));
        assert_eq!(prefixes_from_strs(vec!["110", "111", "10", "0"]),
                   table.prefixes());
        assert_eq!(Vec::<u8>::new(), table.add_prefix(Prefix::from_str("")));
        assert_eq!(prefixes_from_strs(vec![""]), table.prefixes());
    }

    fn prefixes_from_strs(strs: Vec<&str>) -> BTreeSet<Prefix<u8>> {
        strs.into_iter().map(Prefix::from_str).collect()
    }
}<|MERGE_RESOLUTION|>--- conflicted
+++ resolved
@@ -1164,14 +1164,10 @@
 
 #[cfg(test)]
 mod tests {
-    use super::*;
     use itertools::Itertools;
     use std::collections::BTreeSet;
-<<<<<<< HEAD
-=======
     use super::*;
     use super::SPLIT_BUFFER;
->>>>>>> d3aeb1c2
 
     #[test]
     fn small() {
