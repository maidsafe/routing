// Copyright 2015 MaidSafe.net limited.
//
// This SAFE Network Software is licensed to you under (1) the MaidSafe.net Commercial License,
// version 1.0 or later, or (2) The General Public License (GPL), version 3, depending on which
// licence you accepted on initial access to the Software (the "Licences").
//
// By contributing code to the SAFE Network Software, or to this project generally, you agree to be
// bound by the terms of the MaidSafe Contributor Agreement, version 1.1.  This, along with the
// Licenses can be found in the root directory of this project at LICENSE, COPYING and CONTRIBUTOR.
//
// Unless required by applicable law or agreed to in writing, the SAFE Network Software distributed
// under the GPL Licence is distributed on an "AS IS" BASIS, WITHOUT WARRANTIES OR CONDITIONS OF ANY
// KIND, either express or implied.
//
// Please review the Licences for the specific language governing permissions and limitations
// relating to use of the SAFE Network Software.

use ack_manager::Ack;
#[cfg(not(feature = "use-mock-crust"))]
use crust::PeerId;
use data::{AppendWrapper, Data, DataIdentifier};
use error::RoutingError;
use event::Event;
use id::{FullId, PublicId};
use itertools::Itertools;
use lru_time_cache::LruCache;
use maidsafe_utilities;
use maidsafe_utilities::serialisation::{deserialise, serialise};
#[cfg(feature = "use-mock-crust")]
use mock_crust::crust::PeerId;
use routing_table::{Prefix, Xorable};
use routing_table::Authority;
use rust_sodium::crypto::{box_, sign};
use rust_sodium::crypto::hash::sha256;
use std::collections::{BTreeMap, BTreeSet, HashSet};
use std::fmt::{self, Debug, Formatter};
use std::iter;
use std::time::Duration;
use super::QUORUM;
use types::MessageId;
use utils;
use xor_name::XorName;

/// The maximal length of a user message part, in bytes.
const MAX_PART_LEN: usize = 20 * 1024;

/// Get and refresh messages from nodes have a high priority: They relocate data under churn and are
/// critical to prevent data loss.
pub const RELOCATE_PRIORITY: u8 = 1;
/// Other requests have a lower priority: If they fail due to high traffic, the sender retries.
pub const DEFAULT_PRIORITY: u8 = 2;
/// `Get` requests from clients have the lowest priority: If bandwidth is insufficient, the network
/// needs to prioritise maintaining its structure, data and consensus.
pub const CLIENT_GET_PRIORITY: u8 = 3;

/// Wrapper of all messages.
///
/// This is the only type allowed to be sent / received on the network.
#[derive(Debug, RustcEncodable, RustcDecodable)]
pub enum Message {
    /// A message sent between two nodes directly
    Direct(DirectMessage),
    /// A message sent across the network (in transit)
    Hop(HopMessage),
    /// A direct message sent via a tunnel because the nodes could not connect directly
    TunnelDirect {
        /// The wrapped message
        content: DirectMessage,
        /// The sender
        src: PeerId,
        /// The receiver
        dst: PeerId,
    },
    /// A hop message sent via a tunnel because the nodes could not connect directly
    TunnelHop {
        /// The wrapped message
        content: HopMessage,
        /// The sender
        src: PeerId,
        /// The receiver
        dst: PeerId,
    },
}

impl Message {
    pub fn priority(&self) -> u8 {
        match *self {
            Message::Direct(ref content) |
            Message::TunnelDirect { ref content, .. } => content.priority(),
            Message::Hop(ref content) |
            Message::TunnelHop { ref content, .. } => content.content.content.priority(),
        }
    }
}

/// Messages sent via a direct connection.
///
/// Allows routing to directly send specific messages between nodes.
#[derive(RustcEncodable, RustcDecodable)]
pub enum DirectMessage {
    /// Sent from members of a group message's source authority to the first hop. The message will
    /// only be relayed once enough signatures have been accumulated.
    MessageSignature(sha256::Digest, sign::Signature),
    /// A signature for the current `BTreeSet` of group's node names
    SectionListSignature(Prefix<XorName>, SectionList, sign::Signature),
    /// Sent from the bootstrap node to a client in response to `ClientIdentify`.
    BootstrapIdentify {
        /// The bootstrap node's keys and name.
        public_id: PublicId,
    },
    /// Sent to the client to indicate that this node is not available as a bootstrap node.
    BootstrapDeny,
    /// Sent from a newly connected client to the bootstrap node to inform it about the client's
    /// public ID.
    ClientIdentify {
        /// Serialised keys and claimed name.
        serialised_public_id: Vec<u8>,
        /// Signature of the client.
        signature: sign::Signature,
        /// Indicate whether we intend to remain a client, as opposed to becoming a routing node.
        client_restriction: bool,
    },
    /// Sent from a node to a node, to allow the latter to add the former to its routing table.
    NodeIdentify {
        /// Keys and claimed name, serialised outside routing.
        serialised_public_id: Vec<u8>,
        /// Signature of the originator of this message.
        signature: sign::Signature,
    },
    /// Sent from a node that needs a tunnel to be able to connect to the given peer.
    TunnelRequest(PeerId),
    /// Sent as a response to `TunnelRequest` if the node can act as a tunnel.
    TunnelSuccess(PeerId),
    /// Sent from a tunnel node to indicate that the given peer has disconnected.
    TunnelClosed(PeerId),
    /// Sent to a tunnel node to indicate the tunnel is not needed any more.
    TunnelDisconnect(PeerId),
}

impl DirectMessage {
    /// The priority Crust should send this message with.
    pub fn priority(&self) -> u8 {
        0 // Currently all direct messages are small and should be treated with high priority.
    }
}

/// An individual hop message that represents a part of the route of a message in transit.
///
/// To relay a `SignedMessage` via another node, the `SignedMessage` is wrapped in a `HopMessage`.
/// The `signature` is from the node that sends this directly to a node in its routing table. To
/// prevent Man-in-the-middle attacks, the `content` is signed by the original sender.
#[derive(RustcEncodable, RustcDecodable)]
pub struct HopMessage {
    /// Wrapped signed message.
    pub content: SignedMessage,
    /// Route number; corresponds to the index of the peer in the group of target peers being
    /// considered for the next hop.
    pub route: u8,
    /// Every node this has already been sent to.
    pub sent_to: BTreeSet<XorName>,
    /// Signature to be validated against the neighbouring sender's public key.
    signature: sign::Signature,
}

impl HopMessage {
    /// Wrap `content` for transmission to the next hop and sign it.
    pub fn new(content: SignedMessage,
               route: u8,
               sent_to: BTreeSet<XorName>,
               signing_key: &sign::SecretKey)
               -> Result<HopMessage, RoutingError> {
        let bytes_to_sign = serialise(&content)?;
        Ok(HopMessage {
            content: content,
            route: route,
            sent_to: sent_to,
            signature: sign::sign_detached(&bytes_to_sign, signing_key),
        })
    }

    /// Validate that the message is signed by `verification_key` contained in message.
    ///
    /// This does not imply that the message came from a known node. That requires a check against
    /// the routing table to identify the name associated with the `verification_key`.
    pub fn verify(&self, verification_key: &sign::PublicKey) -> Result<(), RoutingError> {
        let signed_bytes = serialise(&self.content)?;
        if sign::verify_detached(&self.signature, &signed_bytes, verification_key) {
            Ok(())
        } else {
            Err(RoutingError::FailedSignature)
        }
    }
}

/// A list of a group's public IDs, together with a list of signatures of a neighbouring group.
#[derive(Ord, PartialOrd, Eq, PartialEq, Clone, Hash, RustcEncodable, RustcDecodable, Debug)]
pub struct SectionList {
    prefix: Prefix<XorName>,
    // TODO(MAID-1677): pub signatures: BTreeSet<(PublicId, sign::Signature)>,
    pub_ids: BTreeSet<PublicId>,
}

impl SectionList {
    /// Create
    pub fn new(prefix: Prefix<XorName>, pub_ids: BTreeSet<PublicId>) -> Self {
        SectionList {
            prefix: prefix,
            pub_ids: pub_ids,
        }
    }

    /// Create from any object convertable to an iterator
    pub fn from<I: IntoIterator<Item = PublicId>>(prefix: Prefix<XorName>, pub_ids: I) -> Self {
        Self::new(prefix, pub_ids.into_iter().collect())
    }
}

/// Wrapper around a routing message, signed by the originator of the message.
#[derive(Ord, PartialOrd, Eq, PartialEq, Clone, Hash, RustcEncodable, RustcDecodable)]
pub struct SignedMessage {
    /// A request or response type message.
    content: RoutingMessage,
    /// Nodes sending the message (those expected to sign it)
    src_sections: Vec<SectionList>,
    /// The lists of the sections involved in routing this message, in chronological order.
    // TODO: implement (JIRA 1677): sec_lists: Vec<SectionList>,
    /// The IDs and signatures of the source authority's members.
    signatures: BTreeMap<PublicId, sign::Signature>,
}

impl SignedMessage {
    /// Creates a `SignedMessage` with the given `content` and signed by the given `full_id`.
    ///
    /// Requires the list `src_sections` of nodes who should sign this message.
    pub fn new(content: RoutingMessage,
               full_id: &FullId,
               mut src_sections: Vec<SectionList>)
               -> Result<SignedMessage, RoutingError> {
        src_sections.sort_by_key(|list| list.prefix);
        let sig = sign::sign_detached(&serialise(&content)?, full_id.signing_private_key());
        Ok(SignedMessage {
            content: content,
            src_sections: src_sections,
            signatures: iter::once((*full_id.public_id(), sig)).collect(),
        })
    }

    /// Confirms the signatures.
    // TODO (1677): verify the sending SectionLists via each hop's signed lists
    pub fn check_integrity(&self, min_group_size: usize) -> Result<(), RoutingError> {
        let signed_bytes = serialise(&self.content)?;
        if !self.find_invalid_sigs(signed_bytes).is_empty() {
            return Err(RoutingError::FailedSignature);
        }
        if !self.has_enough_sigs(min_group_size) {
            return Err(RoutingError::NotEnoughSignatures);
        }
        Ok(())
    }
    /// Returns whether the message is signed by the given public ID.
    pub fn signed_by(&self, pub_id: &PublicId) -> bool {
        self.signatures.contains_key(pub_id)
    }

<<<<<<< HEAD
    /// Appends the group list to the message. If this is the first group list, it also removes all
    /// signatures which don't correspond to an entry in `group_list`.
    pub fn add_group_list(&mut self, group_list: GroupList) {
        if self.content.src.is_client() {
            return; // Clients are validated based on their names.
        }
        // TODO: We currently just add empty group lists in clients and joining nodes. Clients will
        // need to know their proxy's group to verify messages, and joining nodes will have to
        // store their new group lists from the beginning.
        if self.grp_lists.is_empty() && !group_list.pub_ids.is_empty() {
            // Drop signatures not associated with any members of the first group list.
            let irrelevant_ids = self.signatures
                .keys()
                .filter(|pub_id| !group_list.pub_ids.contains(pub_id))
                .cloned()
                .collect_vec();
            for irrelevant_id in irrelevant_ids {
                let _removed_sig = self.signatures
                    .remove(&irrelevant_id);
            }
        }
        self.grp_lists.push(group_list);
    }

=======
>>>>>>> 3222fc4f
    /// Adds the given signature if it is new, without validating it. If the collection of group
    /// lists isn't empty, the signature is only added if `pub_id` is a member of the first group
    /// list.
    pub fn add_signature(&mut self, pub_id: PublicId, sig: sign::Signature) {
<<<<<<< HEAD
        if self.content.src.is_multiple() &&
           self.grp_lists.first().map_or(true, |grp_list| grp_list.pub_ids.contains(&pub_id)) {
            let _ignore_num = self.signatures.insert(pub_id, sig);
=======
        if self.content.src.is_multiple() && self.is_sender(&pub_id) {
            let _ = self.signatures.insert(pub_id, sig);
>>>>>>> 3222fc4f
        }
    }

    /// Adds all signatures from the given message, without validating them.
    pub fn add_signatures(&mut self, msg: SignedMessage) {
        if self.content.src.is_multiple() {
            self.signatures.extend(msg.signatures);
        }
    }

    /// Returns the routing message without cloning it.
    pub fn into_routing_message(self) -> RoutingMessage {
        self.content
    }

    /// The routing message that was signed.
    pub fn routing_message(&self) -> &RoutingMessage {
        &self.content
    }

    /// The priority Crust should send this message with.
    pub fn priority(&self) -> u8 {
        self.content.priority()
    }

    /// Returns whether there are enough signatures from the sender.
    pub fn check_fully_signed(&mut self, min_group_size: usize) -> bool {
        if !self.has_enough_sigs(min_group_size) {
            return false;
        }

        // Remove invalid signatures, then check again that we have enough.
        // We also check (again) that all messages are from valid senders, because the message
        // may have been sent from another node, and we cannot trust that that node correctly
        // controlled which signatures were added.
        // TODO (1677): we also need to check that the src_sections list corresponds to the
        // section(s) at some point in recent history; i.e. that it was valid; but we shouldn't
        // force it to match our own because our routing table may have changed since.

        let signed_bytes = match serialise(&self.content) {
            Ok(serialised) => serialised,
            Err(error) => {
                info!("Failed to remove invalid signatures from {:?}: {:?}",
                      self,
                      error);
                return false;
            }
        };
        for invalid_signature in &self.find_invalid_sigs(signed_bytes) {
            let _ = self.signatures.remove(invalid_signature);
        }

        self.has_enough_sigs(min_group_size)
    }

    // Returns true iff `pub_id` is in self.section_lists
    fn is_sender(&self, pub_id: &PublicId) -> bool {
        self.src_sections.iter().any(|list| list.pub_ids.contains(pub_id))
    }

    // Returns a list of all invalid signatures (not from an expected key or not cryptographically
    // valid).
    fn find_invalid_sigs(&self, signed_bytes: Vec<u8>) -> Vec<PublicId> {
        let invalid = self.signatures
            .iter()
            .filter_map(|(pub_id, sig)| {
                // Remove if not in sending nodes or signature is invalid:
                let is_valid = if let Authority::Client { ref client_key, .. } = self.content.src {
                    client_key == pub_id.signing_public_key() &&
                    sign::verify_detached(sig, &signed_bytes, client_key)
                } else {
                    self.is_sender(pub_id) &&
                    sign::verify_detached(sig, &signed_bytes, pub_id.signing_public_key())
                };
                if is_valid { None } else { Some(*pub_id) }
            })
            .collect_vec();
<<<<<<< HEAD
        for invalid_signature in &invalid_signatures {
            let _ignore_removed = self.signatures
                .remove(invalid_signature);
=======
        if !invalid.is_empty() {
            debug!("{:?}: invalid signatures: {:?}", self, invalid);
        }
        invalid
    }

    // Returns true iff there are enough signatures (note that this method does not verify the
    // signatures, it only counts them; it also does not verify `self.src_sections`).
    fn has_enough_sigs(&self, min_group_size: usize) -> bool {
        use Authority::*;
        match self.content.src {
            ClientManager(_) | NaeManager(_) | NodeManager(_) => {
                // Note: there should be exactly one source section, but we use safe code:
                let valid_names: HashSet<_> = self.src_sections
                    .iter()
                    .flat_map(|list| list.pub_ids.iter().map(PublicId::name))
                    .sorted_by(|lhs, rhs| self.content.src.name().cmp_distance(lhs, rhs))
                    .into_iter()
                    .take(min_group_size)
                    .collect();
                let valid_sigs = self.signatures
                    .keys()
                    .filter(|pub_id| valid_names.contains(pub_id.name()))
                    .count();
                // TODO: we should consider replacing valid_names.len() with
                // cmp::min(routing_table.len(), min_group_size)
                // (or just min_group_size, but in that case we will not be able to handle user
                // messages during boot-up).
                QUORUM * valid_names.len() <= 100 * valid_sigs
            }
            Section(_) => {
                // Note: there should be exactly one source section, but we use safe code:
                let num_sending =
                    self.src_sections.iter().fold(0, |count, list| count + list.pub_ids.len());
                let valid_sigs = self.signatures.len();
                QUORUM * num_sending <= 100 * valid_sigs
            }
            PrefixSection(_) => {
                // Each section must have enough signatures:
                self.src_sections.iter().all(|list| {
                    let valid_sigs = self.signatures
                        .keys()
                        .filter(|pub_id| list.pub_ids.contains(pub_id))
                        .count();
                    QUORUM * list.pub_ids.len() <= 100 * valid_sigs
                })
            }
            ManagedNode(_) | Client { .. } => self.signatures.len() == 1,
>>>>>>> 3222fc4f
        }
    }
}

/// A routing message with source and destination authorities.
#[derive(Ord, PartialOrd, Eq, PartialEq, Clone, Hash, Debug, RustcEncodable, RustcDecodable)]
pub struct RoutingMessage {
    /// Source authority
    pub src: Authority<XorName>,
    /// Destination authority
    pub dst: Authority<XorName>,
    /// The message content
    pub content: MessageContent,
}

impl RoutingMessage {
    /// Create ack for the given message
    pub fn ack_from(msg: &RoutingMessage, src: Authority<XorName>) -> Result<Self, RoutingError> {
        Ok(RoutingMessage {
            src: src,
            dst: msg.src,
            content: MessageContent::Ack(Ack::compute(msg)?, msg.priority()),
        })
    }

    /// Returns the priority Crust should send this message with.
    pub fn priority(&self) -> u8 {
        self.content.priority()
    }

    /// Returns a `DirectMessage::MessageSignature` for this message.
    pub fn to_signature(&self,
                        signing_key: &sign::SecretKey)
                        -> Result<DirectMessage, RoutingError> {
        let serialised_msg = serialise(self)?;
        let hash = sha256::hash(&serialised_msg);
        let sig = sign::sign_detached(&serialised_msg, signing_key);
        Ok(DirectMessage::MessageSignature(hash, sig))
    }
}

/// The routing message types
///
/// # The bootstrap process
///
///
/// ## Bootstrapping a client
///
/// A newly created `Core`, A, starts in `Disconnected` state and tries to establish a connection to
/// any node B of the network via Crust. When successful, i. e. when receiving an `OnConnect` event,
/// it moves to the `Bootstrapping` state.
///
/// A now sends a `ClientIdentify` message to B, containing A's signed public ID. B verifies the
/// signature and responds with a `BootstrapIdentify`, containing B's public ID. Once it receives
/// that, A goes into the `Client` state and uses B as its proxy to the network.
///
/// A can now exchange messages with any `Authority`. This completes the bootstrap process for
/// clients.
///
///
/// ## Becoming a node
///
/// If A wants to become a full routing node (`client_restriction == false`), it needs to relocate,
/// i. e. change its name to a value chosen by the network, and then add its peers to its routing
/// table and get added to their routing tables.
///
///
/// ### Getting a new network name from the `NaeManager`
///
/// Once in `Client` state, A sends a `GetNodeName` request to the `NaeManager` group authority X
/// of A's current name. X computes a new name and sends it in an `ExpectCloseNode` request to  the
/// `NaeManager` Y of A's new name. Each member of Y caches A's public ID, and Y sends a
/// `GetNodeName` response back to A, which includes the public IDs of the members of Y.
///
///
/// ### Connecting to the close group
///
/// To the `ManagedNode` for each public ID it receives from members of Y, A sends its
/// `ConnectionInfo`. It also caches the ID.
///
/// For each `ConnectionInfo` that a node Z receives from A, it decides whether it wants A in its
/// routing table. If yes, and if A's ID is in its ID cache, Z sends its own `ConnectionInfo` back
/// to A and also attempts to connect to A via Crust. A does the same, once it receives the
/// `ConnectionInfo`.
///
/// Once the connection between A and Z is established and a Crust `OnConnect` event is raised,
/// they exchange `NodeIdentify` messages and add each other to their routing tables. When A
/// receives its first `NodeIdentify`, it finally moves to the `Node` state.
#[derive(Ord, PartialOrd, Eq, PartialEq, Clone, Hash, RustcEncodable, RustcDecodable)]
pub enum MessageContent {
    // ---------- Internal ------------
    /// Ask the network to alter your `PublicId` name.
    ///
    /// This is sent by a `Client` to its `NaeManager` with the intent to become a routing node with
    /// a new name chosen by the `NaeManager`.
    GetNodeName {
        /// The client's `PublicId` (public keys and name)
        current_id: PublicId,
        /// The message's unique identifier.
        message_id: MessageId,
    },
    /// Notify a joining node's `NaeManager` so that it sends a `GetNodeNameResponse`.
    ExpectCloseNode {
        /// The joining node's `PublicId` (public keys and name)
        expect_id: PublicId,
        /// The client's current authority.
        client_auth: Authority<XorName>,
        /// The message's unique identifier.
        message_id: MessageId,
    },
    /// Send our Crust connection info encrypted to a node we wish to connect to and for which we
    /// have the keys.
    ConnectionInfoRequest {
        /// Encrypted Crust connection info.
        encrypted_conn_info: Vec<u8>,
        /// Nonce used to provide a salt in the encrypted message.
        nonce: [u8; box_::NONCEBYTES],
        /// The sender's public ID.
        pub_id: PublicId,
        /// The message's unique identifier.
        msg_id: MessageId,
    },
    /// Respond to a `ConnectionInfoRequest` with our Crust connection info encrypted to the
    /// requester.
    ConnectionInfoResponse {
        /// Encrypted Crust connection info.
        encrypted_conn_info: Vec<u8>,
        /// Nonce used to provide a salt in the encrypted message.
        nonce: [u8; box_::NONCEBYTES],
        /// The sender's public ID.
        pub_id: PublicId,
        /// The message's unique identifier.
        msg_id: MessageId,
    },
    /// Reply with the new `PublicId` for the joining node.
    ///
    /// Sent from the `NodeManager` to the `Client`.
    GetNodeNameResponse {
        /// Supplied `PublicId`, but with the new name
        relocated_id: PublicId,
        /// The routing table shared by the nodes in our group, including the `PublicId`s of our
        /// contacts.
        groups: Vec<(Prefix<XorName>, Vec<PublicId>)>,
        /// The message's unique identifier.
        message_id: MessageId,
    },
    /// Sent to notify neighbours and own members when our section's member list changed (for now,
    /// only when new nodes join).
    SectionUpdate {
        /// Section prefix. Included because this message is sent to both the section's own members
        /// and neighbouring sections.
        prefix: Prefix<XorName>,
        /// Members of the section
        members: Vec<PublicId>,
    },
    /// Sent to all connected peers when our own group splits
    GroupSplit(Prefix<XorName>, XorName),
    /// Sent amongst members of a newly-merged group to allow synchronisation of their routing
    /// tables before notifying other connected peers of the merge.
    OwnGroupMerge {
        sender_prefix: Prefix<XorName>,
        merge_prefix: Prefix<XorName>,
        groups: Vec<(Prefix<XorName>, Vec<PublicId>)>,
    },
    /// Sent by members of a newly-merged group to peers outwith the merged group to notify them of
    /// the merge.
    OtherGroupMerge {
        prefix: Prefix<XorName>,
        group: BTreeSet<PublicId>,
    },
    /// Acknowledge receipt of any message except an `Ack`. It contains the hash of the
    /// received message and the priority.
    Ack(Ack, u8),
    /// Part of a user-facing message
    UserMessagePart {
        /// The hash of this user message.
        hash: u64,
        /// The number of parts.
        part_count: u32,
        /// The index of this part.
        part_index: u32,
        /// The message priority.
        priority: u8,
        /// Is the message cacheable?
        cacheable: bool,
        /// The `part_index`-th part of the serialised user message.
        payload: Vec<u8>,
    },
}

impl MessageContent {
    /// The priority Crust should send this message with.
    pub fn priority(&self) -> u8 {
        match *self {
            MessageContent::Ack(_, priority) |
            MessageContent::UserMessagePart { priority, .. } => priority,
            _ => 0,
        }
    }
}

impl Debug for DirectMessage {
    fn fmt(&self, formatter: &mut Formatter) -> fmt::Result {
        match *self {
            DirectMessage::MessageSignature(ref digest, _) => {
                write!(formatter,
                       "MessageSignature ({}, ..)",
                       utils::format_binary_array(&digest.0))
            }
            DirectMessage::SectionListSignature(ref prefix, _, _) => {
                write!(formatter, "SectionListSignature({:?}, ..)", prefix)
            }
            DirectMessage::BootstrapIdentify { ref public_id } => {
                write!(formatter, "BootstrapIdentify {{ {:?} }}", public_id)
            }
            DirectMessage::BootstrapDeny => write!(formatter, "BootstrapDeny"),
            DirectMessage::ClientIdentify { client_restriction: true, .. } => {
                write!(formatter, "ClientIdentify (client only)")
            }
            DirectMessage::ClientIdentify { client_restriction: false, .. } => {
                write!(formatter, "ClientIdentify (joining node)")
            }
            DirectMessage::NodeIdentify { .. } => write!(formatter, "NodeIdentify {{ .. }}"),
            DirectMessage::TunnelRequest(peer_id) => {
                write!(formatter, "TunnelRequest({:?})", peer_id)
            }
            DirectMessage::TunnelSuccess(peer_id) => {
                write!(formatter, "TunnelSuccess({:?})", peer_id)
            }
            DirectMessage::TunnelClosed(peer_id) => {
                write!(formatter, "TunnelClosed({:?})", peer_id)
            }
            DirectMessage::TunnelDisconnect(peer_id) => {
                write!(formatter, "TunnelDisconnect({:?})", peer_id)
            }
        }
    }
}

impl Debug for HopMessage {
    fn fmt(&self, formatter: &mut Formatter) -> fmt::Result {
        write!(formatter,
               "HopMessage {{ content: {:?}, route: {}, sent_to: .., signature: .. }}",
               self.content,
               self.route)
    }
}

impl Debug for SignedMessage {
    fn fmt(&self, formatter: &mut Formatter) -> fmt::Result {
        write!(formatter,
               "SignedMessage {{ content: {:?}, sending nodes: {:?}, signatures: {:?} }}",
               self.content,
               self.src_sections,
               self.signatures.keys().collect_vec())
    }
}

impl Debug for MessageContent {
    fn fmt(&self, formatter: &mut Formatter) -> fmt::Result {
        match *self {
            MessageContent::GetNodeName { ref current_id, ref message_id } => {
                write!(formatter,
                       "GetNodeName {{ {:?}, {:?} }}",
                       current_id,
                       message_id)
            }
            MessageContent::ExpectCloseNode { ref expect_id, ref client_auth, ref message_id } => {
                write!(formatter,
                       "ExpectCloseNode {{ {:?}, {:?}, {:?} }}",
                       expect_id,
                       client_auth,
                       message_id)
            }
            MessageContent::ConnectionInfoRequest { ref pub_id, ref msg_id, .. } => {
                write!(formatter,
                       "ConnectionInfoRequest {{ {:?}, {:?}, .. }}",
                       pub_id,
                       msg_id)
            }
            MessageContent::ConnectionInfoResponse { ref pub_id, ref msg_id, .. } => {
                write!(formatter,
                       "ConnectionInfoResponse {{ {:?}, {:?}, .. }}",
                       pub_id,
                       msg_id)
            }
            MessageContent::GetNodeNameResponse { ref relocated_id,
                                                  ref groups,
                                                  ref message_id } => {
                write!(formatter,
                       "GetNodeNameResponse {{ {:?}, {:?}, {:?} }}",
                       relocated_id,
                       groups,
                       message_id)
            }
            MessageContent::SectionUpdate { ref prefix, ref members } => {
                write!(formatter, "SectionUpdate {{ {:?}, {:?} }}", prefix, members)
            }
            MessageContent::GroupSplit(ref prefix, ref joining_node) => {
                write!(formatter, "GroupSplit({:?}, {:?})", prefix, joining_node)
            }
            MessageContent::OwnGroupMerge { ref sender_prefix, ref merge_prefix, ref groups } => {
                write!(formatter,
                       "OwnGroupMerge {{ {:?}, {:?}, {:?} }}",
                       sender_prefix,
                       merge_prefix,
                       groups)
            }
            MessageContent::OtherGroupMerge { ref prefix, ref group } => {
                write!(formatter, "OtherGroupMerge {{ {:?}, {:?} }}", prefix, group)
            }
            MessageContent::Ack(ack, priority) => write!(formatter, "Ack({}, {})", ack, priority),
            MessageContent::UserMessagePart { hash,
                                              part_count,
                                              part_index,
                                              priority,
                                              cacheable,
                                              .. } => {
                write!(formatter,
                       "UserMessagePart {{ {}/{}, priority: {}, cacheable: {}, {:x} }}",
                       part_index + 1,
                       part_count,
                       priority,
                       cacheable,
                       hash)
            }
        }
    }
}

#[derive(Ord, PartialOrd, Eq, PartialEq, Clone, Debug, Hash, RustcEncodable, RustcDecodable)]
/// A user-visible message: a `Request` or `Response`.
pub enum UserMessage {
    /// A user-visible request message.
    Request(Request),
    /// A user-visible response message.
    Response(Response),
}

impl UserMessage {
    /// Splits up the message into smaller `MessageContent` parts, which can individually be sent
    /// and routed, and then be put back together by the receiver.
    pub fn to_parts(&self, priority: u8) -> Result<Vec<MessageContent>, RoutingError> {
        // TODO: This internally serialises the message - remove that duplicated work!
        let hash = maidsafe_utilities::big_endian_sip_hash(self);
        let payload = serialise(self)?;
        let len = payload.len();
        let part_count = (len + MAX_PART_LEN - 1) / MAX_PART_LEN;

        Ok((0..part_count)
            .map(|i| {
                MessageContent::UserMessagePart {
                    hash: hash,
                    part_count: part_count as u32,
                    part_index: i as u32,
                    cacheable: self.is_cacheable(),
                    payload: payload[(i * len / part_count)..((i + 1) * len / part_count)].to_vec(),
                    priority: priority,
                }
            })
            .collect())
    }

    /// Puts the given parts of a serialised message together and verifies that it matches the
    /// given hash code. If it does, returns the `UserMessage`.
    pub fn from_parts<'a, I: Iterator<Item = &'a Vec<u8>>>(hash: u64,
                                                           parts: I)
                                                           -> Result<UserMessage, RoutingError> {
        let mut payload = Vec::new();
        for part in parts {
            payload.extend_from_slice(part);
        }
        let user_msg = deserialise(&payload[..])?;
        if hash != maidsafe_utilities::big_endian_sip_hash(&user_msg) {
            Err(RoutingError::HashMismatch)
        } else {
            Ok(user_msg)
        }
    }

    /// Returns an event indicating that this message was received with the given source and
    /// destination authorities.
    pub fn into_event(self, src: Authority<XorName>, dst: Authority<XorName>) -> Event {
        match self {
            UserMessage::Request(request) => {
                Event::Request {
                    request: request,
                    src: src,
                    dst: dst,
                }
            }
            UserMessage::Response(response) => {
                Event::Response {
                    response: response,
                    src: src,
                    dst: dst,
                }
            }
        }
    }

    fn is_cacheable(&self) -> bool {
        match *self {
            UserMessage::Request(ref request) => request.is_cacheable(),
            UserMessage::Response(ref response) => response.is_cacheable(),
        }
    }
}

/// Request message types
#[derive(Ord, PartialOrd, Eq, PartialEq, Clone, Hash, RustcEncodable, RustcDecodable)]
pub enum Request {
    /// Message from upper layers sending network state on any network churn event.
    Refresh(Vec<u8>, MessageId),
    /// Ask for data from network, passed from API with data name as parameter
    Get(DataIdentifier, MessageId),
    /// Put data to network. Provide actual data as parameter
    Put(Data, MessageId),
    /// Post data to network. Provide actual data as parameter
    Post(Data, MessageId),
    /// Delete data from network. Provide actual data as parameter
    Delete(Data, MessageId),
    /// Append an item to an appendable data chunk.
    Append(AppendWrapper, MessageId),
    /// Get account information for Client with given ID
    GetAccountInfo(MessageId),
}

/// Response message types
#[derive(Ord, PartialOrd, Eq, PartialEq, Clone, Hash, RustcEncodable, RustcDecodable)]
pub enum Response {
    /// Reply with the requested data (may not be ignored)
    ///
    /// Sent from a `ManagedNode` to an `NaeManager`, and from there to a `Client`, although this
    /// may be shortcut if the data is in a node's cache.
    GetSuccess(Data, MessageId),
    /// Success token for Put (may be ignored)
    PutSuccess(DataIdentifier, MessageId),
    /// Success token for Post (may be ignored)
    PostSuccess(DataIdentifier, MessageId),
    /// Success token for delete (may be ignored)
    DeleteSuccess(DataIdentifier, MessageId),
    /// Success token for append (may be ignored)
    AppendSuccess(DataIdentifier, MessageId),
    /// Response containing account information for requested Client account
    GetAccountInfoSuccess {
        /// Unique message identifier
        id: MessageId,
        /// Amount of data stored on the network by this Client
        data_stored: u64,
        /// Amount of network space available to this Client
        space_available: u64,
    },
    /// Error for `Get`, includes signed request to prevent injection attacks
    GetFailure {
        /// Unique message identifier
        id: MessageId,
        /// ID of the affected data chunk
        data_id: DataIdentifier,
        /// Error type sent back, may be injected from upper layers
        external_error_indicator: Vec<u8>,
    },
    /// Error for Put, includes signed request to prevent injection attacks
    PutFailure {
        /// Unique message identifier
        id: MessageId,
        /// ID of the affected data chunk
        data_id: DataIdentifier,
        /// Error type sent back, may be injected from upper layers
        external_error_indicator: Vec<u8>,
    },
    /// Error for Post, includes signed request to prevent injection attacks
    PostFailure {
        /// Unique message identifier
        id: MessageId,
        /// ID of the affected data chunk
        data_id: DataIdentifier,
        /// Error type sent back, may be injected from upper layers
        external_error_indicator: Vec<u8>,
    },
    /// Error for delete, includes signed request to prevent injection attacks
    DeleteFailure {
        /// Unique message identifier
        id: MessageId,
        /// ID of the affected data chunk
        data_id: DataIdentifier,
        /// Error type sent back, may be injected from upper layers
        external_error_indicator: Vec<u8>,
    },
    /// Error for append, includes signed request to prevent injection attacks
    AppendFailure {
        /// Unique message identifier
        id: MessageId,
        /// ID of the affected data chunk
        data_id: DataIdentifier,
        /// Error type sent back, may be injected from upper layers
        external_error_indicator: Vec<u8>,
    },
    /// Error for `GetAccountInfo`
    GetAccountInfoFailure {
        /// Unique message identifier
        id: MessageId,
        /// Error type sent back, may be injected from upper layers
        external_error_indicator: Vec<u8>,
    },
}

impl Request {
    /// The priority Crust should send this message with.
    pub fn priority(&self) -> u8 {
        match *self {
            Request::Refresh(..) => 2,
            Request::Get(..) |
            Request::GetAccountInfo(..) => 3,
            Request::Append(..) => 4,
            Request::Put(ref data, _) |
            Request::Post(ref data, _) |
            Request::Delete(ref data, _) => {
                match *data {
                    Data::Structured(..) => 4,
                    _ => 5,
                }
            }
        }
    }

    /// Is the response corresponding to this request cacheable?
    pub fn is_cacheable(&self) -> bool {
        if let Request::Get(DataIdentifier::Immutable(..), _) = *self {
            true
        } else {
            false
        }
    }
}

impl Response {
    /// The priority Crust should send this message with.
    pub fn priority(&self) -> u8 {
        match *self {
            Response::GetSuccess(ref data, _) => {
                match *data {
                    Data::Structured(..) => 4,
                    _ => 5,
                }
            }
            Response::PutSuccess(..) |
            Response::PostSuccess(..) |
            Response::DeleteSuccess(..) |
            Response::AppendSuccess(..) |
            Response::GetAccountInfoSuccess { .. } |
            Response::GetFailure { .. } |
            Response::PutFailure { .. } |
            Response::PostFailure { .. } |
            Response::DeleteFailure { .. } |
            Response::AppendFailure { .. } |
            Response::GetAccountInfoFailure { .. } => 3,
        }
    }

    /// Is this response cacheable?
    pub fn is_cacheable(&self) -> bool {
        if let Response::GetSuccess(Data::Immutable(..), _) = *self {
            true
        } else {
            false
        }
    }
}

impl Debug for Request {
    fn fmt(&self, formatter: &mut Formatter) -> fmt::Result {
        match *self {
            Request::Refresh(ref data, ref message_id) => {
                write!(formatter,
                       "Refresh({}, {:?})",
                       utils::format_binary_array(data),
                       message_id)
            }
            Request::Get(ref data_request, ref message_id) => {
                write!(formatter, "Get({:?}, {:?})", data_request, message_id)
            }
            Request::Put(ref data, ref message_id) => {
                write!(formatter, "Put({:?}, {:?})", data, message_id)
            }
            Request::Post(ref data, ref message_id) => {
                write!(formatter, "Post({:?}, {:?})", data, message_id)
            }
            Request::Delete(ref data, ref message_id) => {
                write!(formatter, "Delete({:?}, {:?})", data, message_id)
            }
            Request::Append(ref wrapper, ref message_id) => {
                write!(formatter, "Append({:?}, {:?})", wrapper, message_id)
            }
            Request::GetAccountInfo(ref message_id) => {
                write!(formatter, "GetAccountInfo({:?})", message_id)
            }
        }
    }
}

impl Debug for Response {
    fn fmt(&self, formatter: &mut Formatter) -> fmt::Result {
        match *self {
            Response::GetSuccess(ref data, ref message_id) => {
                write!(formatter, "GetSuccess({:?}, {:?})", data, message_id)
            }
            Response::PutSuccess(ref name, ref message_id) => {
                write!(formatter, "PutSuccess({:?}, {:?})", name, message_id)
            }
            Response::PostSuccess(ref name, ref message_id) => {
                write!(formatter, "PostSuccess({:?}, {:?})", name, message_id)
            }
            Response::DeleteSuccess(ref name, ref message_id) => {
                write!(formatter, "DeleteSuccess({:?}, {:?})", name, message_id)
            }
            Response::AppendSuccess(ref name, ref message_id) => {
                write!(formatter, "AppendSuccess({:?}, {:?})", name, message_id)
            }
            Response::GetAccountInfoSuccess { ref id, .. } => {
                write!(formatter, "GetAccountInfoSuccess {{ {:?}, .. }}", id)
            }
            Response::GetFailure { ref id, ref data_id, .. } => {
                write!(formatter, "GetFailure {{ {:?}, {:?}, .. }}", id, data_id)
            }
            Response::PutFailure { ref id, ref data_id, .. } => {
                write!(formatter, "PutFailure {{ {:?}, {:?}, .. }}", id, data_id)
            }
            Response::PostFailure { ref id, ref data_id, .. } => {
                write!(formatter, "PostFailure {{ {:?}, {:?}, .. }}", id, data_id)
            }
            Response::DeleteFailure { ref id, ref data_id, .. } => {
                write!(formatter, "DeleteFailure {{ {:?}, {:?}, .. }}", id, data_id)
            }
            Response::AppendFailure { ref id, ref data_id, .. } => {
                write!(formatter, "AppendFailure {{ {:?}, {:?}, .. }}", id, data_id)
            }
            Response::GetAccountInfoFailure { ref id, .. } => {
                write!(formatter, "GetAccountInfoFailure {{ {:?}, .. }}", id)
            }
        }
    }
}

/// This assembles `UserMessage`s from `UserMessagePart`s.
/// It maps `(hash, part_count)` of an incoming `UserMessage` to the map containing
/// all `UserMessagePart`s that have already arrived, by `part_index`.
pub struct UserMessageCache(LruCache<(u64, u32), BTreeMap<u32, Vec<u8>>>);

impl UserMessageCache {
    pub fn with_expiry_duration(duration: Duration) -> Self {
        UserMessageCache(LruCache::with_expiry_duration(duration))
    }

    /// Adds the given one to the cache of received message parts, returning a `UserMessage` if the
    /// given part was the last missing piece of it.
    pub fn add(&mut self,
               hash: u64,
               part_count: u32,
               part_index: u32,
               payload: Vec<u8>)
               -> Option<UserMessage> {
        {
            let entry = self.0.entry((hash, part_count)).or_insert_with(BTreeMap::new);
            if entry.insert(part_index.clone(), payload.clone()).is_some() {
                debug!("Duplicate message part : {:?} with payload {:?}",
                       part_index,
                       payload);
            }

            if entry.len() != part_count as usize {
                return None;
            }
        }

        self.0
            .remove(&(hash, part_count))
            .and_then(|part_map| UserMessage::from_parts(hash, part_map.values()).ok())
    }
}

#[cfg(test)]
mod tests {

    #[cfg(not(feature = "use-mock-crust"))]
    use crust::PeerId;
    use data::{Data, ImmutableData};
    use id::FullId;
    use maidsafe_utilities;
    use maidsafe_utilities::serialisation::serialise;
    #[cfg(feature = "use-mock-crust")]
    use mock_crust::crust::PeerId;
    use rand;
    use routing_table::{Authority, Prefix};
    use rust_sodium::crypto::hash::sha256;
    use rust_sodium::crypto::sign;
    use std::collections::BTreeSet;
    use std::iter;
    use super::*;
    use super::MAX_PART_LEN;
    use types::MessageId;
    use xor_name::XorName;

    #[cfg(not(feature = "use-mock-crust"))]
    fn make_peer_id() -> PeerId {
        PeerId(*FullId::new().public_id().encrypting_public_key())
    }
    #[cfg(feature = "use-mock-crust")]
    fn make_peer_id() -> PeerId {
        PeerId(0)
    }

    #[test]
    fn signed_message_check_integrity() {
        let min_group_size = 1000;
        let name: XorName = rand::random();
        let full_id = FullId::new();
        let routing_message = RoutingMessage {
            src: Authority::Client {
                client_key: *full_id.public_id().signing_public_key(),
                peer_id: make_peer_id(),
                proxy_node_name: name,
            },
            dst: Authority::ClientManager(name),
            content: MessageContent::GroupSplit(Prefix::new(0, name), name),
        };
        let senders = iter::empty().collect();
        let signed_message_result = SignedMessage::new(routing_message.clone(), &full_id, senders);

        let mut signed_message = unwrap!(signed_message_result);

        assert_eq!(routing_message, *signed_message.routing_message());
        assert_eq!(1, signed_message.signatures.len());
        assert_eq!(Some(full_id.public_id()),
                   signed_message.signatures.keys().next());

        unwrap!(signed_message.check_integrity(min_group_size));

        let full_id = FullId::new();
        let bytes_to_sign = unwrap!(serialise(&(&routing_message, full_id.public_id())));
        let signature = sign::sign_detached(&bytes_to_sign, full_id.signing_private_key());

        signed_message.signatures = iter::once((*full_id.public_id(), signature)).collect();

        // Invalid because it's not signed by the sender:
        assert!(signed_message.check_integrity(min_group_size).is_err());
        // However, the signature itself should be valid:
        assert!(signed_message.has_enough_sigs(min_group_size));
    }

    #[test]
    fn msg_signatures() {
        let min_group_size = 8;

        let full_id_0 = FullId::new();
        let prefix = Prefix::new(0, *full_id_0.public_id().name());
        let full_id_1 = FullId::new();
        let full_id_2 = FullId::new();
        let irrelevant_full_id = FullId::new();
        let data_bytes: Vec<u8> = (0..10).map(|i| i as u8).collect();
        let data = Data::Immutable(ImmutableData::new(data_bytes));
        let user_msg = UserMessage::Request(Request::Put(data, MessageId::new()));
        let parts = unwrap!(user_msg.to_parts(1));
        assert_eq!(1, parts.len());
        let part = parts[0].clone();
        let name: XorName = rand::random();
        let routing_message = RoutingMessage {
            src: Authority::ClientManager(name),
            dst: Authority::ClientManager(name),
            content: part,
        };

        let src_sections = vec![SectionList::from(prefix,
                                                  vec![*full_id_0.public_id(),
                                                       *full_id_1.public_id(),
                                                       *full_id_2.public_id()])];
        let mut signed_msg = unwrap!(SignedMessage::new(routing_message, &full_id_0, src_sections));
        assert_eq!(signed_msg.signatures.len(), 1);

        // Try to add a signature which will not correspond to an ID from the sending nodes.
        let irrelevant_sig = match unwrap!(signed_msg.routing_message()
            .to_signature(irrelevant_full_id.signing_private_key())) {
            DirectMessage::MessageSignature(_, sig) => {
                signed_msg.add_signature(*irrelevant_full_id.public_id(), sig);
                sig
            }
            msg => panic!("Unexpected message: {:?}", msg),
        };
        assert_eq!(signed_msg.signatures.len(), 1);
        assert!(!signed_msg.signatures.contains_key(irrelevant_full_id.public_id()));
        assert!(!signed_msg.check_fully_signed(min_group_size));

        // Add a valid signature for ID 1 and an invalid one for ID 2
        match unwrap!(signed_msg.routing_message().to_signature(full_id_1.signing_private_key())) {
            DirectMessage::MessageSignature(hash, sig) => {
                let serialised_msg = unwrap!(serialise(signed_msg.routing_message()));
                assert_eq!(hash, sha256::hash(&serialised_msg));
                signed_msg.add_signature(*full_id_1.public_id(), sig);
            }
            msg => panic!("Unexpected message: {:?}", msg),
        }
        let bad_sig = sign::Signature([0; sign::SIGNATUREBYTES]);
        signed_msg.add_signature(*full_id_2.public_id(), bad_sig);
        assert_eq!(signed_msg.signatures.len(), 3);
        assert!(signed_msg.check_fully_signed(min_group_size));

        // Check the bad signature got removed (by check_fully_signed) properly.
        assert_eq!(signed_msg.signatures.len(), 2);
        assert!(!signed_msg.signatures.contains_key(full_id_2.public_id()));

        // Check an irrelevant signature can't be added.
        signed_msg.add_signature(*irrelevant_full_id.public_id(), irrelevant_sig);
        assert_eq!(signed_msg.signatures.len(), 2);
        assert!(!signed_msg.signatures.contains_key(irrelevant_full_id.public_id()));
    }

    #[test]
    fn hop_message_verify() {
        let name: XorName = rand::random();
        let routing_message = RoutingMessage {
            src: Authority::ClientManager(name),
            dst: Authority::ClientManager(name),
            content: MessageContent::GroupSplit(Prefix::new(0, name), name),
        };
        let full_id = FullId::new();
        let senders = iter::empty().collect();
        let signed_message_result = SignedMessage::new(routing_message.clone(), &full_id, senders);
        let signed_message = unwrap!(signed_message_result);

        let (public_signing_key, secret_signing_key) = sign::gen_keypair();
        let hop_message_result = HopMessage::new(signed_message.clone(),
                                                 0,
                                                 BTreeSet::new(),
                                                 &secret_signing_key);

        let hop_message = unwrap!(hop_message_result);

        assert_eq!(signed_message, hop_message.content);

        assert!(hop_message.verify(&public_signing_key).is_ok());

        let (public_signing_key, _) = sign::gen_keypair();
        assert!(hop_message.verify(&public_signing_key).is_err());
    }

    #[test]
    fn user_message_parts() {
        let data_bytes: Vec<u8> = (0..(MAX_PART_LEN * 2)).map(|i| i as u8).collect();
        let data = Data::Immutable(ImmutableData::new(data_bytes));
        let user_msg = UserMessage::Request(Request::Put(data, MessageId::new()));
        let msg_hash = maidsafe_utilities::big_endian_sip_hash(&user_msg);
        let parts = unwrap!(user_msg.to_parts(42));
        assert_eq!(parts.len(), 3);
        let payloads: Vec<Vec<u8>> = parts.into_iter()
            .enumerate()
            .map(|(i, msg)| match msg {
                MessageContent::UserMessagePart { hash,
                                                  part_count,
                                                  part_index,
                                                  payload,
                                                  priority,
                                                  cacheable } => {
                    assert_eq!(msg_hash, hash);
                    assert_eq!(3, part_count);
                    assert_eq!(i, part_index as usize);
                    assert_eq!(42, priority);
                    assert!(!cacheable);
                    payload
                }
                msg => panic!("Unexpected message {:?}", msg),
            })
            .collect();
        let deserialised_user_msg = unwrap!(UserMessage::from_parts(msg_hash, payloads.iter()));
        assert_eq!(user_msg, deserialised_user_msg);
    }
}<|MERGE_RESOLUTION|>--- conflicted
+++ resolved
@@ -262,45 +262,12 @@
         self.signatures.contains_key(pub_id)
     }
 
-<<<<<<< HEAD
-    /// Appends the group list to the message. If this is the first group list, it also removes all
-    /// signatures which don't correspond to an entry in `group_list`.
-    pub fn add_group_list(&mut self, group_list: GroupList) {
-        if self.content.src.is_client() {
-            return; // Clients are validated based on their names.
-        }
-        // TODO: We currently just add empty group lists in clients and joining nodes. Clients will
-        // need to know their proxy's group to verify messages, and joining nodes will have to
-        // store their new group lists from the beginning.
-        if self.grp_lists.is_empty() && !group_list.pub_ids.is_empty() {
-            // Drop signatures not associated with any members of the first group list.
-            let irrelevant_ids = self.signatures
-                .keys()
-                .filter(|pub_id| !group_list.pub_ids.contains(pub_id))
-                .cloned()
-                .collect_vec();
-            for irrelevant_id in irrelevant_ids {
-                let _removed_sig = self.signatures
-                    .remove(&irrelevant_id);
-            }
-        }
-        self.grp_lists.push(group_list);
-    }
-
-=======
->>>>>>> 3222fc4f
     /// Adds the given signature if it is new, without validating it. If the collection of group
     /// lists isn't empty, the signature is only added if `pub_id` is a member of the first group
     /// list.
     pub fn add_signature(&mut self, pub_id: PublicId, sig: sign::Signature) {
-<<<<<<< HEAD
-        if self.content.src.is_multiple() &&
-           self.grp_lists.first().map_or(true, |grp_list| grp_list.pub_ids.contains(&pub_id)) {
-            let _ignore_num = self.signatures.insert(pub_id, sig);
-=======
         if self.content.src.is_multiple() && self.is_sender(&pub_id) {
             let _ = self.signatures.insert(pub_id, sig);
->>>>>>> 3222fc4f
         }
     }
 
@@ -378,11 +345,6 @@
                 if is_valid { None } else { Some(*pub_id) }
             })
             .collect_vec();
-<<<<<<< HEAD
-        for invalid_signature in &invalid_signatures {
-            let _ignore_removed = self.signatures
-                .remove(invalid_signature);
-=======
         if !invalid.is_empty() {
             debug!("{:?}: invalid signatures: {:?}", self, invalid);
         }
@@ -431,7 +393,6 @@
                 })
             }
             ManagedNode(_) | Client { .. } => self.signatures.len() == 1,
->>>>>>> 3222fc4f
         }
     }
 }
