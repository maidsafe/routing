// Copyright 2018 MaidSafe.net limited.
//
// This SAFE Network Software is licensed to you under The General Public License (GPL), version 3.
// Unless required by applicable law or agreed to in writing, the SAFE Network Software distributed
// under the GPL Licence is distributed on an "AS IS" BASIS, WITHOUT WARRANTIES OR CONDITIONS OF ANY
// KIND, either express or implied. Please review the Licences for the specific language governing
// permissions and limitations relating to use of the SAFE Network Software.

use crate::time::{Duration, Instant};
use std::collections::hash_map::{DefaultHasher, Entry};
use std::collections::{HashMap, VecDeque};
use std::hash::{Hash, Hasher};
use std::marker::PhantomData;

fn hash<T: Hash>(t: &T) -> u64 {
    let mut hasher = DefaultHasher::new();
    t.hash(&mut hasher);
    hasher.finish()
}

/// A time based message filter that takes any generic type as a key and will drop keys after a
/// time period (LRU Cache pattern).
pub struct MessageFilter<Message> {
    /// The number of times each message has been received so far, and the expiry timestamp.
    count: HashMap<u64, (usize, Instant)>,
    /// A record of message hashes and the expiry timestamps of all insertions, ordered
    /// chronologically. The timestamps are out of date if the same hash has been inserted again.
    timeout_queue: VecDeque<(u64, Instant)>,
    time_to_live: Duration,
    phantom: PhantomData<Message>,
}

impl<Message: Hash> MessageFilter<Message> {
    /// Constructor for time based `MessageFilter`.
    pub fn with_expiry_duration(time_to_live: Duration) -> MessageFilter<Message> {
        MessageFilter {
            count: HashMap::new(),
            timeout_queue: VecDeque::new(),
            time_to_live: time_to_live,
            phantom: PhantomData,
        }
    }

    /// Adds a message to the filter.
    ///
    /// Removes any expired messages, then adds `message`, then removes enough older messages until
    /// the message count is at or below `capacity`.  If `message` already exists in the filter and
    /// is not already expired, its expiry time is updated and it is moved to the back of the FIFO
    /// queue again.
    ///
    /// The return value is the number of times this specific message has been added, including
    /// this time.
    pub fn insert(&mut self, message: &Message) -> usize {
        self.remove_expired();
        let hash_code = hash(message);
        let expiry = Instant::now() + self.time_to_live;
        self.timeout_queue.push_back((hash_code, expiry));
        match self.count.entry(hash_code) {
            Entry::Occupied(entry) => {
                let &mut (ref mut c, ref mut t) = entry.into_mut();
                *t = expiry;
                *c += 1;
                *c
            }
            Entry::Vacant(entry) => entry.insert((1, expiry)).0,
        }
    }

    /// Returns the number of times this message has already been inserted.
    #[cfg(test)]
    pub fn count(&self, message: &Message) -> usize {
        let hash_code = hash(message);
        self.count.get(&hash_code).map_or(0, |&(count, _)| count)
    }

    /// Removes any expired messages, then returns whether `message` exists in the filter or not.
    #[cfg(test)]
    pub fn contains(&mut self, message: &Message) -> bool {
        self.remove_expired();
        self.count.contains_key(&hash(message))
    }

    fn remove_expired(&mut self) {
        let now = Instant::now();
        while self
            .timeout_queue
            .front()
            .map_or(false, |&(_, ref t)| *t <= now)
        {
            let (hash_code, _) = self
                .timeout_queue
                .pop_front()
<<<<<<< HEAD
                .expect("failed to read expired message");
=======
                .expect("Bug in VecDeque for remove_expired");
>>>>>>> b408c69f
            if let Entry::Occupied(entry) = self.count.entry(hash_code) {
                if entry.get().1 <= now {
                    let _removed_pair = entry.remove_entry();
                }
            }
        }
    }
}

#[cfg(test)]
mod tests {
    use super::*;
    use rand::{self, Rng};
    use std::time::Duration;

    #[cfg(feature = "mock_base")]
    fn sleep(time: u64) {
        use fake_clock::FakeClock;
        FakeClock::advance_time(time);
    }

    #[cfg(not(feature = "mock_base"))]
    fn sleep(time: u64) {
        use std::thread;
        thread::sleep(Duration::from_millis(time));
    }

    #[test]
    fn timeout() {
        let time_to_live_ms = rand::thread_rng().gen_range(50, 150);
        let time_to_live = Duration::from_millis(time_to_live_ms);
        let mut msg_filter = MessageFilter::<usize>::with_expiry_duration(time_to_live);
        assert_eq!(time_to_live, msg_filter.time_to_live);

        // Add 10 messages - all should be added.
        for i in 0..10 {
            assert_eq!(1, msg_filter.insert(&i));
        }
        for i in 0..10 {
            assert!(msg_filter.contains(&i));
        }

        // Allow the added messages time to expire.
        let sleep_duration = time_to_live_ms + 10;
        sleep(sleep_duration);

        // Add a new message which should cause the expired values to be removed.
        assert_eq!(1, msg_filter.insert(&11));
        assert!(msg_filter.contains(&11));

        // Check we can add the initial messages again.
        for i in 0..10 {
            assert_eq!(1, msg_filter.insert(&i));
            assert!(msg_filter.contains(&i));
        }
    }

    #[test]
    fn struct_value() {
        #[derive(PartialEq, PartialOrd, Ord, Clone, Eq, Hash)]
        struct Temp {
            id: Vec<u8>,
        }

        impl Default for Temp {
            fn default() -> Temp {
                let mut rng = rand::thread_rng();
                Temp {
                    id: rand::seq::sample_iter(&mut rng, 0u8..255, 64)
                        .expect("Cannot get rand data"),
                }
            }
        }

        let time_to_live_ms = rand::thread_rng().gen_range(50, 150);
        let time_to_live = Duration::from_millis(time_to_live_ms);
        let mut msg_filter = MessageFilter::<Temp>::with_expiry_duration(time_to_live);

        let values: Vec<Temp> = (0..10).map(|_| Temp::default()).collect();
        for temp in &values {
            // Add a new message and check that it has been added successfully.
            assert_eq!(1, msg_filter.insert(temp));
            assert!(msg_filter.contains(temp));
        }

        // Allow the added messages time to expire.
        let sleep_duration = time_to_live_ms + 10;
        sleep(sleep_duration);

        // Add a new message which should cause the expired values to be removed.
        let temp: Temp = Default::default();
        assert_eq!(1, msg_filter.insert(&temp));
        assert!(msg_filter.contains(&temp));
        for temp in &values {
            assert!(!msg_filter.contains(temp));
        }
    }

    #[test]
    fn add_duplicate() {
        let size = 10;
        let time_to_live = Duration::from_secs(99);
        let mut msg_filter = MessageFilter::<usize>::with_expiry_duration(time_to_live);

        for i in 0..size {
            assert_eq!(1, msg_filter.insert(&i));
        }
        assert!((0..size).all(|index| msg_filter.contains(&index)));

        // Add "0" again.
        assert_eq!(1, msg_filter.count(&0));
        assert_eq!(2, msg_filter.insert(&0));
        assert_eq!(2, msg_filter.count(&0));
    }

    #[test]
    fn insert_resets_timeout() {
        // Check re-adding a message to a filter alters its expiry time.
        let time_to_live = Duration::from_millis(3000);
        let sleep_duration = 1800; // more than half of `time_to_live`
        let mut msg_filter = MessageFilter::<usize>::with_expiry_duration(time_to_live);

        // Add "0".
        assert_eq!(1, msg_filter.insert(&0));

        // Wait for a bit more than half the expiry time and re-add "0".
        sleep(sleep_duration);
        assert_eq!(2, msg_filter.insert(&0));

        // Wait for another half of the expiry time and check it's not been removed.
        sleep(sleep_duration);
        assert!(msg_filter.contains(&0));

        // Wait for another half of the expiry time and check it's been removed.
        sleep(sleep_duration);
        assert!(!msg_filter.contains(&0));
    }
}<|MERGE_RESOLUTION|>--- conflicted
+++ resolved
@@ -90,11 +90,7 @@
             let (hash_code, _) = self
                 .timeout_queue
                 .pop_front()
-<<<<<<< HEAD
-                .expect("failed to read expired message");
-=======
                 .expect("Bug in VecDeque for remove_expired");
->>>>>>> b408c69f
             if let Entry::Occupied(entry) = self.count.entry(hash_code) {
                 if entry.get().1 <= now {
                     let _removed_pair = entry.remove_entry();
