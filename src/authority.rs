--- conflicted
+++ resolved
@@ -149,23 +149,13 @@
                 // TODO Investigate
                 InternalRequest::GetNetworkName { .. } => None,
                 InternalRequest::Refresh { .. } => {
-<<<<<<< HEAD
-                    let ref destination = message.destination;
-                    if message.source != *destination {
+                    let ref destination_authority = message.destination_authority;
+                    if message.source_authority != *destination_authority {
                         return None
                     }
-                    if destination.is_group() &&
-                        routing_table.is_close(destination.get_location()) {
-                            return Some(destination.clone())
-=======
-                    let to_authority = &message.to_authority;
-                    if message.from_authority != *to_authority {
-                        return None;
-                    }
-                    if to_authority.is_group() &&
-                       routing_table.is_close(to_authority.get_location()) {
-                        return Some(to_authority.clone());
->>>>>>> 2474719f
+                    if destination_authority.is_group() &&
+                        routing_table.is_close(destination_authority.get_location()) {
+                            return Some(destination_authority.clone())
                     }
                     None
                 }
@@ -198,27 +188,23 @@
     match message.client_key_as_name() {
         Some(client_name) => {
             if routing_table.is_close(&client_name) &&
-               *message.destination.get_location() != *element {
+               *message.destination_authority.get_location() != *element {
                 return Some(Authority::ClientManager(client_name));
             }
         }
         None => {}
     };
-<<<<<<< HEAD
-    if routing_table.is_close(&element) &&
-       *message.destination.get_location() == *element &&
-=======
-    if routing_table.is_close(&element) && *message.to_authority.get_location() == *element &&
->>>>>>> 2474719f
+
+    if routing_table.is_close(&element) && *message.destination_authority.get_location() == *element &&
        element != routing_table.our_name() {
         return Some(Authority::NaeManager(*element));
     } else if message.source_group().is_some() &&
-       routing_table.is_close(message.destination.get_location()) &&
-       *message.destination.get_location() != *routing_table.our_name() {
-        return Some(Authority::NodeManager(message.destination.get_location().clone()));
+       routing_table.is_close(message.destination_authority.get_location()) &&
+       *message.destination_authority.get_location() != *routing_table.our_name() {
+        return Some(Authority::NodeManager(message.destination_authority.get_location().clone()));
     } else if message.source_group()
               .map_or(false, |group| routing_table.is_close(&group)) &&
-       *message.destination.get_location() == *routing_table.our_name() {
+       *message.destination_authority.get_location() == *routing_table.our_name() {
         return Some(Authority::ManagedNode(*routing_table.our_name()));
     }
     None
@@ -333,8 +319,8 @@
         // let destination_name =
         //     ::XorName(::sodiumoxide::crypto::hash::sha512::hash(&client_public_key.0).0);
         // let client_manager_message = RoutingMessage {
-        //     source: Authority::Client(rand::random(), client_public_key.clone()),
-        //     destination: Authority::ClientManager(destination_name),
+        //     source_authority: Authority::Client(rand::random(), client_public_key.clone()),
+        //     destination_authority: Authority::ClientManager(destination_name),
         //     content: Content::ExternalRequest(ExternalRequest::Put(some_data.clone())),
         //     group_keys: None,
         // };
@@ -345,8 +331,8 @@
         //
         // // assert to get a nae_manager Authority
         // let nae_manager_message = RoutingMessage {
-        //     source: Authority::ClientManager(destination_name),
-        //     destination: Authority::NaeManager(nae_or_client_in_our_close_group.clone()),
+        //     source_authority: Authority::ClientManager(destination_name),
+        //     destination_authority: Authority::NaeManager(nae_or_client_in_our_close_group.clone()),
         //     content: Content::ExternalRequest(ExternalRequest::Put(some_data.clone())),
         //     group_keys: None,
         // };
@@ -357,8 +343,8 @@
         //
         // // // assert to get a node_manager Authority
         // let node_manager_message = RoutingMessage {
-        //     source: Authority::NaeManager(rand::random()),
-        //     destination: Authority::NodeManager(second_closest_node_in_our_close_group.name().clone()),
+        //     source_authority: Authority::NaeManager(rand::random()),
+        //     destination_authority: Authority::NodeManager(second_closest_node_in_our_close_group.name().clone()),
         //     content: Content::ExternalRequest(ExternalRequest::Put(some_data.clone())),
         //     group_keys: None,
         // };
@@ -369,8 +355,8 @@
         //
         // // assert to get a managed_node Authority
         // let managed_node_message = RoutingMessage {
-        //     source: Authority::NodeManager(our_name.clone()),
-        //     destination: Authority::ManagedNode(our_name.clone()),
+        //     source_authority: Authority::NodeManager(our_name.clone()),
+        //     destination_authority: Authority::ManagedNode(our_name.clone()),
         //     content: Content::ExternalRequest(ExternalRequest::Put(some_data.clone())),
         //     group_keys: None,
         // };
@@ -389,8 +375,8 @@
         // };
         //
         // let refresh_message = RoutingMessage {
-        //     source : Authority::NaeManager(nae_or_client_in_our_close_group.clone()),
-        //     destination   : Authority::NaeManager(nae_or_client_in_our_close_group.clone()),
+        //     source_authority : Authority::NaeManager(nae_or_client_in_our_close_group.clone()),
+        //     destination_authority   : Authority::NaeManager(nae_or_client_in_our_close_group.clone()),
         //     content        : Content::InternalRequest(request.clone()),
         //     group_keys     : None,
         // };
@@ -399,16 +385,16 @@
         //
         // // assert that this is not a valid Refresh Authority
         // let refresh_message = RoutingMessage {
-        //     source : Authority::ClientManager(nae_or_client_in_our_close_group.clone()),
-        //     destination   : Authority::NaeManager(nae_or_client_in_our_close_group.clone()),
+        //     source_authority : Authority::ClientManager(nae_or_client_in_our_close_group.clone()),
+        //     destination_authority   : Authority::NaeManager(nae_or_client_in_our_close_group.clone()),
         //     content        : Content::InternalRequest(request.clone()),
         //     group_keys: None,
         // };
         // assert!(super::our_authority(&refresh_message, &routing_table).is_none());
         // // assert that this is not a valid Refresh Authority
         // let refresh_message = RoutingMessage {
-        //     source : Authority::NaeManager(closest_node_in_our_close_group.name().clone()),
-        //     destination   : Authority::NaeManager(nae_or_client_in_our_close_group.clone()),
+        //     source_authority : Authority::NaeManager(closest_node_in_our_close_group.name().clone()),
+        //     destination_authority   : Authority::NaeManager(nae_or_client_in_our_close_group.clone()),
         //     content        : Content::InternalRequest(request),
         //     group_keys: None,
         // };
