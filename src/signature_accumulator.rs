// Copyright 2016 MaidSafe.net limited.
//
// This SAFE Network Software is licensed to you under (1) the MaidSafe.net Commercial License,
// version 1.0 or later, or (2) The General Public License (GPL), version 3, depending on which
// licence you accepted on initial access to the Software (the "Licences").
//
// By contributing code to the SAFE Network Software, or to this project generally, you agree to be
// bound by the terms of the MaidSafe Contributor Agreement.  This, along with the Licenses can be
// found in the root directory of this project at LICENSE, COPYING and CONTRIBUTOR.
//
// Unless required by applicable law or agreed to in writing, the SAFE Network Software distributed
// under the GPL Licence is distributed on an "AS IS" BASIS, WITHOUT WARRANTIES OR CONDITIONS OF ANY
// KIND, either express or implied.
//
// Please review the Licences for the specific language governing permissions and limitations
// relating to use of the SAFE Network Software.

#[cfg(feature="use-mock-crust")]
use fake_clock::FakeClock as Instant;
use id::PublicId;
use itertools::Itertools;
use maidsafe_utilities::serialisation;
use messages::SignedMessage;
use rust_sodium::crypto::hash::sha256;
use rust_sodium::crypto::sign;
use std::collections::HashMap;
use std::collections::hash_map::Entry;
#[cfg(not(feature="use-mock-crust"))]
use std::time::Instant;

/// Time (in seconds) within which a message and a quorum of signatures need to arrive to
/// accumulate.
pub const ACCUMULATION_TIMEOUT_SECS: u64 = 30;

#[derive(Default)]
pub struct SignatureAccumulator {
    sigs: HashMap<sha256::Digest, (Vec<(PublicId, sign::Signature)>, Instant)>,
    msgs: HashMap<sha256::Digest, (SignedMessage, u8, Instant)>,
}

impl SignatureAccumulator {
    /// Adds the given signature to the list of pending signatures or to the appropriate
    /// `SignedMessage`. Returns the message, if it has enough signatures now.
    pub fn add_signature(&mut self,
                         min_section_size: usize,
                         hash: sha256::Digest,
                         sig: sign::Signature,
                         pub_id: PublicId)
                         -> Option<(SignedMessage, u8)> {
        self.remove_expired();
        if let Some(&mut (ref mut msg, _, _)) = self.msgs.get_mut(&hash) {
            msg.add_signature(pub_id, sig);
        } else {
            let mut sigs_vec = self.sigs
                .entry(hash)
                .or_insert_with(|| (vec![], Instant::now()));
            sigs_vec.0.push((pub_id, sig));
            return None;
        }
        self.remove_if_complete(min_section_size, &hash)
    }

    /// Adds the given message to the list of pending messages. Returns it if it has enough
    /// signatures.
    pub fn add_message(&mut self,
                       mut msg: SignedMessage,
                       min_section_size: usize,
                       route: u8)
                       -> Option<(SignedMessage, u8)> {
        self.remove_expired();
        let hash = match serialisation::serialise(msg.routing_message()) {
            Ok(serialised_msg) => sha256::hash(&serialised_msg),
            Err(err) => {
                error!("Failed to serialise {:?}: {:?}.", msg, err);
                return None;
            }
        };
        match self.msgs.entry(hash) {
            Entry::Occupied(mut entry) => {
                // TODO - should update `route` of `entry`?
                trace!("Received two full SignedMessages {:?}.", msg);
                entry.get_mut().0.add_signatures(msg);
            }
            Entry::Vacant(entry) => {
                for (pub_id, sig) in self.sigs
                        .remove(&hash)
                        .into_iter()
                        .flat_map(|(vec, _)| vec) {
                    msg.add_signature(pub_id, sig);
                }
                let _ = entry.insert((msg, route, Instant::now()));
            }
        }
        self.remove_if_complete(min_section_size, &hash)
    }

    fn remove_expired(&mut self) {
        let expired_sigs = self.sigs
            .iter()
            .filter(|&(_, &(_, ref time))| time.elapsed().as_secs() > ACCUMULATION_TIMEOUT_SECS)
            .map(|(hash, _)| *hash)
            .collect_vec();
        for hash in expired_sigs {
            let _ = self.sigs.remove(&hash);
        }
        let expired_msgs = self.msgs
            .iter()
            .filter(|&(_, &(_, _, ref time))| time.elapsed().as_secs() > ACCUMULATION_TIMEOUT_SECS)
            .map(|(hash, _)| *hash)
            .collect_vec();
        for hash in expired_msgs {
            let _ = self.msgs.remove(&hash);
        }
    }

    fn remove_if_complete(&mut self,
                          min_section_size: usize,
                          hash: &sha256::Digest)
                          -> Option<(SignedMessage, u8)> {
        match self.msgs.get_mut(hash) {
            None => return None,
            Some(&mut (ref mut msg, _, _)) => {
                if !msg.check_fully_signed(min_section_size) {
                    return None;
                }
            }
        }
        self.msgs
            .remove(hash)
            .map(|(msg, route, _)| (msg, route))
    }
}


#[cfg(test)]
mod tests {
    use super::*;
    use id::{FullId, PublicId};
    use itertools::Itertools;
    use messages::{DirectMessage, MessageContent, RoutingMessage, SectionList, SignedMessage,
                   SignedSectionList};
    use rand;
    use routing_table::Authority;
    use routing_table::Prefix;
    use std::collections::BTreeSet;

    struct MessageAndSignatures {
        signed_msg: SignedMessage,
        signature_msgs: Vec<DirectMessage>,
    }

    impl MessageAndSignatures {
        fn new<'a, I>(msg_sender_id: &FullId,
                      other_ids: I,
                      all_ids: BTreeSet<PublicId>)
                      -> MessageAndSignatures
            where I: Iterator<Item = &'a FullId>
        {
            let routing_msg = RoutingMessage {
                src: Authority::ClientManager(rand::random()),
                dst: Authority::ClientManager(rand::random()),
                content: MessageContent::SectionSplit(Prefix::new(0, rand::random())
                                                          .with_version(0),
                                                      rand::random()),
            };
            let prefix = Prefix::new(0, *unwrap!(all_ids.iter().next()).name());
<<<<<<< HEAD
            let ssl = vec![SignedSectionList {
                               list: SectionList::new(prefix, all_ids),
                               signatures: Default::default(),
                           }];
            let signed_msg = unwrap!(SignedMessage::new(routing_msg, msg_sender_id, ssl));
            let signature_msgs = other_ids.map(|id| {
                    unwrap!(signed_msg.routing_message().to_signature(id.signing_private_key()))
                })
=======
            let lists = vec![SectionList::new(prefix, all_ids)];
            let signed_msg = unwrap!(SignedMessage::new(routing_msg, msg_sender_id, lists));
            let signature_msgs = other_ids
                .map(|id| {
                         unwrap!(signed_msg
                                     .routing_message()
                                     .to_signature(id.signing_private_key()))
                     })
>>>>>>> 8e7f3bec
                .collect();
            MessageAndSignatures {
                signed_msg: signed_msg,
                signature_msgs: signature_msgs,
            }
        }
    }

    struct Env {
        _msg_sender_id: FullId,
        other_ids: Vec<FullId>,
        senders: BTreeSet<PublicId>,
        msgs_and_sigs: Vec<MessageAndSignatures>,
    }

    impl Env {
        fn new() -> Env {
            let msg_sender_id = FullId::new();
            let mut pub_ids = vec![*msg_sender_id.public_id()]
                .into_iter()
                .collect::<BTreeSet<_>>();
            let mut other_ids = vec![];
            for _ in 0..8 {
                let full_id = FullId::new();
                let _ = pub_ids.insert(*full_id.public_id());
                other_ids.push(full_id);
            }
            let msgs_and_sigs = (0..5)
                .map(|_| {
                         MessageAndSignatures::new(&msg_sender_id,
                                                   other_ids.iter(),
                                                   pub_ids.clone())
                     })
                .collect();
            Env {
                _msg_sender_id: msg_sender_id,
                other_ids: other_ids,
                senders: pub_ids,
                msgs_and_sigs: msgs_and_sigs,
            }
        }

        fn num_nodes(&self) -> usize {
            self.senders.len()
        }
    }

    #[test]
    fn section_src_add_message_last() {
        let mut sig_accumulator = SignatureAccumulator::default();
        let env = Env::new();

        // Add all signatures for all messages - none should accumulate.
        env.msgs_and_sigs
            .iter()
            .foreach(|msg_and_sigs| {
                msg_and_sigs
                    .signature_msgs
                    .iter()
                    .zip(env.other_ids.iter())
                    .foreach(|(signature_msg, full_id)| match *signature_msg {
                                 DirectMessage::MessageSignature(ref hash, ref sig) => {
                        let result =
                            sig_accumulator.add_signature(env.num_nodes(),
                                                          *hash,
                                                          *sig,
                                                          *full_id.public_id());
                        assert!(result.is_none());
                    }
                                 ref unexpected_msg => {
                                     panic!("Unexpected message: {:?}", unexpected_msg)
                                 }
                             });
            });

        assert!(sig_accumulator.msgs.is_empty());
        assert_eq!(sig_accumulator.sigs.len(), env.msgs_and_sigs.len());
        sig_accumulator
            .sigs
            .values()
            .foreach(|&(ref pub_ids_and_sigs, _)| {
                         assert_eq!(pub_ids_and_sigs.len(), env.other_ids.len())
                     });

        // Add each message with the section list added - each should accumulate.
        let mut expected_sigs_count = env.msgs_and_sigs.len();
        assert_eq!(sig_accumulator.sigs.len(), expected_sigs_count);
        assert!(sig_accumulator.msgs.is_empty());
<<<<<<< HEAD
        env.msgs_and_sigs.iter().foreach(|msg_and_sigs| {
            expected_sigs_count -= 1;
            let signed_msg = msg_and_sigs.signed_msg.clone();
            let route = rand::random();
            let (mut returned_msg, returned_route) =
                unwrap!(sig_accumulator.add_message(signed_msg.clone(), env.num_nodes(), route));
            assert_eq!(sig_accumulator.sigs.len(), expected_sigs_count);
            assert!(sig_accumulator.msgs.is_empty());
            assert_eq!(route, returned_route);
            assert_eq!(signed_msg.routing_message(), returned_msg.routing_message());
            unwrap!(returned_msg.check_integrity(1000, None));
            assert!(returned_msg.check_fully_signed(env.num_nodes()));
            env.senders
                .iter()
                .foreach(|pub_id| assert!(returned_msg.signed_by(pub_id)));
        });
=======
        env.msgs_and_sigs
            .iter()
            .foreach(|msg_and_sigs| {
                expected_sigs_count -= 1;
                let signed_msg = msg_and_sigs.signed_msg.clone();
                let route = rand::random();
                let (mut returned_msg, returned_route) =
                    unwrap!(sig_accumulator.add_message(signed_msg.clone(),
                                                        env.num_nodes(),
                                                        route));
                assert_eq!(sig_accumulator.sigs.len(), expected_sigs_count);
                assert!(sig_accumulator.msgs.is_empty());
                assert_eq!(route, returned_route);
                assert_eq!(signed_msg.routing_message(), returned_msg.routing_message());
                unwrap!(returned_msg.check_integrity(1000));
                assert!(returned_msg.check_fully_signed(env.num_nodes()));
                env.senders
                    .iter()
                    .foreach(|pub_id| assert!(returned_msg.signed_by(pub_id)));
            });
>>>>>>> 8e7f3bec
    }

    #[test]
    fn section_src_add_signature_last() {
        let mut sig_accumulator = SignatureAccumulator::default();
        let env = Env::new();

        // Add each message with the section list added - none should accumulate.
        env.msgs_and_sigs
            .iter()
            .enumerate()
            .foreach(|(route, msg_and_sigs)| {
                         let signed_msg = msg_and_sigs.signed_msg.clone();
                         let result =
                             sig_accumulator.add_message(signed_msg, env.num_nodes(), route as u8);
                         assert!(result.is_none());
                     });
        let mut expected_msgs_count = env.msgs_and_sigs.len();
        assert_eq!(sig_accumulator.msgs.len(), expected_msgs_count);
        assert!(sig_accumulator.sigs.is_empty());

        // Add each message's signatures - each should accumulate once quorum has been reached.
        env.msgs_and_sigs
            .iter()
            .enumerate()
            .foreach(|(route, msg_and_sigs)| {
                msg_and_sigs
                    .signature_msgs
                    .iter()
                    .zip(env.other_ids.iter())
                    .foreach(|(signature_msg, full_id)| {
                        let result = match *signature_msg {
                            DirectMessage::MessageSignature(hash, sig) => {
                                sig_accumulator.add_signature(env.num_nodes(),
                                                              hash,
                                                              sig,
                                                              *full_id.public_id())
                            }
                            ref unexpected_msg => {
                                panic!("Unexpected message: {:?}", unexpected_msg)
                            }
                        };

<<<<<<< HEAD
                    if let Some((mut returned_msg, returned_route)) = result {
                        expected_msgs_count -= 1;
                        assert_eq!(sig_accumulator.msgs.len(), expected_msgs_count);
                        assert_eq!(route as u8, returned_route);
                        assert_eq!(msg_and_sigs.signed_msg.routing_message(),
                                   returned_msg.routing_message());
                        unwrap!(returned_msg.check_integrity(1000, None));
                        assert!(returned_msg.check_fully_signed(env.num_nodes()));
                    }
                });
        });
=======
                        if let Some((mut returned_msg, returned_route)) = result {
                            expected_msgs_count -= 1;
                            assert_eq!(sig_accumulator.msgs.len(), expected_msgs_count);
                            assert_eq!(route as u8, returned_route);
                            assert_eq!(msg_and_sigs.signed_msg.routing_message(),
                                       returned_msg.routing_message());
                            unwrap!(returned_msg.check_integrity(1000));
                            assert!(returned_msg.check_fully_signed(env.num_nodes()));
                        }
                    });
            });
>>>>>>> 8e7f3bec
    }
}<|MERGE_RESOLUTION|>--- conflicted
+++ resolved
@@ -164,25 +164,17 @@
                                                       rand::random()),
             };
             let prefix = Prefix::new(0, *unwrap!(all_ids.iter().next()).name());
-<<<<<<< HEAD
             let ssl = vec![SignedSectionList {
                                list: SectionList::new(prefix, all_ids),
                                signatures: Default::default(),
                            }];
             let signed_msg = unwrap!(SignedMessage::new(routing_msg, msg_sender_id, ssl));
-            let signature_msgs = other_ids.map(|id| {
-                    unwrap!(signed_msg.routing_message().to_signature(id.signing_private_key()))
-                })
-=======
-            let lists = vec![SectionList::new(prefix, all_ids)];
-            let signed_msg = unwrap!(SignedMessage::new(routing_msg, msg_sender_id, lists));
             let signature_msgs = other_ids
                 .map(|id| {
                          unwrap!(signed_msg
                                      .routing_message()
                                      .to_signature(id.signing_private_key()))
                      })
->>>>>>> 8e7f3bec
                 .collect();
             MessageAndSignatures {
                 signed_msg: signed_msg,
@@ -271,24 +263,6 @@
         let mut expected_sigs_count = env.msgs_and_sigs.len();
         assert_eq!(sig_accumulator.sigs.len(), expected_sigs_count);
         assert!(sig_accumulator.msgs.is_empty());
-<<<<<<< HEAD
-        env.msgs_and_sigs.iter().foreach(|msg_and_sigs| {
-            expected_sigs_count -= 1;
-            let signed_msg = msg_and_sigs.signed_msg.clone();
-            let route = rand::random();
-            let (mut returned_msg, returned_route) =
-                unwrap!(sig_accumulator.add_message(signed_msg.clone(), env.num_nodes(), route));
-            assert_eq!(sig_accumulator.sigs.len(), expected_sigs_count);
-            assert!(sig_accumulator.msgs.is_empty());
-            assert_eq!(route, returned_route);
-            assert_eq!(signed_msg.routing_message(), returned_msg.routing_message());
-            unwrap!(returned_msg.check_integrity(1000, None));
-            assert!(returned_msg.check_fully_signed(env.num_nodes()));
-            env.senders
-                .iter()
-                .foreach(|pub_id| assert!(returned_msg.signed_by(pub_id)));
-        });
-=======
         env.msgs_and_sigs
             .iter()
             .foreach(|msg_and_sigs| {
@@ -303,13 +277,12 @@
                 assert!(sig_accumulator.msgs.is_empty());
                 assert_eq!(route, returned_route);
                 assert_eq!(signed_msg.routing_message(), returned_msg.routing_message());
-                unwrap!(returned_msg.check_integrity(1000));
+                unwrap!(returned_msg.check_integrity(1000, None));
                 assert!(returned_msg.check_fully_signed(env.num_nodes()));
                 env.senders
                     .iter()
                     .foreach(|pub_id| assert!(returned_msg.signed_by(pub_id)));
             });
->>>>>>> 8e7f3bec
     }
 
     #[test]
@@ -353,30 +326,16 @@
                             }
                         };
 
-<<<<<<< HEAD
-                    if let Some((mut returned_msg, returned_route)) = result {
-                        expected_msgs_count -= 1;
-                        assert_eq!(sig_accumulator.msgs.len(), expected_msgs_count);
-                        assert_eq!(route as u8, returned_route);
-                        assert_eq!(msg_and_sigs.signed_msg.routing_message(),
-                                   returned_msg.routing_message());
-                        unwrap!(returned_msg.check_integrity(1000, None));
-                        assert!(returned_msg.check_fully_signed(env.num_nodes()));
-                    }
-                });
-        });
-=======
                         if let Some((mut returned_msg, returned_route)) = result {
                             expected_msgs_count -= 1;
                             assert_eq!(sig_accumulator.msgs.len(), expected_msgs_count);
                             assert_eq!(route as u8, returned_route);
                             assert_eq!(msg_and_sigs.signed_msg.routing_message(),
                                        returned_msg.routing_message());
-                            unwrap!(returned_msg.check_integrity(1000));
+                            unwrap!(returned_msg.check_integrity(1000, None));
                             assert!(returned_msg.check_fully_signed(env.num_nodes()));
                         }
                     });
             });
->>>>>>> 8e7f3bec
     }
 }