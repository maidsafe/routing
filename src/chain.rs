--- conflicted
+++ resolved
@@ -22,12 +22,7 @@
 use error::RoutingError;
 use fs2::FileExt;
 use maidsafe_utilities::serialisation;
-<<<<<<< HEAD
 use node_state::NodeState;
-use peer_id::PeerId;
-=======
-use network_event::{DataIdentifier, SectionState};
->>>>>>> 77c51ccb
 use proof::Proof;
 use public_info::PublicInfo;
 use std::collections::BTreeSet;
@@ -133,17 +128,10 @@
 
     fn add_vote(
         &mut self,
-<<<<<<< HEAD
         vote: &Vote<NodeState>,
-        peer_id: &PeerId,
+        node_info: &PublicInfo,
     ) -> Option<(NodeState, NodesAndAge)> {
-        if !vote.validate_signature(peer_id) {
-=======
-        vote: &Vote<SectionState>,
-        node_info: &PublicInfo,
-    ) -> Option<(SectionState, NodesAndAge)> {
         if !vote.validate_signature(node_info) {
->>>>>>> 77c51ccb
             return None;
         }
 
