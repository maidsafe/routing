--- conflicted
+++ resolved
@@ -111,10 +111,8 @@
     CannotTunnelThroughTunnel,
     /// Decoded a user message with an unexpected hash.
     HashMismatch,
-<<<<<<< HEAD
     /// Version check has failed
     InvalidSuccessor,
-=======
     /// Candidate is unknown
     UnknownCandidate,
     /// Operation timed out
@@ -123,7 +121,6 @@
     FailedResourceProofValidation,
     /// Candidate is connected via a tunnel
     CandidateIsTunnelling,
->>>>>>> 30e984aa
 }
 
 impl From<RoutingTableError> for RoutingError {
