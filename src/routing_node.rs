// Copyright 2015 MaidSafe.net limited.
//
// This SAFE Network Software is licensed to you under (1) the MaidSafe.net Commercial License,
// version 1.0 or later, or (2) The General Public License (GPL), version 3, depending on which
// licence you accepted on initial access to the Software (the "Licences").
//
// By contributing code to the SAFE Network Software, or to this project generally, you agree to be
// bound by the terms of the MaidSafe Contributor Agreement, version 1.0.  This, along with the
// Licenses can be found in the root directory of this project at LICENSE, COPYING and CONTRIBUTOR.
//
// Unless required by applicable law or agreed to in writing, the SAFE Network Software distributed
// under the GPL Licence is distributed on an "AS IS" BASIS, WITHOUT WARRANTIES OR CONDITIONS OF ANY
// KIND, either express or implied.
//
// Please review the Licences for the specific language governing permissions and limitations
// relating to use of the SAFE Network Software.

use cbor::{Decoder, Encoder};
use rand;
use rustc_serialize::{Decodable, Encodable};
use sodiumoxide;
use std::collections::{BTreeMap, HashMap, HashSet};
use std::net::{Ipv4Addr, SocketAddr, SocketAddrV4};
use std::sync::{Arc, mpsc, Mutex};
use std::sync::mpsc::Receiver;
use time::Duration;

use crust;
use crust::Endpoint::Tcp;
use lru_time_cache::LruCache;
use message_filter::MessageFilter;
use NameType;
use name_type::closer_to_target;
use node_interface::Interface;
use routing_table::{RoutingTable, NodeInfo};
use sendable::Sendable;
use types;
use types::{MessageId, Authority, NameAndTypeId};
use message_header::MessageHeader;
use messages::get_data::GetData;
use messages::get_data_response::GetDataResponse;
use messages::put_data::PutData;
use messages::put_data_response::PutDataResponse;
use messages::connect_request::ConnectRequest;
use messages::connect_response::ConnectResponse;
use messages::connect_success::ConnectSuccess;
use messages::find_group::FindGroup;
use messages::find_group_response::FindGroupResponse;
use messages::get_group_key::GetGroupKey;
use messages::get_group_key_response::GetGroupKeyResponse;
use messages::post::Post;
use messages::get_client_key::GetKey;
use messages::get_client_key_response::GetKeyResponse;
use messages::put_public_pmid::PutPublicPmid;
use messages::{RoutingMessage, MessageTypeTag};
use super::{Action, RoutingError};

type ConnectionManager = crust::ConnectionManager;
type Event = crust::Event;
pub type Endpoint = crust::Endpoint;
type PortAndProtocol = crust::Port;
type Bytes = Vec<u8>;
type RecvResult = Result<(), ()>;

/// DHT node
pub struct RoutingNode<F: Interface> {
    interface: Arc<Mutex<F>>,
    pmid: types::Pmid,
    own_id: NameType,
    event_input: Receiver<Event>,
    connection_manager: ConnectionManager,
    pending_connections: HashSet<Endpoint>,
    all_connections: (HashMap<Endpoint, NameType>, BTreeMap<NameType, Endpoint>),
    routing_table: RoutingTable,
    accepting_on: Option<Vec<Endpoint>>,
    listening_for_broadcasts_on_port: Option<u16>,
    next_message_id: MessageId,
    bootstrap_endpoint: Option<Endpoint>,
    bootstrap_node_id: Option<NameType>,
    filter: MessageFilter<types::FilterType>,
    public_pmid_cache: LruCache<NameType, types::PublicPmid>
}

impl<F> RoutingNode<F> where F: Interface {
    pub fn new(my_interface: F) -> RoutingNode<F> {
        sodiumoxide::init();  // enable shared global (i.e. safe to multithread now)
        let (event_output, event_input) = mpsc::channel();
        let pmid = types::Pmid::new();
        let own_id = pmid.get_name();
        let mut cm = crust::ConnectionManager::new(event_output);
        // TODO: Default Protocol and Port need to be passed down
        let ports_and_protocols : Vec<PortAndProtocol> = Vec::new();
        // TODO: Beacon port should be passed down
        let beacon_port = Some(5483u16);
        let listeners = match cm.start_listening(ports_and_protocols, beacon_port) {
            Err(reason) => {
                println!("Failed to start listening: {:?}", reason);
                (None, None)
            }
            Ok(listeners_and_beacon) => {
                (Some(listeners_and_beacon.0), listeners_and_beacon.1)
            }
        };

        RoutingNode { interface: Arc::new(Mutex::new(my_interface)),
                      pmid : pmid,
                      own_id : own_id.clone(),
                      event_input: event_input,
                      connection_manager: cm,
                      pending_connections : HashSet::new(),
                      all_connections: (HashMap::new(), BTreeMap::new()),
                      routing_table : RoutingTable::new(own_id),
                      accepting_on: listeners.0,
                      listening_for_broadcasts_on_port: listeners.1,
                      next_message_id: rand::random::<MessageId>(),
                      bootstrap_endpoint: None,
                      bootstrap_node_id: None,
                      filter: MessageFilter::with_expiry_duration(Duration::minutes(20)),
                      public_pmid_cache: LruCache::with_expiry_duration(Duration::minutes(10))
                    }
    }

    /// Retrieve something from the network (non mutating) - Direct call
    pub fn get(&mut self, type_id: u64, name: NameType) {
        let message_id = self.get_next_message_id();
        let destination = types::DestinationAddress{ dest: NameType::new(name.get_id()), reply_to: None };
        let source = self.our_source_address();
        let authority = types::Authority::Client;
        let header = MessageHeader::new(message_id, destination, source, authority);
        let name_and_type_id = NameAndTypeId{ name: NameType::new(name.get_id()), type_id: type_id };
        let request = GetData{ requester: self.our_source_address(),  name_and_type_id: name_and_type_id };
        let message = RoutingMessage::new(MessageTypeTag::GetData, header,
                                          request, &self.pmid.get_crypto_secret_sign_key());
        let mut e = Encoder::from_memory();

        e.encode(&[message]).unwrap();
        self.send_swarm_or_parallel(&name, &e.into_bytes());
    }

    /// Add something to the network, will always go via ClientManager group
    pub fn put<T>(&mut self, destination: NameType, content: T) where T: Sendable {
        let message_id = self.get_next_message_id();
        let destination = types::DestinationAddress{ dest: self.id(), reply_to: None };
        let source = self.our_source_address();
        let authority = types::Authority::Client;
        let signing_request = PutData{ name: content.name(), data: content.serialised_contents() };
        let header = MessageHeader::new(message_id, destination, source, authority);
        let message = RoutingMessage::new(MessageTypeTag::PutData, header,
            signing_request, &self.pmid.get_crypto_secret_sign_key());
        let mut e = Encoder::from_memory();

        e.encode(&[message]).unwrap();
        self.send_swarm_or_parallel(&self.id(), &e.into_bytes());
    }

    /// Mutate something on the network (you must prove ownership) - Direct call
    pub fn post(&self, destination: NameType, content: Vec<u8>) { unimplemented!() }

    pub fn bootstrap(&mut self, bootstrap_list: Option<Vec<Endpoint>>,
                     beacon_port: Option<u16>) -> Result<(), RoutingError> {
        match self.connection_manager.bootstrap(bootstrap_list, beacon_port) {
            Err(reason) => {
                println!("Failed to bootstrap: {:?}", reason);
                Err(RoutingError::FailedToBootstrap)
            }
            Ok(bootstrapped_to) => {
                self.bootstrap_endpoint = Some(bootstrapped_to);
                // FIXME(team) need to populate bootstrap_node_id here
                // put our public pmid so that our connect requests are validated
                self.put_own_public_pmid();
                // connect to close group
                Ok(())
            }
        }
    }

    pub fn run(&mut self) {
        loop {
            let event = self.event_input.recv();

            if event.is_err() { return; }

            match event.unwrap() {
                crust::Event::NewMessage(endpoint, bytes) => {
                    if self.all_connections.0.contains_key(&endpoint) {
                        let peer_id = self.all_connections.0.get(&endpoint).unwrap().clone();
                        if self.message_received(&peer_id, bytes).is_err() {
                            println!("failed to Parse message !!! check  from - {:?} ", peer_id);
                            // let _ = self.connection_manager.drop_node(id);  // discuss : no need to drop
                        }
                    }
                },
                crust::Event::NewConnection(endpoint) => {
                    self.handle_connect(endpoint);
                },
                crust::Event::LostConnection(endpoint) => {
                    self.handle_lost_connection(endpoint);
                }
            }
        }
    }

    fn put_own_public_pmid(&mut self) {
        let our_public_pmid: types::PublicPmid = types::PublicPmid::new(&self.pmid);
        let message_id = self.get_next_message_id();
        let destination = types::DestinationAddress{ dest: our_public_pmid.name.clone(), reply_to: None };
        let source = types::SourceAddress{ from_node: self.id(), from_group: None,
                                            reply_to: self.bootstrap_node_id.clone() };
        let authority = types::Authority::ManagedNode;
        let request = PutPublicPmid{ public_pmid: our_public_pmid };
        let header = MessageHeader::new(message_id, destination, source, authority);
        let message = RoutingMessage::new(MessageTypeTag::PutPublicPmid, header,
            request, &self.pmid.get_crypto_secret_sign_key());
        let mut e = Encoder::from_memory();

        e.encode(&[message]).unwrap();
        // need to send to bootstrap node as we are not yet connected to anyone else
        self.send_to_bootstrap_node(&e.into_bytes());
    }

    fn accepting_on(&self) -> Option<Vec<crust::Endpoint>> {
        self.accepting_on.clone().and_then(|endpoints| {
            Some(endpoints)
        })
    }

    fn next_endpoint_pair(&self) -> Option<(Vec<Endpoint>, Vec<Endpoint>)> {
        // FIXME: Set the second argument to 'external' address
        // when known.
        self.accepting_on().and_then(|addr| Some((addr.clone(), addr)))
    }

    fn handle_connect(&mut self, peer_endpoint: Endpoint) {
        if self.all_connections.0.contains_key(&peer_endpoint) ||
           self.pending_connections.contains(&peer_endpoint) {
            // ignore further request once received request or has added
            return;
        }
        self.pending_connections.insert(peer_endpoint.clone());
        self.bootstrap_endpoint = Some(peer_endpoint.clone());
        // println!("{:?} bootstrap_node_id added : {:?}", self.own_id, peer_id);
        // send find group
        let msg = self.construct_find_group_msg();
        let msg = self.encode(&msg);
        debug_assert!(self.bootstrap_endpoint.is_some());
        let _ = self.connection_manager.send(peer_endpoint, msg);
    }

    fn handle_accept(&mut self, peer_endpoint: Endpoint, peer_id: NameType, bytes: Bytes) {
        // println!("In handle accept of {:?}", self.own_id);
        if self.all_connections.0.contains_key(&peer_endpoint) ||
           !self.pending_connections.contains(&peer_endpoint) {
            // ignore further request once added or not in sequence (not recorded as pending)
            return;
        }
        self.pending_connections.remove(&peer_endpoint);
        self.all_connections.0.insert(peer_endpoint.clone(), peer_id.clone());
        self.all_connections.1.insert(peer_id.clone(), peer_endpoint.clone());

        let connect_succcess_msg = self.decode::<ConnectSuccess>(&bytes);

        if connect_succcess_msg.is_none() {  // TODO handle non routing connection here
            if self.bootstrap_endpoint.is_none() &&
             (self.all_connections.0.len() == 1) && (self.all_connections.0.contains_key(&peer_endpoint)) { // zero state only`
                self.bootstrap_endpoint = Some(peer_endpoint.clone());
                // println!("{:?} bootstrap_node_id added : {:?}", self.own_id, peer_endpoint);
            }
            return;
        }
        let connect_succcess_msg = connect_succcess_msg.unwrap();
        let peer_node_info = NodeInfo::new(connect_succcess_msg.peer_fob, true);
        let result = self.routing_table.add_node(peer_node_info);
        if result.0 {
          println!("{:?} added {:?} <RT size:{}>", self.own_id, connect_succcess_msg.peer_id, self.routing_table.size());
        } else {
           println!("{:?} failed to add {:?}", self.own_id, connect_succcess_msg.peer_id);
        }
    }

    fn handle_lost_connection(&mut self, peer_endpoint: Endpoint) {
        self.pending_connections.remove(&peer_endpoint);
        let removed_entry = self.all_connections.0.remove(&peer_endpoint);
        if removed_entry.is_some() {
            let peer_id = removed_entry.unwrap();
            self.routing_table.drop_node(&peer_id);
            self.all_connections.1.remove(&peer_id);
          // TODO : remove from the non routing list
          // handle_churn
        }
    }

    fn message_received(&mut self, peer_id: &NameType, serialised_message: Bytes) -> RecvResult {
        // Parse
        let message = match self.decode::<RoutingMessage>(&serialised_message) {
            None => {
                println!("Problem parsing message of size {} from {:?}",
                         serialised_message.len(), peer_id);
                return Err(());
            },
            Some(msg) => msg,
        };

        let header = message.message_header;
        let body = message.serialised_body;
        // filter check
        if self.filter.check(&header.get_filter()) {
            // should just return quietly
            return Err(());
        }
        // add to filter
        self.filter.add(header.get_filter());

        // add to cache
        if message.message_type == MessageTypeTag::GetDataResponse {
            let get_data_response = try!(self.decode::<GetDataResponse>(&body).ok_or(()));
            if get_data_response.data.len() != 0 {
                let mut self_interface = match self.interface.lock() {
                    Err(_) => return Err(()),
                    Ok(interface) => interface,
                };
                let _ = self_interface.handle_cache_put(header.from_authority(), header.from(),
                                                        get_data_response.data);
            }
        }

        // cache check / response
        if message.message_type == MessageTypeTag::GetData {
            let get_data = try!(self.decode::<GetData>(&body).ok_or(()));
            let mut retrieved_data: Result<Action, RoutingError>;
            {
                let mut self_interface = match self.interface.lock() {
                    Err(_) => return Err(()),
                    Ok(interface) => interface,
                };
                let get_data_copy = get_data.clone();
                retrieved_data = self_interface.handle_cache_get(
                    get_data_copy.name_and_type_id.type_id as u64,
                    get_data_copy.name_and_type_id.name, header.from_authority(), header.from());
            }
            match retrieved_data {
                Err(_) => (),
                Ok(action) => match action {
                    Action::Reply(data) => {
                        let reply = self.construct_get_data_response_msg(&header, &get_data, data);
                        let serialised_reply = self.encode(&reply);
                        self.send_swarm_or_parallel(&header.send_to().dest, &serialised_reply);
                        return Ok(());
                    },
                    _ => (),
                },
            };
        }

        self.send_swarm_or_parallel(&header.destination.dest, &serialised_message);
        // handle relay request/response

        let relay_response = header.destination.reply_to.is_some() &&
                             header.destination.dest == self.own_id;
        if relay_response {
            println!("{:?} relay response sent to nrt {:?}", self.own_id, header.destination.reply_to);
            // TODO : what shall happen to relaying message ? routing_node choosing a closest node ?
            for key in self.all_connections.0.keys() {
                let _ = self.connection_manager.send(key.clone(), serialised_message);
                return Ok(());
            }
        }

        // TODO(prakash)

        if !self.address_in_close_group_range(&header.destination.dest) {
            println!("{:?} not for us ", self.own_id);
            return Ok(());
        }

        // Drop message before Sentinel check if it is a direct message type (Connect, ConnectResponse)
        // and this node is in the group but the message destination is another group member node.
        // "not for me"

        // pre-sentinel message handling
        match message.message_type {
            MessageTypeTag::GetKey => self.handle_get_key(header, body),
            MessageTypeTag::GetGroupKey => self.handle_get_group_key(header, body),
            _ => {
                // Sentinel check

                // switch message type
                match message.message_type {
                    MessageTypeTag::ConnectRequest => self.handle_connect_request(header, body),
                    MessageTypeTag::ConnectResponse => self.handle_connect_response(body),
                    MessageTypeTag::FindGroup => self.handle_find_group(header, body),
                    MessageTypeTag::FindGroupResponse => self.handle_find_group_response(header, body),
                    MessageTypeTag::GetData => self.handle_get_data(header, body),
                    MessageTypeTag::GetDataResponse => self.handle_get_data_response(header, body),
                    MessageTypeTag::Post => self.handle_post(header, body),
                    MessageTypeTag::PostResponse => self.handle_post_response(header, body),
                    MessageTypeTag::PutData => self.handle_put_data(header, body),
                    MessageTypeTag::PutDataResponse => self.handle_put_data_response(header, body),
                    MessageTypeTag::PutPublicPmid => self.handle_put_public_pmid(header, body),
                    //PutKey,
                    _ => {
                        println!("unhandled message from {:?}", peer_id);
                        Err(())
                    }
                }
            }
        }

    }

    /// This returns our calculated authority with regards
    /// to the element passed in from the message and the message header.
    /// Note that the message has first to pass Sentinel as to be verified.
    /// a) if the message is not from a group,
    ///       the originating node is within our close group range
    ///       and the element is not the destination
    ///    -> Client Manager
    /// b) if the element is within our close group range
    ///       and the destination is the element
    ///    -> Network-Addressable-Element Manager
    /// c) if the message is from a group,
    ///       the destination is within our close group,
    ///       and our id is not the destination
    ///    -> Node Manager
    /// d) if the message is from a group,
    ///       the group is within our close group range,
    ///       and the destination is our id
    ///    -> Managed Node
    /// e) otherwise return Unknown Authority
    fn our_authority(&self, element : &NameType, header : &MessageHeader) -> Authority {
        if !header.is_from_group()
           && self.routing_table.address_in_our_close_group_range(&header.from_node())
           && header.destination.dest != *element {
            return Authority::ClientManager; }
        else if self.routing_table.address_in_our_close_group_range(element)
           && header.destination.dest == *element {
            return Authority::NaeManager; }
        else if header.is_from_group()
           && self.routing_table.address_in_our_close_group_range(&header.destination.dest)
           && header.destination.dest != self.own_id {
            return Authority::NodeManager; }
        else if header.from_group()
                      .and_then(|group| Some(self.routing_table
                                                 .address_in_our_close_group_range(&group)))
                      .unwrap_or(false)
           && header.destination.dest == self.own_id {
            return Authority::ManagedNode; }
        return Authority::Unknown;
    }

    /// This method sends a GetGroupKeyResponse message on receiving the GetGroupKey request.
    /// It collects and replies with all the public signature keys from its close group.
    fn handle_get_group_key(&mut self, original_header : MessageHeader, body : Bytes) -> RecvResult {
        println!("{:?} received GetGroupKey ", self.own_id);
        let get_group_key = try!(self.decode::<GetGroupKey>(&body).ok_or(()));
        let close_group = self.routing_table.our_close_group();
        let mut group_keys : Vec<(NameType, types::PublicSignKey)>
            = Vec::with_capacity(close_group.len());
        for close_node in close_group {
            group_keys.push((close_node.fob.name.clone(),
                             close_node.fob.public_sign_key.clone()));
        }
        // add our own signature key
        group_keys.push((self.pmid.get_name(),self.pmid.get_public_sign_key()));
        let routing_msg = self.construct_get_group_key_response_msg(&original_header,
                                                                    &get_group_key,
                                                                    group_keys);
        let encoded_msg = self.encode(&routing_msg);
        let original_group = original_header.from_group();
        original_group.and_then(|group| Some(self.send_swarm_or_parallel(&group,
                                                                         &encoded_msg)));
        Ok(())
    }

    fn handle_connect_request(&mut self, original_header: MessageHeader, body: Bytes) -> RecvResult {
        println!("{:?} received ConnectRequest ", self.own_id);
        let connect_request = try!(self.decode::<ConnectRequest>(&body).ok_or(()));
        if !(self.routing_table.check_node(&connect_request.requester_id)) {
           return Err(());
        }
        //let (receiver_local, receiver_external) = try!(self.next_endpoint_pair().ok_or(()));  //FIXME this is correct place

        let routing_msg = self.construct_connect_response_msg(&original_header, &connect_request);
        // FIXME(Peter) below method is needed
        // send_swarm_or_parallel();

        if original_header.source.reply_to.is_some() {
            let reply_to_address = original_header.source.reply_to.unwrap();
            if self.all_connections.1.contains_key(&reply_to_address) {
                let _ = self.connection_manager.send(self.all_connections.1.get(&reply_to_address).unwrap().clone(),
                                                     self.encode(&routing_msg));
            } else {
                return Err(());
            }
        }
        Ok(())
    }

    fn handle_connect_response(&mut self, body: Bytes) -> RecvResult {
        println!("{:?} received ConnectResponse", self.own_id);
        let connect_response = try!(self.decode::<ConnectResponse>(&body).ok_or(()));
        if !(self.routing_table.check_node(&connect_response.receiver_id)) {
           return Ok(())
        }

        // The following code block is no longer required due to the changes in crust
        // let success_msg = self.construct_success_msg();
        // let msg = self.encode(&success_msg);
        // let _ = self.connection_manager.connect(msg);

        // workaround for zero state
        if (self.all_connections.0.len() == 1) && (self.all_connections.1.contains_key(&connect_response.receiver_id)) {
            let peer_node_info = NodeInfo::new(connect_response.receiver_fob, true);
            let result = self.routing_table.add_node(peer_node_info);
            if result.0 {
                println!("{:?} added {:?} <RT size:{}>", self.own_id, connect_response.receiver_id, self.routing_table.size());
            } else {
                println!("{:?} failed to add {:?}", self.own_id, connect_response.receiver_id);
            }
        }
        Ok(())
    }

    fn handle_find_group(&mut self, original_header: MessageHeader, body: Bytes) -> RecvResult {
        //println!("{:?} received FindGroup", self.own_id);
        let find_group = try!(self.decode::<FindGroup>(&body).ok_or(()));
        let close_group = self.routing_table.our_close_group();
        let mut group: Vec<types::PublicPmid> = vec![];
        for x in close_group {
            group.push(x.fob);
        }
        // add ourselves
        group.push(types::PublicPmid::new(&self.pmid));
        let routing_msg = self.construct_find_group_response_msg(&original_header, &find_group, group);

        // FIXME(Peter) below method is needed
        // send_swarm_or_parallel();
        // if node in my group && in non routing list send it to non_routnig list as well
        if original_header.source.reply_to.is_some() {
            let reply_to_address = original_header.source.reply_to.unwrap();
            if self.all_connections.1.contains_key(&reply_to_address) {
                let _ = self.connection_manager.send(self.all_connections.1.get(&reply_to_address).unwrap().clone(),
                                                     self.encode(&routing_msg));
            } else {
                return Err(());
            }
        }
        Ok(())
    }

    fn handle_find_group_response(&mut self, original_header: MessageHeader, body: Bytes) -> RecvResult {
        //println!("{:?} received FindGroupResponse", self.own_id);
        let find_group_response = try!(self.decode::<FindGroupResponse>(&body).ok_or(()));
        for peer in find_group_response.group {
            if !self.routing_table.check_node(&peer.name) {
                continue;
            }
            let routing_msg = self.construct_connect_request_msg(&peer.name);
            if self.bootstrap_endpoint.is_some() {
                let bootstrap_endpoint = self.bootstrap_endpoint.clone();
                let _ = self.connection_manager.send(bootstrap_endpoint.unwrap(), self.encode(&routing_msg));
            }
            // SendSwarmOrParallel  // FIXME
        }
        Ok(())
    }

    fn handle_get_data(&self, header: MessageHeader, body: Bytes) -> RecvResult {
        let get_data = try!(self.decode::<GetData>(&body).ok_or(()));
        let type_id = get_data.name_and_type_id.type_id.clone();
        let our_authority = self.our_authority(&get_data.name_and_type_id.name, &header);
        let from_authority = header.from_authority();
        let from = header.from();
        let name = get_data.name_and_type_id.name.clone();

        let mut interface = self.interface.lock().unwrap();
        match interface.handle_get(type_id, name, our_authority.clone(), from_authority, from) {
            Ok(action) => match action {
                Action::Reply(data) => {
                    let routing_msg = RoutingMessage::new(MessageTypeTag::GetDataResponse, header.create_reply(&self.own_id, &our_authority),
                        GetDataResponse{ name_and_type_id :get_data.name_and_type_id, data: data, error: RoutingError::Success },
                        &self.pmid.get_crypto_secret_sign_key());
                    let encoded_msg = self.encode(&routing_msg);
                    self.send_swarm_or_parallel(&header.send_to().dest, &encoded_msg);
                },
                Action::SendOn(dest_nodes) => {
                    for dest_node in dest_nodes {
                        let send_on_header = header.create_send_on(&self.own_id, &our_authority, &dest_node);
                        let routing_msg = RoutingMessage::new(MessageTypeTag::GetData, send_on_header,
                            get_data.clone(), &self.pmid.get_crypto_secret_sign_key());
                            let encoded_msg = self.encode(&routing_msg);
                            self.send_swarm_or_parallel(&dest_node, &encoded_msg);
                    }
                }
            },
            Err(error) => {
                let routing_msg = RoutingMessage::new(MessageTypeTag::GetDataResponse, header.create_reply(&self.own_id, &our_authority),
                    GetDataResponse{ name_and_type_id :get_data.name_and_type_id, data: vec![], error: error },
                    &self.pmid.get_crypto_secret_sign_key());
                let encoded_msg = self.encode(&routing_msg);
                self.send_swarm_or_parallel(&header.send_to().dest, &encoded_msg);
            }
        }
        Ok(())
    }

    fn handle_get_key(&mut self, header: MessageHeader, body: Bytes) -> RecvResult {
        let get_key = try!(self.decode::<GetKey>(&body).ok_or(()));
        let type_id = 106u64;
        let our_authority = self.our_authority(&get_key.target_id, &header);
        let from_authority = header.from_authority();
        let from = header.from();
        let name = get_key.target_id.clone();

        let mut action: Action;

        {
            let mut interface = self.interface.lock().unwrap();
            action = match interface.handle_get_key(type_id, name, our_authority.clone(), from_authority, from) {
                Ok(action) => action,
                Err(_) => return Err(())
            };
        }

        match action {
            Action::Reply(data) => {
                let _: Option<types::PublicSignKey> = self.decode::<types::PublicSignKey>(&data).and_then(|public_key| {
                    let routing_msg = RoutingMessage::new(MessageTypeTag::GetKeyResponse, header.create_reply(&self.own_id, &our_authority),
                        GetKeyResponse{ address : get_key.target_id.clone(), public_sign_key : public_key },
                        &self.pmid.get_crypto_secret_sign_key());
                    let encoded_msg = self.encode(&routing_msg);
                    self.send_swarm_or_parallel(&header.send_to().dest, &encoded_msg);
                    None
                    });
                },
            Action::SendOn(dest_nodes) => {
                for dest_node in dest_nodes {
                    let send_on_header = header.create_send_on(&self.own_id, &our_authority, &dest_node);
                    let routing_msg = RoutingMessage::new(MessageTypeTag::GetKey, send_on_header,
                        get_key.clone(), &self.pmid.get_crypto_secret_sign_key());
                    let encoded_msg = self.encode(&routing_msg);
                    self.send_swarm_or_parallel(&dest_node, &encoded_msg);
                }
            }
        }
        Ok(())
    }

    fn handle_get_data_response(&self, header: MessageHeader, body: Bytes) -> RecvResult {
        let get_data_response = try!(self.decode::<GetDataResponse>(&body).ok_or(()));
        let from = header.from();
        let response;

        if get_data_response.error != RoutingError::Success {
            response = Err(RoutingError::NoData);
        } else {
            response = Ok(get_data_response.data);
        }

        let mut interface = self.interface.lock().unwrap();
        interface.handle_get_response(from, response);
        Ok(())
    }

    fn handle_post(&self, header : MessageHeader, body : Bytes) -> RecvResult {
        let post = try!(self.decode::<Post>(&body).ok_or(()));
        let our_authority = self.our_authority(&post.name, &header);
        let mut interface = self.interface.lock().unwrap();
        let action_result : RecvResult
            = match interface.handle_post(our_authority.clone(),
                                          header.authority.clone(),
                                          header.from(),
                                          post.name.clone(),
                                          post.data.clone()) {
            Ok(Action::Reply(data)) => {
                Ok(()) // TODO: implement post_response
            },
            Ok(Action::SendOn(destinations)) => {
                for destination in destinations {
                    let send_on_header = header.create_send_on(&self.own_id,
                        &our_authority, &destination);
                    let routing_msg = RoutingMessage::new(MessageTypeTag::Post,
                        send_on_header, post.clone(), &self.pmid.get_crypto_secret_sign_key());
                    self.send_swarm_or_parallel(&destination,
                        &self.encode(&routing_msg));
                }
                Ok(())
            },
            Err(e) => match e {
                RoutingError::Success => Ok(()),           // Vault terminates message flow
                RoutingError::IncorrectData(_) => Err(()), // TODO: reply with post_response
                RoutingError::NoData => Err(()),
                RoutingError::InvalidRequest => Err(()),
                _ => Err(())
            },
        };
        action_result
    }

    fn handle_post_response(&self, header : MessageHeader, body : Bytes) -> RecvResult {
        // currently no post_response object; out of sprint (2015-04-30)
        Ok(())
    }

    fn handle_put_public_pmid(&mut self, header: MessageHeader, body: Bytes) -> RecvResult {
        // if data type is public pmid and our authority is nae then add to public_pmid_cache
        // don't call upper layer if public pmid type
        let put_public_pmid = try!(self.decode::<PutPublicPmid>(&body).ok_or(()));
        let our_authority = self.our_authority(&put_public_pmid.public_pmid.name, &header);
        if our_authority == Authority::NaeManager {
            // FIXME (prakash) signature check ?
            self.public_pmid_cache.add(put_public_pmid.public_pmid.name.clone(),
                                       put_public_pmid.public_pmid);
            Ok(())
        } else {
            Err(())
        }
    }

    // // for clients, below methods are required
    fn handle_put_data(&self, header: MessageHeader, body: Bytes) -> RecvResult {
        let put_data = try!(self.decode::<PutData>(&body).ok_or(()));
        let our_authority = self.our_authority(&put_data.name, &header);
        let from_authority = header.from_authority();
        let from = header.from();
        let to = header.send_to();

        let mut interface = self.interface.lock().unwrap();
        match interface.handle_put(our_authority.clone(), from_authority, from,
                                   to, put_data.data.clone()) {
            Ok(Action::Reply(reply_data)) => {
                let reply_header = header.create_reply(&self.own_id, &our_authority);
                let reply_to = match our_authority {
                    Authority::ClientManager => match header.reply_to() {
                        Some(client) => client,
                        None => header.from()
                    },
                    _ => header.from()
                };
                let put_data_response = PutDataResponse {
                    name : put_data.name.clone(),
                    data : reply_data,
                    error : vec![]
                };
                let routing_msg = RoutingMessage::new(MessageTypeTag::PutDataResponse,
                    reply_header, put_data_response, &self.pmid.get_crypto_secret_sign_key());
                self.send_swarm_or_parallel(&reply_to, &self.encode(&routing_msg));
                Ok(())
            },
            Ok(Action::SendOn(destinations)) => {
                for destination in destinations {
                    let send_on_header = header.create_send_on(&self.own_id,
                        &our_authority, &destination);
                    let routing_msg = RoutingMessage::new(MessageTypeTag::PutData,
                        send_on_header, put_data.clone(), &self.pmid.get_crypto_secret_sign_key());
                    self.send_swarm_or_parallel(&destination,
                        &self.encode(&routing_msg));
                }
                Ok(())
            },
            Err(e) => match e {
                RoutingError::Success => Ok(()),  // Interface terminates message flow
                RoutingError::NoData => Err(()),
                RoutingError::InvalidRequest => Err(()),
                RoutingError::IncorrectData(data) => Err(()),
                _ => Err(())
            }
        }
    }

    // fn handle_post(&self, header : MessageHeader, body : Bytes) -> RecvResult {
    //     let post = try!(self.decode::<Post>(&body).ok_or(()));
    //     let our_authority = self.our_authority(&post.name, &header);
    //     let mut interface = self.interface.lock().unwrap();
    //     let action_result : RecvResult
    //         = match interface.handle_post(our_authority.clone(),
    //                                       header.authority.clone(),
    //                                       header.from(),
    //                                       post.name.clone(),
    //                                       post.data.clone()) {
    //         Ok(Action::Reply(data)) => {
    //             Ok(()) // TODO: implement post_response
    //         },
    //         Ok(Action::SendOn(destinations)) => {
    //             for destination in destinations {
    //                 let send_on_header = header.create_send_on(&self.own_id,
    //                     &our_authority, &destination);
    //                 let routing_msg = RoutingMessage::new(MessageTypeTag::Post,
    //                     send_on_header, post.clone(), &self.pmid.get_crypto_secret_sign_key());
    //                 self.send_swarm_or_parallel(&destination,
    //                     &self.encode(&routing_msg));
    //             }
    //             Ok(())
    //         },
    //         Err(e) => match e {
    //             RoutingError::Success => Ok(()),           // Interface terminates message flow
    //             RoutingError::IncorrectData(_) => Err(()), // TODO: reply with post_response
    //             RoutingError::NoData => Err(()),
    //             RoutingError::InvalidRequest => Err(()),
    //             _ => Err(())
    //         },
    //     };
    //     action_result
    // }

    fn handle_put_data_response(&self, header: MessageHeader, body: Bytes) -> RecvResult {
        let put_data_response = try!(self.decode::<PutDataResponse>(&body).ok_or(()));
        let from_authority = header.from_authority();
        let from = header.from();
        let response;

        if put_data_response.data.len() != 0 {
            response = Ok(put_data_response.data);
        } else {
            response = Err(RoutingError::IncorrectData(put_data_response.error));
        }

        let mut interface = self.interface.lock().unwrap();
        interface.handle_put_response(from_authority, from, response);
        Ok(())
    }

    fn decode<T>(&self, bytes: &Bytes) -> Option<T> where T: Decodable {
        let mut dec = Decoder::from_bytes(&bytes[..]);
        dec.decode().next().and_then(|result| result.ok())
    }

    fn encode<T>(&self, value: &T) -> Bytes where T: Encodable {
        let mut enc = Encoder::from_memory();
        let _ = enc.encode(&[value]);
        enc.into_bytes()
    }

    fn our_source_address(&self) -> types::SourceAddress {
        if self.bootstrap_endpoint.is_some() {
            return types::SourceAddress{ from_node: self.all_connections.0.get(&self.bootstrap_endpoint.clone().unwrap()).unwrap().clone(),
                                         from_group: None,
                                         reply_to: Some(self.own_id.clone()) }
        } else {
            return types::SourceAddress{ from_node: self.own_id.clone(),
                                         from_group: None,
                                         reply_to: None }
        }
    }

    fn group_address_for_group(&self, group_address : &types::GroupAddress) -> types::SourceAddress {
        types::SourceAddress {
          from_node : self.own_id.clone(),
          from_group : Some(group_address.clone()),
          reply_to : None
        }
    }

    fn our_group_address(&self, group_id: NameType) -> types::SourceAddress {
        types::SourceAddress{ from_node: self.own_id.clone(), from_group: Some(group_id.clone()),
                                reply_to: None }
    }

    fn construct_get_group_key_response_msg(&mut self, original_header : &MessageHeader,
                                            get_group_key : &GetGroupKey,
                                            group_keys : Vec<(NameType, types::PublicSignKey)>)
                                            -> RoutingMessage {
        let header = MessageHeader::new(
            // Sentinel accumulates on the same MessageId to be returned.
            original_header.message_id.clone(),
            original_header.send_to(),
            self.our_group_address(get_group_key.target_id.clone()),
            types::Authority::NaeManager);

        RoutingMessage::new(MessageTypeTag::GetGroupKeyResponse, header,
            GetGroupKeyResponse{ public_sign_keys  : group_keys },
            &self.pmid.get_crypto_secret_sign_key()
        )
    }

    fn construct_find_group_msg(&mut self) -> RoutingMessage {
        let header = MessageHeader::new(
            self.get_next_message_id(),
            types::DestinationAddress {
                 dest:     self.own_id.clone(),
                 reply_to: None
            },
            self.our_source_address(),
            types::Authority::ManagedNode);

        RoutingMessage::new( MessageTypeTag::FindGroup, header,
            FindGroup{ requester_id: self.own_id.clone(),
                       target_id:    self.own_id.clone()},
            &self.pmid.get_crypto_secret_sign_key())
    }

    fn construct_find_group_response_msg(&mut self, original_header : &MessageHeader,
                                         find_group: &FindGroup,
                                         group: Vec<types::PublicPmid>) -> RoutingMessage {
        let header = MessageHeader::new(self.get_next_message_id(),
            original_header.send_to(),
            self.our_group_address(find_group.target_id.clone()),
            types::Authority::NaeManager);

        RoutingMessage::new(MessageTypeTag::FindGroupResponse, header,
            FindGroupResponse{ group: group }, &self.pmid.get_crypto_secret_sign_key())
    }

    // TODO(Ben): this function breaks consistency and does not return RoutingMessage
    fn construct_success_msg(&mut self) -> ConnectSuccess {
        let connect_success = ConnectSuccess {
                                                peer_id: self.own_id.clone(),
                                                peer_fob: types::PublicPmid::new(&self.pmid),
                                              };
        return connect_success
    }

    fn construct_connect_request_msg(&mut self, peer_id: &NameType) -> RoutingMessage {
        let header = MessageHeader::new(self.get_next_message_id(),
            types::DestinationAddress {dest: peer_id.clone(), reply_to: None },
            self.our_source_address(), types::Authority::ManagedNode);

        let invalid_addr = vec![Tcp(SocketAddr::V4(SocketAddrV4::new(Ipv4Addr::new(0,0,0,0), 0)))];
        let (requester_local, requester_external)
            = self.next_endpoint_pair().unwrap_or((invalid_addr.clone(), invalid_addr));  // FIXME


        let connect_request = ConnectRequest {
            local:          match requester_local[0] { Tcp(local) => local },
            external:       match requester_external[0] { Tcp(local) => local },
            requester_id:   self.own_id.clone(),
            receiver_id:    peer_id.clone(),
            requester_fob:  types::PublicPmid::new(&self.pmid),
        };

        RoutingMessage::new(MessageTypeTag::ConnectRequest, header, connect_request,
            &self.pmid.get_crypto_secret_sign_key())
    }

    fn construct_connect_response_msg(&mut self, original_header : &MessageHeader,
                                      connect_request: &ConnectRequest) -> RoutingMessage {
        println!("{:?} construct_connect_response_msg ", self.own_id);
        debug_assert!(connect_request.receiver_id == self.own_id, format!("{:?} == {:?} failed", self.own_id, connect_request.receiver_id));

        let header = MessageHeader::new(self.get_next_message_id(),
            original_header.send_to(), self.our_source_address(),
            types::Authority::ManagedNode);

        let invalid_addr = vec![Tcp(SocketAddr::V4(SocketAddrV4::new(Ipv4Addr::new(0,0,0,0), 0)))];
        let (receiver_local, receiver_external)
            = self.next_endpoint_pair().unwrap_or((invalid_addr.clone(), invalid_addr));  // FIXME

        let connect_response = ConnectResponse {
            requester_local:    connect_request.local,
            requester_external: connect_request.external,
            receiver_local:     match receiver_local[0] { Tcp(local) => local },
            receiver_external:  match receiver_external[0] { Tcp(local) => local },
            requester_id:       connect_request.requester_id.clone(),
            receiver_id:        self.own_id.clone(),
            receiver_fob:       types::PublicPmid::new(&self.pmid) };

        RoutingMessage::new(MessageTypeTag::ConnectResponse, header,
            connect_response, &self.pmid.get_crypto_secret_sign_key())
    }

    fn construct_get_data_response_msg(&mut self, original_header: &MessageHeader,
                                       get_data: &GetData, data: Vec<u8>) -> RoutingMessage {
        let header = MessageHeader::new( self.get_next_message_id(),
            original_header.send_to(), self.our_source_address(),
            types::Authority::ManagedNode);
        let get_data_response = GetDataResponse {
            name_and_type_id: get_data.name_and_type_id.clone(), data: data, error: RoutingError::Success
        };
        RoutingMessage::new(MessageTypeTag::GetDataResponse, header,
            get_data_response, &self.pmid.get_crypto_secret_sign_key())
    }

    fn get_next_message_id(&mut self) -> MessageId {
        let current = self.next_message_id;
        self.next_message_id += 1;
        current
    }

    fn send_to_bootstrap_node(&mut self, serialised_message: &Bytes) {
        unimplemented!();
    }

    fn send_swarm_or_parallel(&self, target: &NameType, serialised_message: &Bytes) {
        for peer in self.get_connected_target(target) {
            if self.all_connections.1.contains_key(&peer.id) {
                let res = self.connection_manager.send(self.all_connections.1.get(&peer.id).unwrap().clone(),
                                                       serialised_message.clone());
                if res.is_err() {
                    println!("{:?} failed to send to {:?}", self.own_id, peer.id);
                }
            }
        }
    }

    fn get_connected_target(&self, target: &NameType) -> Vec<NodeInfo> {
        let mut nodes = self.routing_table.target_nodes(target.clone());
        //println!("{:?} get_connected_target routing_table.size:{} target:{:?} -> {:?}", self.own_id, self.routing_table.size(), target, nodes);
        nodes.retain(|x| { x.connected });
        nodes
    }

    fn address_in_close_group_range(&self, address: &NameType) -> bool {
        if self.routing_table.size() < RoutingTable::get_group_size() {
            return true;
        }

        let close_group = self.routing_table.our_close_group();
        closer_to_target(&address, &self.routing_table.our_close_group().pop().unwrap().id, &self.own_id)
    }

    pub fn id(&self) -> NameType { self.own_id.clone() }
}

#[cfg(test)]
mod test {
    use generic_sendable_type;
    use routing_node::{RoutingNode};
    use node_interface::*;
<<<<<<< HEAD
    use types::{Authority, DestinationAddress, SourceAddress};
=======
>>>>>>> cef9669b
    use name_type::NameType;
    use super::super::{Action, RoutingError};
    use std::thread;
    use std::net::{SocketAddr};
    use std::str::FromStr;
<<<<<<< HEAD
    use test_utils::Random;
    use sendable::Sendable;
    use messages::put_data::PutData;
    use messages::put_data_response::PutDataResponse;
    use messages::{RoutingMessage, MessageTypeTag};
    use message_header::MessageHeader;
    use types::{MessageId, RoutingTrait, NameAndTypeId};
    use std::sync::{Arc, mpsc, Mutex};

    struct NullInterface;

=======
    use sendable::Sendable;
    use messages::put_data::PutData;
    use messages::put_data_response::PutDataResponse;
    use messages::get_data::GetData;
    use messages::get_data_response::GetDataResponse;
    use messages::get_client_key::GetKey;
    use messages::post::Post;
    use messages::{RoutingMessage, MessageTypeTag};
    use message_header::MessageHeader;
    use types::{MessageId, NameAndTypeId};
    use std::sync::{Arc, mpsc, Mutex};
    use routing_table;
    use test_utils::{Random, xor};
    use rand::random;
    use name_type::{closer_to_target};
    use types;
    use types::{Pmid, PublicPmid, Authority};
    use rustc_serialize::{Encodable, Decodable};

    struct NullInterface;

    #[derive(Clone)]
>>>>>>> cef9669b
    struct Stats {
        call_count: u32,
        data: Option<Vec<u8>>
    }

    struct TestInterface {
        stats: Arc<Mutex<Stats>>
    }

    struct TestData {
        data: Vec<u8>
    }

    impl TestData {
        fn new(in_data: Vec<u8>) -> TestData {
            TestData { data: in_data }
        }
    }

    impl Sendable for TestData {
<<<<<<< HEAD
        fn name(&self) -> NameType { unimplemented!() }
=======
        fn name(&self) -> NameType { Random::generate_random() }
>>>>>>> cef9669b

        fn type_tag(&self)->u64 { unimplemented!() }

        fn serialised_contents(&self)->Vec<u8> { self.data.clone() }
<<<<<<< HEAD
    }

    impl Interface for TestInterface {
        fn handle_get(&mut self,
                      type_id: u64,
                      name: NameType,
                      our_authority: Authority,
                      from_authority: Authority,
                      from_address: NameType) -> Result<Action, RoutingError> { unimplemented!() }

        fn handle_put(&mut self,
                      our_authority: Authority,
                      from_authority: Authority,
                      from_address: NameType,
                      dest_address: DestinationAddress,
                      data: Vec<u8>) -> Result<Action, RoutingError> {
                          let stats = self.stats.clone();
                          let mut stats_value = stats.lock().unwrap();
                          stats_value.call_count += 1;
                          stats_value.data = Some(data.clone());
                          Ok(Action::Reply(data))
                      }

        fn handle_put_response(&mut self, from_authority: Authority, from_address: NameType,
=======

        fn refresh(&self)->bool {
            false
        }

        fn merge<'a, I>(responses: I) -> Option<Self> where I: Iterator<Item=&'a Self> {
            None
        }
    }

    impl Interface for TestInterface {
        fn handle_get_key(&mut self, type_id: u64, name : NameType, our_authority: types::Authority,
                          from_authority: types::Authority, from_address: NameType) -> Result<Action, RoutingError> {
            let stats = self.stats.clone();
            let mut stats_value = stats.lock().unwrap();
            stats_value.call_count += 1;
            Ok(Action::Reply("handle_get_key called".to_string().into_bytes()))
        }
        fn handle_get(&mut self, type_id: u64, name : NameType, our_authority: types::Authority,
                      from_authority: types::Authority, from_address: NameType) -> Result<Action, RoutingError> {
            let stats = self.stats.clone();
            let mut stats_value = stats.lock().unwrap();
            stats_value.call_count += 1;
            Ok(Action::Reply("handle_get called".to_string().into_bytes()))
        }
        fn handle_put(&mut self, our_authority: types::Authority, from_authority: types::Authority,
                    from_address: NameType, dest_address: types::DestinationAddress,
                    data: Vec<u8>) -> Result<Action, RoutingError> {
            let stats = self.stats.clone();
            let mut stats_value = stats.lock().unwrap();
            stats_value.call_count += 1;
            stats_value.data = Some(data.clone());
            Ok(Action::Reply(data))
        }
        fn handle_post(&mut self, our_authority: types::Authority, from_authority: types::Authority,
                       from_address: NameType, name: NameType, data: Vec<u8>) -> Result<Action, RoutingError> {
            let stats = self.stats.clone();
            let mut stats_value = stats.lock().unwrap();
            stats_value.call_count += 1;
            stats_value.data = Some(data.clone());
            Ok(Action::Reply(data))
        }
        fn handle_get_response(&mut self, from_address: NameType, response: Result<Vec<u8>,
                               RoutingError>) -> RoutingNodeAction {
            let stats = self.stats.clone();
            let mut stats_value = stats.lock().unwrap();
            stats_value.call_count += 1;
            stats_value.data = Some("handle_get_response called".to_string().into_bytes());
            RoutingNodeAction::None

        }
        fn handle_put_response(&mut self, from_authority: types::Authority, from_address: NameType,
>>>>>>> cef9669b
                               response: Result<Vec<u8>, RoutingError>) {
            let stats = self.stats.clone();
            let mut stats_value = stats.lock().unwrap();
            stats_value.call_count += 1;
            stats_value.data = match response {
<<<<<<< HEAD
                                   Ok(data) => Some(data),
                                   Err(_) => None
                               };
        }
        fn handle_post(&mut self,
                       our_authority: Authority,
                       from_authority: Authority,
                       from_address: NameType,
                       data: Vec<u8>) -> Result<Action, RoutingError> { unimplemented!() }

       fn handle_post_response(&mut self,
                               from_authority: Authority,
                               from_address: NameType,
                               response: Result<Vec<u8>, RoutingError>) { unimplemented!() }

        fn handle_get_response(&mut self,
                               from_address: NameType,
                               response: Result<Vec<u8>, RoutingError>) { unimplemented!() }

        fn handle_churn(&mut self, close_group: Vec<NameType>) -> Vec<generic_sendable_type::GenericSendableType> { unimplemented!() }

        fn handle_cache_get(&mut self,
                            type_id: u64,
                            name: NameType,
                            from_authority: Authority,
                            from_address: NameType) -> Result<Action, RoutingError> { unimplemented!() }

        fn handle_cache_put(&mut self,
                            from_authority: Authority,
                            from_address: NameType,
                            data: Vec<u8>) -> Result<Action, RoutingError> { unimplemented!() }
    }

#[test]
    fn call_put() {
        let data = "this is a known string".to_string().into_bytes();
        let chunk = TestData::new(data);
        let stats = Arc::new(Mutex::new(Stats {call_count: 0, data: None}));
        let stats_copy = stats.clone();
        let i1 = TestInterface { stats: stats_copy };
        let mut n1 = RoutingNode::new(i1);
        let name: NameType = Random::generate_random();
        n1.put(name, chunk);
    }

#[test]
    fn call_handle_put() {
        let stats = Arc::new(Mutex::new(Stats {call_count: 0, data: None}));
        let stats_copy = stats.clone();
        let i1 = TestInterface { stats: stats_copy };
        let mut n1 = RoutingNode::new(i1);
        let put_data : PutData = Random::generate_random();
        let header = MessageHeader {
            message_id:  n1.get_next_message_id(),
            destination: DestinationAddress { dest: n1.own_id.clone(), reply_to: None },
            source:      SourceAddress { from_node: Random::generate_random(), from_group: None, reply_to: None },
            authority:   Authority::NaeManager,
            signature:   None
        };

        let message = RoutingMessage{
            message_type:    MessageTypeTag::PutData,
            message_header:  header.clone(),
            serialised_body: n1.encode(&put_data)
        };

        let serialised_msssage = n1.encode(&message);

        n1.message_received(&header.source.from_node, serialised_msssage);
        let stats = stats.clone();
        let mut stats = stats.lock().unwrap();
        assert_eq!(stats.call_count, 1u32);
=======
               Ok(data) => Some(data),
                Err(_) => None
            };
        }
        fn handle_post_response(&mut self, from_authority: types::Authority, from_address: NameType,
                                response: Result<Vec<u8>, RoutingError>) {
            unimplemented!();
        }
        fn handle_churn(&mut self, close_group: Vec<NameType>)
            -> Vec<RoutingNodeAction> {
            unimplemented!();
        }
        fn handle_cache_get(&mut self, type_id: u64, name : NameType, from_authority: types::Authority,
                            from_address: NameType) -> Result<Action, RoutingError> {
            Err(RoutingError::Success)
        }
        fn handle_cache_put(&mut self, from_authority: types::Authority, from_address: NameType,
                            data: Vec<u8>) -> Result<Action, RoutingError> {
            Err(RoutingError::Success)
        }
    }

    #[test]
    fn our_authority_full_routing_table() {
        let mut routing_node = RoutingNode::new(TestInterface { stats: Arc::new(Mutex::new(Stats {call_count: 0, data: None})) });

        let mut count : usize = 0;
        loop {
            routing_node.routing_table.add_node(routing_table::NodeInfo::new(
                                       PublicPmid::new(&Pmid::new()), true));
            count += 1;
            if routing_node.routing_table.size() >=
                routing_table::RoutingTable::get_optimal_size() { break; }
            if count >= 2 * routing_table::RoutingTable::get_optimal_size() {
                panic!("Routing table does not fill up."); }
        }
        let a_message_id : MessageId = random::<u32>();
        let our_name = routing_node.own_id.clone();
        let our_close_group : Vec<routing_table::NodeInfo>
            = routing_node.routing_table.our_close_group();
        let furthest_node_close_group : routing_table::NodeInfo
            = our_close_group.last().unwrap().clone();
        let closest_node_in_our_close_group : routing_table::NodeInfo
            = our_close_group.first().unwrap().clone();
        let second_closest_node_in_our_close_group : routing_table::NodeInfo
            = our_close_group[1].clone();

        let nae_or_client_in_our_close_group : NameType
            = xor(&xor(&closest_node_in_our_close_group.id, &our_name),
                  &second_closest_node_in_our_close_group.id);
        // assert nae is indeed within close group
        assert!(closer_to_target(&nae_or_client_in_our_close_group,
                                 &furthest_node_close_group.id,
                                 &our_name));
        for close_node in our_close_group {
            // assert that nae does not collide with close node
            assert!(close_node.id != nae_or_client_in_our_close_group);
        }
        // invert to get a far away address outside of the close group
        let name_outside_close_group : NameType
            = xor(&furthest_node_close_group.id, &NameType::new([255u8; 64]));
        assert!(closer_to_target(&furthest_node_close_group.id,
                                 &name_outside_close_group,
                                 &our_name));

        // assert to get a client_manager Authority
        let client_manager_header : MessageHeader = MessageHeader {
            message_id : a_message_id.clone(),
            destination : types::DestinationAddress {
                dest : Random::generate_random(),
                reply_to : None },
            source : types::SourceAddress {
                from_node : nae_or_client_in_our_close_group.clone(),
                from_group : None,
                reply_to : None },
            authority : types::Authority::Client
        };
        assert_eq!(routing_node.our_authority(&name_outside_close_group,
                                              &client_manager_header),
                   types::Authority::ClientManager);

        // assert to get a nae_manager Authority
        let nae_manager_header : MessageHeader = MessageHeader {
            message_id : a_message_id.clone(),
            destination : types::DestinationAddress {
                dest : nae_or_client_in_our_close_group.clone(),
                reply_to : None },
            source : types::SourceAddress {
                from_node : Random::generate_random(),
                from_group : Some(name_outside_close_group.clone()),
                reply_to : None },
            authority : types::Authority::ClientManager
        };
        assert_eq!(routing_node.our_authority(&nae_or_client_in_our_close_group,
                                              &nae_manager_header),
                   types::Authority::NaeManager);

        // assert to get a node_manager Authority
        let node_manager_header : MessageHeader = MessageHeader {
            message_id : a_message_id.clone(),
            destination : types::DestinationAddress {
                dest : second_closest_node_in_our_close_group.id.clone(),
                reply_to : None },
            source : types::SourceAddress {
                from_node : Random::generate_random(),
                from_group : Some(name_outside_close_group.clone()),
                reply_to : None },
            authority : types::Authority::NaeManager
        };
        assert_eq!(routing_node.our_authority(&name_outside_close_group,
                                              &node_manager_header),
                   types::Authority::NodeManager);

        // assert to get a managed_node Authority
        let managed_node_header : MessageHeader = MessageHeader {
            message_id : a_message_id.clone(),
            destination : types::DestinationAddress {
                dest : our_name.clone(),
                reply_to : None },
            source : types::SourceAddress {
                from_node : Random::generate_random(),
                from_group : Some(second_closest_node_in_our_close_group.id.clone()),
                reply_to : None },
            authority : types::Authority::NodeManager
        };
        assert_eq!(routing_node.our_authority(&name_outside_close_group,
                                              &managed_node_header),
                   types::Authority::ManagedNode);
    }

    fn call_operation<T>(operation: T, message_type: MessageTypeTag) -> Stats where T: Encodable, T: Decodable {
        let stats = Arc::new(Mutex::new(Stats {call_count: 0, data: None}));
        let stats_copy = stats.clone();
        let mut n1 = RoutingNode::new(TestInterface { stats: stats_copy });
        let header = MessageHeader {
            message_id:  n1.get_next_message_id(),
            destination: types::DestinationAddress { dest: n1.own_id.clone(), reply_to: None },
            source:      types::SourceAddress { from_node: Random::generate_random(), from_group: None, reply_to: None },
            authority:   Authority::NaeManager
        };

        let message = RoutingMessage::new( message_type, header.clone(),
            operation, &n1.pmid.get_crypto_secret_sign_key());

        let serialised_msssage = n1.encode(&message);

        let _ = n1.message_received(&header.source.from_node, serialised_msssage);
        let stats = stats.clone();
        let stats_value = stats.lock().unwrap();
        stats_value.clone()
    }

#[test]
    fn call_put() {
        let data = "this is a known string".to_string().into_bytes();
        let chunk = TestData::new(data);
        let mut n1 = RoutingNode::new(TestInterface { stats: Arc::new(Mutex::new(Stats {call_count: 0, data: None})) });
        let name: NameType = Random::generate_random();
        n1.put(name, chunk);
    }

#[test]
    fn call_handle_put() {
        let put_data: PutData = Random::generate_random();
        assert_eq!(call_operation(put_data, MessageTypeTag::PutData).call_count, 1u32);
>>>>>>> cef9669b
    }

#[test]
    fn call_handle_put_response() {
<<<<<<< HEAD
        let stats = Arc::new(Mutex::new(Stats {call_count: 0, data: None}));
        let stats_copy = stats.clone();
        let i1 = TestInterface { stats: stats_copy };
        let mut n1 = RoutingNode::new(i1);
        let put_data_response : PutDataResponse = Random::generate_random();
        let header = MessageHeader {
            message_id:  n1.get_next_message_id(),
            destination: DestinationAddress { dest: n1.own_id.clone(), reply_to: None },
            source:      SourceAddress { from_node: Random::generate_random(), from_group: None, reply_to: None },
            authority:   Authority::NaeManager,
            signature:   None
        };

        let message = RoutingMessage{
            message_type:    MessageTypeTag::PutDataResponse,
            message_header:  header.clone(),
            serialised_body: n1.encode(&put_data_response)
        };

        let serialised_msssage = n1.encode(&message);

        n1.message_received(&header.source.from_node, serialised_msssage);

        let stats = stats.clone();
        let mut stats = stats.lock().unwrap();
        assert_eq!(stats.call_count, 1u32);
=======
        let put_data_response: PutDataResponse = Random::generate_random();
        assert_eq!(call_operation(put_data_response, MessageTypeTag::PutDataResponse).call_count, 1u32);
    }

#[test]
    fn call_get() {
        let mut n1 = RoutingNode::new(TestInterface { stats: Arc::new(Mutex::new(Stats {call_count: 0, data: None})) });
        let name: NameType = Random::generate_random();
        n1.get(100u64, name);
    }

#[test]
    fn call_handle_get_data() {
        let get_data: GetData = Random::generate_random();
        assert_eq!(call_operation(get_data, MessageTypeTag::GetData).call_count, 1u32);
    }

#[test]
    fn call_handle_get_data_response() {
        let get_data: GetDataResponse = Random::generate_random();
        assert_eq!(call_operation(get_data, MessageTypeTag::GetDataResponse).call_count, 1u32);
    }

#[test]
    fn call_handle_get_key() {
        let get_key: GetKey = Random::generate_random();
        assert_eq!(call_operation(get_key, MessageTypeTag::GetKey).call_count, 1u32);
    }

#[test]
    fn call_handle_post() {
        let post: Post = Random::generate_random();
        assert_eq!(call_operation(post, MessageTypeTag::Post).call_count, 1u32);
>>>>>>> cef9669b
    }

    //#[test]
    //fn test_routing_node() {
    //    let f1 = NullInterface;
    //    let f2 = NullInterface;
    //    let f3 = NullInterface;
    //    let n1 = RoutingNode::new(NameType::generate_random(), f1);
    //    let n2 = RoutingNode::new(NameType::generate_random(), f2);
    //    let n3 = RoutingNode::new(NameType::generate_random(), f3);

    //    println!("{:?}->Alice", n1.id());
    //    println!("{:?}->Betty", n2.id());
    //    println!("{:?}->Casey", n3.id());
    //    let n1_ep = n1.accepting_on().unwrap();
    //    let n2_ep = n2.accepting_on().unwrap();
    //    let n3_ep = n3.accepting_on().unwrap();

    //    fn run_node(n: RoutingNode<NullInterface>, my_ep: SocketAddr, his_ep: SocketAddr)
    //        -> thread::JoinHandle
    //    {
    //        thread::spawn(move || {
    //            let mut n = n;
    //            let bootstrap_ep = SocketAddr::from_str(&format!("127.0.0.1:{}", 5483u16)).unwrap();
    //            if my_ep.port() != bootstrap_ep.port() {
    //                n.add_bootstrap(bootstrap_ep);
    //            }
    //            n.run();
    //        })
    //    }

    //    let t1 = run_node(n1, n1_ep.clone(), n2_ep.clone());
    //    let t2 = run_node(n2, n2_ep.clone(), n1_ep.clone());
    //    thread::sleep_ms(1000);
    //    println!("Starting node 3 ... ");
    //    let t3 = run_node(n3, n3_ep.clone(), n1_ep.clone());
    //    assert!(t1.join().is_ok());
    //    assert!(t2.join().is_ok());
    //    assert!(t3.join().is_ok());
    //}
}<|MERGE_RESOLUTION|>--- conflicted
+++ resolved
@@ -1015,28 +1015,11 @@
     use generic_sendable_type;
     use routing_node::{RoutingNode};
     use node_interface::*;
-<<<<<<< HEAD
-    use types::{Authority, DestinationAddress, SourceAddress};
-=======
->>>>>>> cef9669b
     use name_type::NameType;
     use super::super::{Action, RoutingError};
     use std::thread;
     use std::net::{SocketAddr};
     use std::str::FromStr;
-<<<<<<< HEAD
-    use test_utils::Random;
-    use sendable::Sendable;
-    use messages::put_data::PutData;
-    use messages::put_data_response::PutDataResponse;
-    use messages::{RoutingMessage, MessageTypeTag};
-    use message_header::MessageHeader;
-    use types::{MessageId, RoutingTrait, NameAndTypeId};
-    use std::sync::{Arc, mpsc, Mutex};
-
-    struct NullInterface;
-
-=======
     use sendable::Sendable;
     use messages::put_data::PutData;
     use messages::put_data_response::PutDataResponse;
@@ -1059,7 +1042,6 @@
     struct NullInterface;
 
     #[derive(Clone)]
->>>>>>> cef9669b
     struct Stats {
         call_count: u32,
         data: Option<Vec<u8>>
@@ -1080,41 +1062,11 @@
     }
 
     impl Sendable for TestData {
-<<<<<<< HEAD
-        fn name(&self) -> NameType { unimplemented!() }
-=======
         fn name(&self) -> NameType { Random::generate_random() }
->>>>>>> cef9669b
 
         fn type_tag(&self)->u64 { unimplemented!() }
 
         fn serialised_contents(&self)->Vec<u8> { self.data.clone() }
-<<<<<<< HEAD
-    }
-
-    impl Interface for TestInterface {
-        fn handle_get(&mut self,
-                      type_id: u64,
-                      name: NameType,
-                      our_authority: Authority,
-                      from_authority: Authority,
-                      from_address: NameType) -> Result<Action, RoutingError> { unimplemented!() }
-
-        fn handle_put(&mut self,
-                      our_authority: Authority,
-                      from_authority: Authority,
-                      from_address: NameType,
-                      dest_address: DestinationAddress,
-                      data: Vec<u8>) -> Result<Action, RoutingError> {
-                          let stats = self.stats.clone();
-                          let mut stats_value = stats.lock().unwrap();
-                          stats_value.call_count += 1;
-                          stats_value.data = Some(data.clone());
-                          Ok(Action::Reply(data))
-                      }
-
-        fn handle_put_response(&mut self, from_authority: Authority, from_address: NameType,
-=======
 
         fn refresh(&self)->bool {
             false
@@ -1167,86 +1119,11 @@
 
         }
         fn handle_put_response(&mut self, from_authority: types::Authority, from_address: NameType,
->>>>>>> cef9669b
                                response: Result<Vec<u8>, RoutingError>) {
             let stats = self.stats.clone();
             let mut stats_value = stats.lock().unwrap();
             stats_value.call_count += 1;
             stats_value.data = match response {
-<<<<<<< HEAD
-                                   Ok(data) => Some(data),
-                                   Err(_) => None
-                               };
-        }
-        fn handle_post(&mut self,
-                       our_authority: Authority,
-                       from_authority: Authority,
-                       from_address: NameType,
-                       data: Vec<u8>) -> Result<Action, RoutingError> { unimplemented!() }
-
-       fn handle_post_response(&mut self,
-                               from_authority: Authority,
-                               from_address: NameType,
-                               response: Result<Vec<u8>, RoutingError>) { unimplemented!() }
-
-        fn handle_get_response(&mut self,
-                               from_address: NameType,
-                               response: Result<Vec<u8>, RoutingError>) { unimplemented!() }
-
-        fn handle_churn(&mut self, close_group: Vec<NameType>) -> Vec<generic_sendable_type::GenericSendableType> { unimplemented!() }
-
-        fn handle_cache_get(&mut self,
-                            type_id: u64,
-                            name: NameType,
-                            from_authority: Authority,
-                            from_address: NameType) -> Result<Action, RoutingError> { unimplemented!() }
-
-        fn handle_cache_put(&mut self,
-                            from_authority: Authority,
-                            from_address: NameType,
-                            data: Vec<u8>) -> Result<Action, RoutingError> { unimplemented!() }
-    }
-
-#[test]
-    fn call_put() {
-        let data = "this is a known string".to_string().into_bytes();
-        let chunk = TestData::new(data);
-        let stats = Arc::new(Mutex::new(Stats {call_count: 0, data: None}));
-        let stats_copy = stats.clone();
-        let i1 = TestInterface { stats: stats_copy };
-        let mut n1 = RoutingNode::new(i1);
-        let name: NameType = Random::generate_random();
-        n1.put(name, chunk);
-    }
-
-#[test]
-    fn call_handle_put() {
-        let stats = Arc::new(Mutex::new(Stats {call_count: 0, data: None}));
-        let stats_copy = stats.clone();
-        let i1 = TestInterface { stats: stats_copy };
-        let mut n1 = RoutingNode::new(i1);
-        let put_data : PutData = Random::generate_random();
-        let header = MessageHeader {
-            message_id:  n1.get_next_message_id(),
-            destination: DestinationAddress { dest: n1.own_id.clone(), reply_to: None },
-            source:      SourceAddress { from_node: Random::generate_random(), from_group: None, reply_to: None },
-            authority:   Authority::NaeManager,
-            signature:   None
-        };
-
-        let message = RoutingMessage{
-            message_type:    MessageTypeTag::PutData,
-            message_header:  header.clone(),
-            serialised_body: n1.encode(&put_data)
-        };
-
-        let serialised_msssage = n1.encode(&message);
-
-        n1.message_received(&header.source.from_node, serialised_msssage);
-        let stats = stats.clone();
-        let mut stats = stats.lock().unwrap();
-        assert_eq!(stats.call_count, 1u32);
-=======
                Ok(data) => Some(data),
                 Err(_) => None
             };
@@ -1412,39 +1289,10 @@
     fn call_handle_put() {
         let put_data: PutData = Random::generate_random();
         assert_eq!(call_operation(put_data, MessageTypeTag::PutData).call_count, 1u32);
->>>>>>> cef9669b
     }
 
 #[test]
     fn call_handle_put_response() {
-<<<<<<< HEAD
-        let stats = Arc::new(Mutex::new(Stats {call_count: 0, data: None}));
-        let stats_copy = stats.clone();
-        let i1 = TestInterface { stats: stats_copy };
-        let mut n1 = RoutingNode::new(i1);
-        let put_data_response : PutDataResponse = Random::generate_random();
-        let header = MessageHeader {
-            message_id:  n1.get_next_message_id(),
-            destination: DestinationAddress { dest: n1.own_id.clone(), reply_to: None },
-            source:      SourceAddress { from_node: Random::generate_random(), from_group: None, reply_to: None },
-            authority:   Authority::NaeManager,
-            signature:   None
-        };
-
-        let message = RoutingMessage{
-            message_type:    MessageTypeTag::PutDataResponse,
-            message_header:  header.clone(),
-            serialised_body: n1.encode(&put_data_response)
-        };
-
-        let serialised_msssage = n1.encode(&message);
-
-        n1.message_received(&header.source.from_node, serialised_msssage);
-
-        let stats = stats.clone();
-        let mut stats = stats.lock().unwrap();
-        assert_eq!(stats.call_count, 1u32);
-=======
         let put_data_response: PutDataResponse = Random::generate_random();
         assert_eq!(call_operation(put_data_response, MessageTypeTag::PutDataResponse).call_count, 1u32);
     }
@@ -1478,7 +1326,6 @@
     fn call_handle_post() {
         let post: Post = Random::generate_random();
         assert_eq!(call_operation(post, MessageTypeTag::Post).call_count, 1u32);
->>>>>>> cef9669b
     }
 
     //#[test]
