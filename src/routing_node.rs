--- conflicted
+++ resolved
@@ -237,19 +237,15 @@
         match self.core.state() {
             &::routing_core::State::Disconnected => {
                 // This is our first connection, add as bootstrap and send hello.
-<<<<<<< HEAD
-                debug!("Connected from Disconnected state on {:?}", connection);
+                debug!("handle_on_connect: Disconnected adding unknown bootstrap {:?}", connection);
                 let _ = self.core.add_unknown_bootstrap_connection(connection.clone());
-=======
-                debug!("Adding unknown connection {:?} on connect.", connection);
-                let _ = self.core.add_unknown_connection(connection.clone());
->>>>>>> f8045101
                 ignore(self.send_hello(connection, None, None));
                 return;
             },
             &::routing_core::State::Bootstrapped => {
                 // We're bootstrapped at our side but haven't received hello response and relocated,
                 // so drop this connection.
+                debug!("handle_on_connect: Bootstrapped so dropping {:?}", connection);
                 self.crust_service.drop_node(connection);
                 return;
             },
@@ -259,14 +255,19 @@
             &::routing_core::State::GroupConnected => {},
             &::routing_core::State::Terminated => {
                 // Terminate has been called don't act on any further events.
+                debug!("handle_on_connect: Terminated so dropping {:?}", connection);
                 self.crust_service.drop_node(connection);
                 return;
             },
         };
 
+        debug!("handle_on_accept: {:?} matching {:?} against expected connections",
+            self.core.state(), connection);
         match self.match_expected_connection(&connection) {
             Some(expected_connection) => {
                 // We've received a ConnectRequest from a peer, send an unconfirmed Hello.
+                debug!("handle_on_connect: {:?} matched expected connection {:?} on {:?}, \
+                    sending hello", self.core.state(), expected_connection, connection);
                 ignore(self.send_hello(connection, None, Some(expected_connection)))
             },
             None => {},
@@ -278,9 +279,13 @@
             &::routing_core::State::Disconnected => {
                 let assigned_name = NameType::new(crypto::hash::sha512::hash(
                     &self.core.id().name().0).0);
+                debug!("handle_on_accept: Disconnected so self-assigning name {:?}",
+                    assigned_name);
                 self.core.assign_name(&assigned_name);
             },
             &::routing_core::State::Bootstrapped => {
+                debug!("handle_on_accept: Bootstrapped so not accepting {:?}. Dropping",
+                    connection);
                 self.crust_service.drop_node(connection);
                 return;
             },
@@ -293,7 +298,8 @@
             },
         };
 
-        debug!("Adding unknown connection {:?} on accept.", connection);
+        debug!("handle_on_accept: {:?} adding unknown connection {:?} on accept.",
+            self.core.state(), connection);
         let _ = self.core.add_unknown_connection(connection);
     }
 
