// Copyright 2015 MaidSafe.net limited
//
// This Safe Network Software is licensed to you under (1) the MaidSafe.net Commercial License,
// version 1.0 or later, or (2) The General Public License (GPL), version 3, depending on which
// licence you accepted on initial access to the Software (the "Licences").
//
// By contributing code to the Safe Network Software, or to this project generally, you agree to be
// bound by the terms of the MaidSafe Contributor Agreement, version 1.0, found in the root
// directory of this project at LICENSE, COPYING and CONTRIBUTOR respectively and also
// available at: http://maidsafe.net/network-platform-licensing
//
// Unless required by applicable law or agreed to in writing, the Safe Network Software distributed
// under the GPL Licence is distributed on an "AS IS" BASIS, WITHOUT WARRANTIES OR CONDITIONS
// OF ANY KIND, either express or implied.
//
// Please review the Licences for the specific language governing permissions and limitations relating to
// use of the Safe Network Software.

use cbor::{Decoder, Encoder};
use rand;
use rustc_serialize::{Decodable, Encodable};
use sodiumoxide;
use std::collections::{BTreeMap, HashMap, HashSet};
use std::net::{Ipv4Addr, SocketAddr, SocketAddrV4};
use std::sync::{Arc, mpsc, Mutex};
use std::sync::mpsc::Receiver;
use time::Duration;



use crust;
use crust::Endpoint::Tcp;
use message_filter::MessageFilter;
use NameType;
use name_type::closer_to_target;
use node_interface::Interface;
use routing_table::{RoutingTable, NodeInfo};
use sendable::Sendable;
use types;
use types::{MessageId, RoutingTrait, Authority};
use message_header::MessageHeader;
use messages;
use messages::get_data::GetData;
use messages::get_data_response::GetDataResponse;
use messages::put_data::PutData;
use messages::put_data_response::PutDataResponse;
use messages::connect_request::ConnectRequest;
use messages::connect_response::ConnectResponse;
use messages::connect_success::ConnectSuccess;
use messages::find_group::FindGroup;
use messages::find_group_response::FindGroupResponse;
use messages::{RoutingMessage, MessageTypeTag};
use super::RoutingError;

type ConnectionManager = crust::ConnectionManager;
type Event = crust::Event;
pub type Endpoint = crust::Endpoint;
type PortAndProtocol = crust::Port;
type Bytes = Vec<u8>;
type RecvResult = Result<(),()>;

/// DHT node
pub struct RoutingNode<F: Interface> {
    interface: Arc<Mutex<F>>,
    pmid: types::Pmid,
    own_id: NameType,
    event_input: Receiver<Event>,
    connection_manager: ConnectionManager,
    pending_connections: HashSet<Endpoint>,
    all_connections: (HashMap<Endpoint, NameType>, BTreeMap<NameType, Endpoint>),
    routing_table: RoutingTable,
    accepting_on: Option<Vec<Endpoint>>,
    listening_for_broadcasts_on_port: Option<u16>,
    next_message_id: MessageId,
    bootstrap_node_id: Option<Endpoint>,
    filter: MessageFilter<types::FilterType>,
}

impl<F> RoutingNode<F> where F: Interface {
    pub fn new(my_interface: F) -> RoutingNode<F> {
        sodiumoxide::init();  // enable shared global (i.e. safe to multithread now)
        let (event_output, event_input) = mpsc::channel();
        let pmid = types::Pmid::new();
        let own_id = pmid.get_name();
        let cm = crust::ConnectionManager::new(event_output);
        // TODO: Default Protocol and Port need to be passed down
        let ports_and_protocols : Vec<PortAndProtocol> = Vec::new();
        // TODO: Beacon port should be passed down
        let beacon_port = Some(5483u16);
        let listeners = match cm.start_listening(ports_and_protocols, beacon_port) {
            Err(reason) => {
                println!("Failed to start listening: {:?}", reason);
                (None, None)
            }
            Ok(listeners_and_beacon) => {
                (Some(listeners_and_beacon.0), listeners_and_beacon.1)
            }
        };

        RoutingNode { interface: Arc::new(Mutex::new(my_interface)),
                      pmid : pmid,
                      own_id : own_id.clone(),
                      event_input: event_input,
                      connection_manager: cm,
                      pending_connections : HashSet::new(),
                      all_connections: (HashMap::new(), BTreeMap::new()),
                      routing_table : RoutingTable::new(own_id),
                      accepting_on: listeners.0,
                      listening_for_broadcasts_on_port: listeners.1,
                      next_message_id: rand::random::<MessageId>(),
                      bootstrap_node_id: None,
                      filter: MessageFilter::with_expiry_duration(Duration::minutes(20))
                    }
    }

    /// Retrieve something from the network (non mutating) - Direct call
    pub fn get(&self, type_id: u64, name: NameType) { unimplemented!() }

    /// Add something to the network, will always go via ClientManager group
    pub fn put<T>(&self, destination: NameType, content: T) where T: Sendable { unimplemented!() }

    /// Mutate something on the network (you must prove ownership) - Direct call
    pub fn post(&self, destination: NameType, content: Vec<u8>) { unimplemented!() }

    pub fn bootstrap(&mut self, bootstrap_list: Option<Vec<Endpoint>>,
                     beacon_port: Option<u16>) -> Result<(), RoutingError> {
        match self.connection_manager.bootstrap(bootstrap_list, beacon_port) {
            Err(reason) => {
                println!("Failed to bootstrap: {:?}", reason);
                Err(RoutingError::FailedToBootstrap)
            }
            Ok(bootstrapped_to) => {
                self.bootstrap_node_id = Some(bootstrapped_to);
                Ok(())
            }
        }
    }

    pub fn run(&mut self) {
        loop {
            let event = self.event_input.recv();

            if event.is_err() { return; }

            match event.unwrap() {
                crust::Event::NewMessage(endpoint, bytes) => {
                    if self.all_connections.0.contains_key(&endpoint) {
                        let peer_id = self.all_connections.0.get(&endpoint).unwrap().clone();
                        if self.message_received(&peer_id, bytes).is_err() {
                            println!("failed to Parse message !!! check  from - {:?} ", peer_id);
                            // let _ = self.connection_manager.drop_node(id);  // discuss : no need to drop
                        }
                    }
                },
                crust::Event::NewConnection(endpoint) => {
                    self.handle_connect(endpoint);
                },
                // crust::Event::Accept(id, bytes) => {
                //     self.handle_accept(id.clone(), bytes);
                // },
                crust::Event::LostConnection(endpoint) => {
                    self.handle_lost_connection(endpoint);
                }
            }
        }
    }

    fn accepting_on(&self) -> Option<Vec<crust::Endpoint>> {
        self.accepting_on.clone().and_then(|endpoints| {
            Some(endpoints)
        })
    }

    fn next_endpoint_pair(&self) -> Option<(Vec<Endpoint>, Vec<Endpoint>)> {
        // FIXME: Set the second argument to 'external' address
        // when known.
        self.accepting_on().and_then(|addr| Some((addr.clone(), addr)))
    }

    fn handle_connect(&mut self, peer_endpoint: Endpoint) {
        if self.all_connections.0.contains_key(&peer_endpoint) ||
           self.pending_connections.contains(&peer_endpoint) {
            // ignore further request once received request or has added
            return;
        }
        self.pending_connections.insert(peer_endpoint.clone());
        self.bootstrap_node_id = Some(peer_endpoint.clone());
        // println!("{:?} bootstrap_node_id added : {:?}", self.own_id, peer_id);
        // send find group
        let msg = self.construct_find_group_msg();
        let msg = self.encode(&msg);
        debug_assert!(self.bootstrap_node_id.is_some());
        let _ = self.connection_manager.send(peer_endpoint, msg);
    }

    fn handle_accept(&mut self, peer_endpoint: Endpoint, peer_id: NameType, bytes: Bytes) {
        // println!("In handle accept of {:?}", self.own_id);
        if self.all_connections.0.contains_key(&peer_endpoint) ||
           !self.pending_connections.contains(&peer_endpoint) {
            // ignore further request once added or not in sequence (not recorded as pending)
            return;
        }
        self.pending_connections.remove(&peer_endpoint);
        self.all_connections.0.insert(peer_endpoint.clone(), peer_id.clone());
        self.all_connections.1.insert(peer_id.clone(), peer_endpoint.clone());

        let connect_succcess_msg = self.decode::<ConnectSuccess>(&bytes);

        if connect_succcess_msg.is_none() {  // TODO handle non routing connection here
            if self.bootstrap_node_id.is_none() &&
             (self.all_connections.0.len() == 1) && (self.all_connections.0.contains_key(&peer_endpoint)) { // zero state only`
                self.bootstrap_node_id = Some(peer_endpoint.clone());
                // println!("{:?} bootstrap_node_id added : {:?}", self.own_id, peer_endpoint);
            }
            return;
        }
        let connect_succcess_msg = connect_succcess_msg.unwrap();
        let peer_node_info = NodeInfo::new(connect_succcess_msg.peer_fob, true);
        let result = self.routing_table.add_node(peer_node_info);
        if result.0 {
          println!("{:?} added {:?} <RT size:{}>", self.own_id, connect_succcess_msg.peer_id, self.routing_table.size());
        } else {
           println!("{:?} failed to add {:?}", self.own_id, connect_succcess_msg.peer_id);
        }
    }

    fn handle_lost_connection(&mut self, peer_endpoint: Endpoint) {
        self.pending_connections.remove(&peer_endpoint);
        let removed_entry = self.all_connections.0.remove(&peer_endpoint);
        if removed_entry.is_some() {
            let peer_id = removed_entry.unwrap();
            self.routing_table.drop_node(&peer_id);
            self.all_connections.1.remove(&peer_id);
          // TODO : remove from the non routing list
          // handle_churn
        }
    }

    fn message_received(&mut self, peer_id: &NameType, serialised_message: Bytes) -> RecvResult {
        // Parse
        let msg = self.decode::<RoutingMessage>(&serialised_message);

        if msg.is_none() {
            println!("Problem parsing message of size {} from {:?}",
                     serialised_message.len(), peer_id);
            return Err(());
        }

        let msg    = msg.unwrap();
        let header = msg.message_header;
        let body   = msg.serialised_body;
        println!("{:?} <= {:?}: {:?} {:?}", self.own_id, peer_id, msg.message_type, header.destination);
        // filter check
        if self.filter.check(&header.get_filter()) {
          // should just return quietly
          return Err(());
        }
        // add to filter
        self.filter.add(header.get_filter());
        // add to cache
        // cache check / response
        self.send_swarm_or_parallel(&header.destination.dest, &serialised_message);
        // handle relay request/response

        let relay_response = header.destination.reply_to.is_some() &&
                             header.destination.dest == self.own_id;
        if relay_response {
            println!("{:?} relay response sent to nrt {:?}", self.own_id, header.destination.reply_to);
            // TODO : what shall happen to relaying message ? routing_node choosing a closest node ?
            for key in self.all_connections.0.keys() {
                let _ = self.connection_manager.send(key.clone(), serialised_message);
                return Ok(());
            }
        }

        // TODO(prakash)

        if !self.address_in_close_group_range(&header.destination.dest) {
            println!("{:?} not for us ", self.own_id);
            return Ok(());
        }

        // Drop message before Sentinel check if it is a direct message type (Connect, ConnectResponse)
        // and this node is in the group but the message destination is another group member node.
        // "not for me"

        // Sentinel check

        // switch message type
        match msg.message_type {
            MessageTypeTag::ConnectRequest => self.handle_connect_request(header, body),
            MessageTypeTag::ConnectResponse => self.handle_connect_response(body),
            MessageTypeTag::FindGroup => self.handle_find_group(header, body),
            MessageTypeTag::FindGroupResponse => self.handle_find_group_response(header, body),
            //GetData,
            //GetDataResponse,
            //GetClientKey,
            //GetClientKeyResponse,
            //GetGroupKey,
            //GetGroupKeyResponse,
            //Post,
            //PostResponse,
            //PutData,
            //PutDataResponse,
            //PutKey,
            //AccountTransfer
            _ => {
                println!("unhandled message from {:?}", peer_id);
                Err(())
            }
        }
    }

    /// This returns our calculated authority with regards
    /// to the element passed in from the message and the message header.
    /// Note that the message has first to pass Sentinel as to be verified.
    /// a) if the message is not from a group,
    ///       the originating node is within our close group range
    ///       and the element is not the destination
    ///    -> Client Manager
    /// b) if the element is within our close group range
    ///       and the destination is the element
    ///    -> Network-Addressable-Element Manager
    /// c) if the message is from a group,
    ///       the destination is within our close group,
    ///       and our id is not the destination
    ///    -> Node Manager
    /// d) if the message is from a group,
    ///       the group is within our close group range,
    ///       and the destination is our id
    ///    -> Managed Node
    /// e) otherwise return Unknown Authority
    fn our_authority(&self, element : &NameType, header : &MessageHeader) -> Authority {
        if !header.is_from_group()
           && self.routing_table.address_in_our_close_group_range(&header.from_node())
           && header.destination.dest != *element {
            return Authority::ClientManager; }
        else if self.routing_table.address_in_our_close_group_range(element)
           && header.destination.dest == *element {
            return Authority::NaeManager; }
        else if header.is_from_group()
           && self.routing_table.address_in_our_close_group_range(&header.destination.dest)
           && header.destination.dest != self.own_id {
            return Authority::NodeManager; }
        else if header.from_group()
                      .and_then(|group| Some(self.routing_table
                                                 .address_in_our_close_group_range(&group)))
                      .unwrap_or(false)
           && header.destination.dest == self.own_id {
            return Authority::ManagedNode; }
        return Authority::Unknown;
    }

    fn handle_connect_request(&mut self, original_header: MessageHeader, body: Bytes) -> RecvResult {
        println!("{:?} received ConnectRequest ", self.own_id);
        let connect_request = try!(self.decode::<ConnectRequest>(&body).ok_or(()));
        if !(self.routing_table.check_node(&connect_request.requester_id)) {
           return Err(());
        }
        //let (receiver_local, receiver_external) = try!(self.next_endpoint_pair().ok_or(()));  //FIXME this is correct place

        let routing_msg = self.construct_connect_response_msg(&original_header, &connect_request);
        // FIXME(Peter) below method is needed
        // send_swarm_or_parallel();

        if original_header.source.reply_to.is_some() {
            let reply_to_address = original_header.source.reply_to.unwrap();
            if self.all_connections.1.contains_key(&reply_to_address) {
                let _ = self.connection_manager.send(self.all_connections.1.get(&reply_to_address).unwrap().clone(),
                                                     self.encode(&routing_msg));
            } else {
                return Err(());
            }
        }
        Ok(())
    }

    fn handle_connect_response(&mut self, body: Bytes) -> RecvResult {
        println!("{:?} received ConnectResponse", self.own_id);
        let connect_response = try!(self.decode::<ConnectResponse>(&body).ok_or(()));
        if !(self.routing_table.check_node(&connect_response.receiver_id)) {
           return Ok(())
        }

        // The following code block is no longer required due to the changes in crust
        // let success_msg = self.construct_success_msg();
        // let msg = self.encode(&success_msg);
        // let _ = self.connection_manager.connect(msg);

        // workaround for zero state
        if (self.all_connections.0.len() == 1) && (self.all_connections.1.contains_key(&connect_response.receiver_id)) {
            let peer_node_info = NodeInfo::new(connect_response.receiver_fob, true);
            let result = self.routing_table.add_node(peer_node_info);
            if result.0 {
                println!("{:?} added {:?} <RT size:{}>", self.own_id, connect_response.receiver_id, self.routing_table.size());
            } else {
                println!("{:?} failed to add {:?}", self.own_id, connect_response.receiver_id);
            }
        }
        Ok(())
    }

    fn handle_find_group(&mut self, original_header: MessageHeader, body: Bytes) -> RecvResult {
        //println!("{:?} received FindGroup", self.own_id);
        let find_group = try!(self.decode::<FindGroup>(&body).ok_or(()));
        let close_group = self.routing_table.our_close_group();
        let mut group: Vec<types::PublicPmid> =  vec![];;
        for x in close_group {
            group.push(x.fob);
        }
        // add ourselves
        group.push(types::PublicPmid::new(&self.pmid));
        let routing_msg = self.construct_find_group_response_msg(&original_header, &find_group, group);

        // FIXME(Peter) below method is needed
        // send_swarm_or_parallel();
        // if node in my group && in non routing list send it to non_routnig list as well
        if original_header.source.reply_to.is_some() {
            let reply_to_address = original_header.source.reply_to.unwrap();
            if self.all_connections.1.contains_key(&reply_to_address) {
                let _ = self.connection_manager.send(self.all_connections.1.get(&reply_to_address).unwrap().clone(),
                                                     self.encode(&routing_msg));
            } else {
                return Err(());
            }
        }
        Ok(())
    }

    fn handle_find_group_response(&mut self, original_header: MessageHeader, body: Bytes) -> RecvResult {
        //println!("{:?} received FindGroupResponse", self.own_id);
        let find_group_response = try!(self.decode::<FindGroupResponse>(&body).ok_or(()));
        for peer in find_group_response.group {
            if !self.routing_table.check_node(&peer.name) {
                continue;
            }
            let routing_msg = self.construct_connect_request_msg(&peer.name);
            if self.bootstrap_node_id.is_some() {
                let bootstrap_node = self.bootstrap_node_id.clone();
                let _ = self.connection_manager.send(bootstrap_node.unwrap(), self.encode(&routing_msg));
            }
            // SendSwarmOrParallel  // FIXME
        }
        Ok(())
    }

    fn handle_get_data(get_data: GetData, original_header: MessageHeader) {
        unimplemented!();
    }

    fn handle_get_data_response(get_data_response: GetDataResponse, original_header: MessageHeader) {
        // need to call interface handle_get_response
        unimplemented!();
    }

    // // for clients the following methods are required
    fn handle_put_data(put_data: PutData, original_header: MessageHeader) {
        // need to call interface handle_get_response
        unimplemented!();
    }

    fn handle_put_data_response(put_data_response: PutDataResponse, original_header: MessageHeader) {
        // need to call interface handle_put_response
        unimplemented!();
    }

    fn decode<T>(&self, bytes: &Bytes) -> Option<T> where T: Decodable {
        let mut dec = Decoder::from_bytes(&bytes[..]);
        dec.decode().next().and_then(|result| result.ok())
    }

    fn encode<T>(&self, value: &T) -> Bytes where T: Encodable
    {
        let mut enc = Encoder::from_memory();
        let _ = enc.encode(&[value]);
        enc.into_bytes()
    }

    fn our_source_address(&self) -> types::SourceAddress {
        if self.bootstrap_node_id.is_some() {
            return types::SourceAddress{ from_node: self.all_connections.0.get(&self.bootstrap_node_id.clone().unwrap()).unwrap().clone(),
                                         from_group: None,
                                         reply_to: Some(self.own_id.clone()) }
        } else {
            return types::SourceAddress{ from_node: self.own_id.clone(),
                                         from_group: None,
                                         reply_to: None }
        }
    }

    fn our_group_address(&self, group_id: NameType) -> types::SourceAddress {
        types::SourceAddress{ from_node: self.own_id.clone(), from_group: Some(group_id.clone()),
                                reply_to: None }
    }

    fn construct_find_group_msg(&mut self) -> RoutingMessage {
        let header = MessageHeader {
            message_id:  self.get_next_message_id(),
            destination: types::DestinationAddress {
                             dest:     self.own_id.clone(),
                             reply_to: None
                         },
            source:      self.our_source_address(),
            authority:   types::Authority::ManagedNode,
            signature:   None
        };
        RoutingMessage{
            message_type:    messages::MessageTypeTag::FindGroup,
            message_header:  header,
            serialised_body: self.encode(&FindGroup{ requester_id: self.own_id.clone(),
                                                     target_id:    self.own_id.clone()
                                                   })
        }
    }

    fn construct_find_group_response_msg(&mut self, original_header : &MessageHeader,
                                         find_group: &FindGroup,
                                         group: Vec<types::PublicPmid>) -> RoutingMessage {
        let header = MessageHeader {
            message_id:  self.get_next_message_id(),
            destination: original_header.send_to(),
            source:      self.our_group_address(find_group.target_id.clone()),
            authority:   types::Authority::NaeManager,
            signature:   None
        };

        RoutingMessage{
            message_type:    messages::MessageTypeTag::FindGroupResponse,
            message_header:  header,
            serialised_body: self.encode(&FindGroupResponse{ target_id: find_group.target_id.clone(),
                                                             group: group
                                                            })
        }
    }

    fn construct_success_msg(&mut self) -> ConnectSuccess {
        let connect_success = ConnectSuccess {
                                                peer_id: self.own_id.clone(),
                                                peer_fob: types::PublicPmid::new(&self.pmid),
                                              };
        return connect_success
    }

    fn construct_connect_request_msg(&mut self, peer_id: &NameType) -> RoutingMessage {
        let header = MessageHeader {
            message_id:  self.get_next_message_id(),
            destination: types::DestinationAddress {dest: peer_id.clone(), reply_to: None },
            source:      self.our_source_address(),
            authority:   types::Authority::ManagedNode,
            signature:   None
        };

        let invalid_addr = vec![Tcp(SocketAddr::V4(SocketAddrV4::new(Ipv4Addr::new(0,0,0,0), 0)))];
        let (requester_local, requester_external)
            = self.next_endpoint_pair().unwrap_or((invalid_addr.clone(), invalid_addr));  // FIXME


        let connect_request = ConnectRequest {
            local:          match requester_local[0] { Tcp(local) => local },
            external:       match requester_external[0] { Tcp(local) => local },
            requester_id:   self.own_id.clone(),
            receiver_id:    peer_id.clone(),
            requester_fob:  types::PublicPmid::new(&self.pmid),
        };

        RoutingMessage{
            message_type:    MessageTypeTag::ConnectRequest,
            message_header:  header,
            serialised_body: self.encode(&connect_request)
        }
    }

    fn construct_connect_response_msg(&mut self, original_header : &MessageHeader,
                                      connect_request: &ConnectRequest) -> RoutingMessage {
        println!("{:?} construct_connect_response_msg ", self.own_id);
        debug_assert!(connect_request.receiver_id == self.own_id, format!("{:?} == {:?} failed", self.own_id, connect_request.receiver_id));

        let header = MessageHeader {
            message_id:  self.get_next_message_id(),
            destination: original_header.send_to(),
            source:      self.our_source_address(),
            authority:   types::Authority::ManagedNode,
            signature:   None  // FIXME
        };
        let invalid_addr = vec![Tcp(SocketAddr::V4(SocketAddrV4::new(Ipv4Addr::new(0,0,0,0), 0)))];
        let (receiver_local, receiver_external)
            = self.next_endpoint_pair().unwrap_or((invalid_addr.clone(), invalid_addr));  // FIXME

        let connect_response = ConnectResponse {
            requester_local:    connect_request.local,
            requester_external: connect_request.external,
            receiver_local:     match receiver_local[0] { Tcp(local) => local },
            receiver_external:  match receiver_external[0] { Tcp(local) => local },
            requester_id:       connect_request.requester_id.clone(),
            receiver_id:        self.own_id.clone(),
            receiver_fob:       types::PublicPmid::new(&self.pmid) };

        RoutingMessage{
            message_type:    MessageTypeTag::ConnectResponse,
            message_header:  header,
            serialised_body: self.encode(&connect_response)
        }
    }

    fn get_next_message_id(&mut self) -> MessageId {
        let current = self.next_message_id;
        self.next_message_id += 1;
        current
    }

    fn send_swarm_or_parallel(&self, target: &NameType, serialised_message: &Bytes) {
        for peer in self.get_connected_target(target) {
            if self.all_connections.1.contains_key(&peer.id) {
                let res = self.connection_manager.send(self.all_connections.1.get(&peer.id).unwrap().clone(),
                                                       serialised_message.clone());
                if res.is_err() {
                    println!("{:?} failed to send to {:?}", self.own_id, peer.id);
                }
            }
        }
    }

    fn get_connected_target(&self, target: &NameType) -> Vec<NodeInfo> {
        let mut nodes = self.routing_table.target_nodes(target.clone());
        //println!("{:?} get_connected_target routing_table.size:{} target:{:?} -> {:?}", self.own_id, self.routing_table.size(), target, nodes);
        nodes.retain(|x| { x.connected });
        nodes
    }

    fn address_in_close_group_range(&self, address: &NameType) -> bool {
        if self.routing_table.size() < RoutingTable::get_group_size() {
            return true;
        }

        let close_group = self.routing_table.our_close_group();
        closer_to_target(&address, &self.routing_table.our_close_group().pop().unwrap().id, &self.own_id)
    }

    pub fn id(&self) -> NameType { self.own_id.clone() }
}

#[cfg(test)]
mod test {
    //use routing_node::{RoutingNode};
    use super::*;
    use node_interface::*;
    use types::{Pmid, Authority, DestinationAddress};
    use name_type::NameType;
    use super::super::{Action, RoutingError};
    //use std::thread;
    //use std::net::{SocketAddr};
    //use std::str::FromStr;

    struct NullInterface;

<<<<<<< HEAD
    impl Interface for NullInterface {
        fn handle_get(&mut self, type_id: u64, our_authority: Authority, from_authority: Authority,
                    from_address: NameType, data: Vec<u8>) -> Result<Action, RoutingError> {
            Err(RoutingError::Success)
        }
        fn handle_put(&mut self, our_authority: Authority, from_authority: Authority,
                    from_address: NameType, dest_address: DestinationAddress,
                    data: Vec<u8>) -> Result<Action, RoutingError> {
            Err(RoutingError::Success)
        }
        fn handle_post(&mut self, our_authority: Authority, from_authority: Authority,
                       from_address: NameType, data: Vec<u8>) -> Result<Action, RoutingError> {
            Err(RoutingError::Success)
        }
        fn handle_get_response(&mut self, from_address: NameType, response: Result<Vec<u8>,
                               RoutingError>) {
            unimplemented!();
        }
        fn handle_put_response(&mut self, from_authority: Authority, from_address: NameType,
                               response: Result<Vec<u8>, RoutingError>) {
            unimplemented!();
        }
        fn handle_post_response(&mut self, from_authority: Authority, from_address: NameType,
                                response: Result<Vec<u8>, RoutingError>) {
            unimplemented!();
        }
        fn handle_churn(&mut self) {
            unimplemented!();
        }
        fn handle_cache_get(&mut self, type_id: u64, from_authority: Authority,
                            from_address: NameType, data: Vec<u8>) -> Result<Action, RoutingError> {
            Err(RoutingError::Success)
        }
        fn handle_cache_put(&mut self, from_authority: Authority, from_address: NameType,
                            data: Vec<u8>) -> Result<Action, RoutingError> {
            Err(RoutingError::Success)
        }
    }

    #[test]
    fn our_authority_full_routing_table() {
        let our_pmid = Pmid::new();
        let mut routing_node = RoutingNode::new(NullInterface);
    }

=======
>>>>>>> 69bbb897
    //#[test]
    //fn test_routing_node() {
    //    let f1 = NullInterface;
    //    let f2 = NullInterface;
    //    let f3 = NullInterface;
    //    let n1 = RoutingNode::new(NameType::generate_random(), f1);
    //    let n2 = RoutingNode::new(NameType::generate_random(), f2);
    //    let n3 = RoutingNode::new(NameType::generate_random(), f3);

    //    println!("{:?}->Alice", n1.id());
    //    println!("{:?}->Betty", n2.id());
    //    println!("{:?}->Casey", n3.id());
    //    let n1_ep = n1.accepting_on().unwrap();
    //    let n2_ep = n2.accepting_on().unwrap();
    //    let n3_ep = n3.accepting_on().unwrap();

    //    fn run_node(n: RoutingNode<NullInterface>, my_ep: SocketAddr, his_ep: SocketAddr)
    //        -> thread::JoinHandle
    //    {
    //        thread::spawn(move || {
    //            let mut n = n;
    //            let bootstrap_ep = SocketAddr::from_str(&format!("127.0.0.1:{}", 5483u16)).unwrap();
    //            if my_ep.port() != bootstrap_ep.port() {
    //                n.add_bootstrap(bootstrap_ep);
    //            }
    //            n.run();
    //        })
    //    }

    //    let t1 = run_node(n1, n1_ep.clone(), n2_ep.clone());
    //    let t2 = run_node(n2, n2_ep.clone(), n1_ep.clone());
    //    thread::sleep_ms(1000);
    //    println!("Starting node 3 ... ");
    //    let t3 = run_node(n3, n3_ep.clone(), n1_ep.clone());
    //    assert!(t1.join().is_ok());
    //    assert!(t2.join().is_ok());
    //    assert!(t3.join().is_ok());
    //}
}
#[test]
fn dummy_routing()  {
}<|MERGE_RESOLUTION|>--- conflicted
+++ resolved
@@ -653,7 +653,6 @@
 
     struct NullInterface;
 
-<<<<<<< HEAD
     impl Interface for NullInterface {
         fn handle_get(&mut self, type_id: u64, our_authority: Authority, from_authority: Authority,
                     from_address: NameType, data: Vec<u8>) -> Result<Action, RoutingError> {
@@ -699,8 +698,6 @@
         let mut routing_node = RoutingNode::new(NullInterface);
     }
 
-=======
->>>>>>> 69bbb897
     //#[test]
     //fn test_routing_node() {
     //    let f1 = NullInterface;
