// Copyright 2015 MaidSafe.net limited.
//
//
// This SAFE Network Software is licensed to you under (1) the MaidSafe.net Commercial License,
// version 1.0 or later, or (2) The General Public License (GPL), version 3, depending on which
// licence you accepted on initial access to the Software (the "Licences").
//
// By contributing code to the SAFE Network Software, or to this project generally, you agree to be
// bound by the terms of the MaidSafe Contributor Agreement, version 1.0.  This, along with the
// Licenses can be found in the root directory of this project at LICENSE, COPYING and CONTRIBUTOR.
//
// Unless required by applicable law or agreed to in writing, the SAFE Network Software distributed
// under the GPL Licence is distributed on an "AS IS" BASIS, WITHOUT WARRANTIES OR CONDITIONS OF ANY
// KIND, either express or implied.
//
// Please review the Licences for the specific language governing permissions and limitations
// relating to use of the SAFE Network Software.

use std::sync::mpsc;
use std::thread::spawn;
use std::collections::BTreeMap;
use sodiumoxide::crypto::sign::{verify_detached, Signature};
use sodiumoxide::crypto::sign;
use time::{Duration, SteadyTime};

use crust;
use crust::{ConnectionManager, Endpoint};

use action::Action;
use event::Event;
use NameType;
use name_type::{closer_to_target_or_equal};
use routing_core::{RoutingCore, ConnectionName};
use id::Id;
use public_id::PublicId;
use who_are_you::IAm;
use types;
use types::{MessageId, Bytes, Address};
use utils::{encode, decode};
use data::{Data, DataRequest};
use authority::{Authority, our_authority};
use sodiumoxide::crypto::hash::sha512;

use messages::{RoutingMessage,
               SignedMessage, SignedToken,
               ConnectRequest,
               ConnectResponse,
               Content,
               ExternalRequest, ExternalResponse,
               InternalRequest, InternalResponse };

use error::{RoutingError, ResponseError};
use refresh_accumulator::RefreshAccumulator;
use message_filter::MessageFilter;


//use lru_time_cache::LruCache;
//use message_filter::MessageFilter;
//use NameType;
//use name_type::{closer_to_target_or_equal};
//use node_interface::Interface;
//use routing_table::{RoutingTable, NodeInfo};
//use relay::{RelayMap};
//use sendable::Sendable;
//use types;
//use types::{MessageId, Bytes, DestinationAddress, SourceAddress, Address};
//use authority::{Authority, our_authority};
//use who_are_you::IAm;
//use messages::{RoutingMessage, SignedMessage, MessageType,
//               ConnectRequest, ConnectResponse, GetDataResponse};

//use node_interface::MethodCall;

//use id::Id;
//use public_id::PublicId;
//use utils;
//use utils::{encode, decode};
//use sentinel::pure_sentinel::PureSentinel;
//use event::Event;
//

type RoutingResult = Result<(), RoutingError>;



static MAX_BOOTSTRAP_CONNECTIONS : usize = 1;

/// Routing Node
pub struct RoutingNode {
    // for CRUST
    crust_receiver      : mpsc::Receiver<crust::Event>,
    connection_manager  : crust::ConnectionManager,
    accepting_on        : Vec<crust::Endpoint>,
    bootstraps          : BTreeMap<Endpoint, Option<NameType>>,
    // for RoutingNode
    action_sender       : mpsc::Sender<Action>,
    action_receiver     : mpsc::Receiver<Action>,
    filter              : MessageFilter<types::FilterType>,
    core                : RoutingCore,
    // public_id_cache     : LruCache<NameType, PublicId>,
    connection_cache    : BTreeMap<NameType, SteadyTime>,
    // refresh_accumulator : RefreshAccumulator,
}

impl RoutingNode {
    pub fn new(action_sender   : mpsc::Sender<Action>,
               action_receiver : mpsc::Receiver<Action>,
               event_sender    : mpsc::Sender<Event> ) -> Result<RoutingNode, RoutingError> {

        let (crust_sender, crust_receiver) = mpsc::channel::<crust::Event>();
        let mut cm = crust::ConnectionManager::new(crust_sender);
        let _ = cm.start_accepting(vec![]);
        let accepting_on = cm.get_own_endpoints();

        Ok(RoutingNode {
            crust_receiver      : crust_receiver,
            connection_manager  : cm,
            accepting_on        : accepting_on,
            bootstraps          : BTreeMap::new(),
            action_sender       : action_sender,
            action_receiver     : action_receiver,
            filter              : MessageFilter::with_expiry_duration(Duration::minutes(20)),
            core                : RoutingCore::new(),
            connection_cache    : BTreeMap::new(),
        })
    }

<<<<<<< HEAD


    pub fn blocking_bootstrap(&mut self) -> RoutingResult {
        enum ConnectionState {
            WaitingForIAm{ is_bootstrap : bool },
            WaitingForIdResponse{ he_is: IAm },
        };

        impl ConnectionState {
            fn is_bootstrap(&self) -> bool {
                match *self {
                    ConnectionState::WaitingForIAm{ ref is_bootstrap } => is_bootstrap.clone(),
                    ConnectionState::WaitingForIdResponse{ ref he_is } => true,
                }
            }
        };

        struct BootState {
            connections : BTreeMap<Endpoint, ConnectionState>,
        };

        impl BootState {
            fn new() -> BootState {
                BootState {
                    connections: BTreeMap::new(),
                }
            }

            fn has_bootstrap_cons(&self) -> bool {
                for (_, ref c) in self.connections.iter() {
                    if c.is_bootstrap() { return true; }
                }
                return false;
            }

            fn add(&mut self, ep: Endpoint, is_bootstrap: bool) {
                self.connections.entry(ep)
                    .or_insert(ConnectionState::WaitingForIAm{
                                    is_bootstrap: is_bootstrap
                               });
            }
        };

        let mut boot_state = BootState::new();

        self.connection_manager.bootstrap(MAX_BOOTSTRAP_CONNECTIONS);

        let result : (Endpoint, NameType);

        loop {
            match self.crust_receiver.recv() {
                Ok(crust::Event::NewConnection(endpoint)) => {
                    boot_state.add(endpoint, false);
                },
                Ok(crust::Event::NewBootstrapConnection(endpoint)) => {
                    boot_state.add(endpoint, true);
                },
                Ok(crust::Event::LostConnection(endpoint)) => {
                    boot_state.connections.remove(&endpoint);
                },
                Ok(crust::Event::NewMessage(endpoint, data)) => {
                    if let Ok(msg) = decode::<SignedMessage>(&data) {
                        let routing_msg = msg.get_routing_message();

                        if let Content::InternalResponse(InternalResponse::PutPublicId(ref pub_id, _), _) = routing_msg.content {
                            result = (endpoint, pub_id.name());
                            break;
                        }
                        else {
                            continue;
                        }
                    }
                    else if let Ok(msg) = decode::<IAm>(&data) {
                        let i_am_first = boot_state.has_bootstrap_cons();

                        //let &mut state = boot_state.connections.get(&endpoint);

                        //boot_state.connections.get(&endpoint)
                        //          .map(|state| {
                        //              if let ConnectionState::WaitingForIAm{is_bootstrap} = state {
                        //                  if i_am_first {
                        //                      result = (endpoint, NameType(sha512::hash(&self.id.name().0).0));
                        //                      break;
                        //                  }

                        //                  if is_bootstrap {
                        //                      // TODO: Send PutPublicId
                        //                  }

                        //                  // TODO: WIP
                        //                  
                        //                  ConnectionState::WaitingForIdResponse {
                        //                      he_is: msg,
                        //                  }
                        //              }
                        //              else {
                        //                  state
                        //              }
                        //          })
                    }
                    else {
                        continue;
                    }
                },
                Err(_) => {
                    return Err(RoutingError::FailedToBootstrap)
                }
            }
        };

        // TODO: Clear unused bootstrap connections.
        // TODO: Set our name.

        println!("result = {:?}", result);
        Ok(())
=======
    pub fn bootstrap(&mut self) {
        // TODO (ben 05/08/2015) To be continued
        // cm.bootstrap(MAX_BOOTSTRAP_CONNECTIONS);
        // let bootstraps : BTreeMap<Endpoint, Option<NameType>>
        //     = match crust_receiver.recv() {
        //     Ok(crust::Event::NewConnection(endpoint)) => BTreeMap::new(),
        //     Ok(crust::Event::NewBootstrapConnection(endpoint)) => {
        //         RoutingNode::bootstrap(cm)
        //     },
        //     _ => {
        //         error!("The first event received from Crust is not a new connection.");
        //         return Err(RoutingError::FailedToBootstrap)
        //     }
        // };
>>>>>>> 46d1870c
    }

    fn request_network_name(&mut self) -> Result<NameType, RoutingError>  {
        unimplemented!()
    }

    /// When CRUST receives a connect to our listening port and establishes a new connection,
    /// the endpoint is given here as new connection
    fn handle_new_connection(&mut self, endpoint : Endpoint) {
        unimplemented!()
    }

    /// When CRUST reports a lost connection, ensure we remove the endpoint anywhere
    fn handle_lost_connection(&mut self, endpoint : Endpoint) {
        unimplemented!()
    }

    /// This the fundamental functional function in routing.
    /// It only handles messages received from connections in our routing table;
    /// i.e. this is a pure SAFE message (and does not function as the start of a relay).
    /// If we are the relay node for a message from the SAFE network to a node we relay for,
    /// then we will pass out the message to the client or bootstrapping node;
    /// no relay-messages enter the SAFE network here.
    fn message_received(&mut self, message_wrap : SignedMessage,
                       ) -> RoutingResult {

        let message = message_wrap.get_routing_message().clone();

        // filter check
        if self.filter.check(&message.get_filter()) {
            // should just return quietly
            debug!("FILTER BLOCKED message {:?} from {:?} to {:?}", message.content,
                message.source(), message.destination());
            return Err(RoutingError::FilterCheckFailed);
        }
        debug!("message {:?} from {:?} to {:?}", message.content,
            message.source(), message.destination());
        // add to filter
        self.filter.add(message.get_filter());

        // Forward
        ignore(self.send(message_wrap.clone()));

        let address_in_close_group_range =
            self.address_in_close_group_range(&message.destination());

        // Handle FindGroupResponse
        if let Content::InternalResponse(InternalResponse::FindGroup(ref vec_of_public_ids), _)
                = message.content {
            ignore(self.handle_find_group_response(
                        vec_of_public_ids.clone(),
                        address_in_close_group_range.clone()));
        }

        if !address_in_close_group_range {
            return Ok(());
        }

        // Drop message before Sentinel check if it is a direct message type (Connect, ConnectResponse)
        // and this node is in the group but the message destination is another group member node.
        match message.content {
            Content::InternalRequest(InternalRequest::Connect(_)) |
            Content::InternalResponse(InternalResponse::Connect(_), _) => {
                match message.destination() {
                    Authority::ClientManager(_)  => return Ok(()), // TODO: Should be error
                    Authority::NaeManager(_)     => return Ok(()), // TODO: Should be error
                    Authority::NodeManager(_)    => return Ok(()), // TODO: Should be error
                    Authority::ManagedNode(name) => if name != self.core.id().name() {
                        return Ok(())
                    },
                    Authority::Client(_, _)      => return Ok(()), // TODO: Should be error
                }
            }
            _ => (),
        }
        //
        // pre-sentinel message handling

        if self.our_authority(&message)
            .map(|our_auth| message.to_authority == our_auth).unwrap_or(false) {
            return Err(RoutingError::BadAuthority);
        }

        match message.content {
            //MessageType::GetKey => self.handle_get_key(header, body),
            //MessageType::GetGroupKey => self.handle_get_group_key(header, body),
            //Content::InternalRequest(InternalRequest::Connect(request)) =>
            //    self.handle_connect_request(request, message_wrap),
            //_ => {
            //    // Sentinel check

            //    // TODO:
            //    // switch message type
            //    //match message.message_type {
            //    //    MessageType::ConnectResponse(response) =>
            //    //        self.handle_connect_response(response),
            //    //    MessageType::FindGroup =>
            //    //         self.handle_find_group(message),
            //    //    MessageType::PutPublicId(ref id) =>
            //    //        self.handle_put_public_id(message_wrap, message.clone(), id.clone()),
            //    //    MessageType::Refresh(ref tag, ref data) =>
            //    //        self.handle_refresh(message.clone(), tag.clone(), data.clone()),
            //    //    _ => {
            //    //        Err(RoutingError::UnknownMessageType)
            //    //    }
            //    //}
            //    Ok(())
            //}
            Content::InternalRequest(request) => {
            }
            Content::InternalResponse(response, serialised_request) => {
            }
            Content::ExternalRequest(request) => {
                self.send_to_user(Event::Request {
                    request        : request,
                    our_authority  : message.to_authority,
                    from_authority : message.from_authority,
                    response_token : try!(message_wrap.as_token()),
                })
            }
            Content::ExternalResponse(response) => {
                try!(self.handle_external_response(response,
                                                   message.to_authority,
                                                   message.from_authority))
            }
        }
        Ok(())
    }

    fn handle_external_response(&self, response       : ExternalResponse,
                                       to_authority   : Authority,
                                       from_authority : Authority) -> RoutingResult {

        let orig_request_msg = try!(response.get_orig_request());

        // Have we sent the request?
        if *orig_request_msg.claimant() != *self.name() {
            return Err(RoutingError::UnknownMessageType)
        }

        if !orig_request_msg.verify_signature(self.public_sign_key()) {
            return Err(RoutingError::FailedSignature)
        }

        let orig_request = match orig_request_msg.get_routing_message().content {
            Content::ExternalRequest(ref request) => request.clone(),
            _ => return Err(RoutingError::UnknownMessageType)
        };

        self.send_to_user(Event::Response {
            response       : response,
            our_authority  : to_authority,
            from_authority : from_authority,
            orig_request   : orig_request,
        });

        Ok(())
    }

    /// Scan all passing messages for the existance of nodes in the address space.
    /// If a node is detected with a name that would improve our routing table,
    /// then try to connect.  During a delay of 5 seconds, we collapse
    /// all re-occurances of this name, and block a new connect request
    /// TODO: The behaviour of this function has been adapted to serve as a filter
    /// to cover for the lack of a filter on FindGroupResponse
    fn refresh_routing_table(&mut self, from_node : NameType) {
      // disable refresh when scanning on small routing_table size
      let time_now = SteadyTime::now();
      if !self.connection_cache.contains_key(&from_node) {
          if self.core.check_node(&ConnectionName::Routing(from_node)) {
              ignore(self.send_connect_request_msg(&from_node));
          }
          self.connection_cache.entry(from_node.clone())
              .or_insert(time_now);
       }

       let mut prune_blockage : Vec<NameType> = Vec::new();
       for (blocked_node, time) in self.connection_cache.iter_mut() {
           // clear block for nodes
           if time_now - *time > Duration::seconds(10) {
               prune_blockage.push(blocked_node.clone());
           }
       }
       for prune_name in prune_blockage {
           self.connection_cache.remove(&prune_name);
       }
    }

    // ----- Send Functions -----------------------------------------------------------------------

    fn send_to_user(&self, _event: Event) {
        unimplemented!()
    }

    fn name(&self) -> &Address {
        unimplemented!()
    }

    fn our_authority(&self, message: &RoutingMessage) -> Option<Authority> {
        unimplemented!()
    }

    fn public_sign_key(&self) -> &sign::PublicKey {
        unimplemented!()
    }

    /// Send a SignedMessage out to the destination
    /// 1. if it can be directly relayed to a Client, then it will
    /// 2. if we can forward it to nodes closer to the destination, it will be sent in parallel
    /// 3. if the destination is in range for us, then send it to all our close group nodes
    /// 4. if all the above failed, try sending it over all available bootstrap connections
    /// 5.
    fn send(&self, signed_message : SignedMessage) -> RoutingResult {
        let destination = signed_message.get_routing_message().destination();
        let bytes = try!(encode(&signed_message));
        let endpoints = self.core.target_endpoints(&destination);
        if !endpoints.is_empty() {
            for endpoint in endpoints {
                // TODO(ben 10/08/2015) drop endpoints that fail to send
                ignore(self.connection_manager.send(endpoint, bytes.clone()));
            }
        }

        if !self.core.is_connected_node() {
            // TODO (ben 10/08/2015) Strictly speaking we do not have to validate that
            // the relay_name in from_authority Client(relay_name, client_public_key) is
            // the name of the bootstrap connection we're sending it on.  Although this might
            // open a window for attacking a node, in v0.3.* we can leave this unresolved.
            for bootstrap_peer in self.core.bootstrap_endpoints() {
                // TODO(ben 10/08/2015) drop bootstrap endpoints that fail to send
                ignore(self.connection_manager.send(bootstrap_peer.endpoint().clone(),
                    bytes.clone()));
            }
        }

        unimplemented!()
    }

    fn send_connect_request_msg(&mut self, peer_id: &NameType) -> RoutingResult {
        unimplemented!()
        // // FIXME: We're sending all accepting connections as local since we don't differentiate
        // // between local and external yet.
        // let connect_request = ConnectRequest {
        //     local_endpoints: self.accepting_on.clone(),
        //     external_endpoints: vec![],
        //     requester_id: self.core.id().name(),
        //     receiver_id: peer_id.clone(),
        //     requester_fob: PublicId::new(&self.core.id()),
        // };
        //
        // let message =  RoutingMessage {
        //     destination  : peer_id,
        //     source       : self.my_source_address(),
        //     orig_message : None,
        //     message_type : MessageType::ConnectRequest(connect_request),
        //     message_id   : self.get_next_message_id(),
        //     authority    : Authority::ManagedNode
        // };
        //
        // self.send_swarm_or_parallel(&message)
    }

    // ---- I Am connection identification --------------------------------------------------------

    fn handle_i_am(&mut self, endpoint: &Endpoint, serialised_message: Bytes)
        -> RoutingResult {
            unimplemented!()
    }

    // -----Address and various functions----------------------------------------

    fn drop_bootstrap(&mut self) {
        unimplemented!()
        // TODO (ben 5/08/2015) needs to moved to core
        // match self.bootstrap {
        //     Some((ref endpoint, name)) => {
        //         if self.routing_table.size() > 0 {
        //             info!("Dropped bootstrap on {:?} {:?}", endpoint, name);
        //             self.connection_manager.drop_node(endpoint.clone());
        //         }
        //     },
        //     None => {}
        // };
        // self.bootstrap = None;
    }

    fn address_in_close_group_range(&self, destination_auth: &Authority) -> bool {
        unimplemented!()
        // TODO (ben 05/08/2015) again, this needs to rely on core
        // let address = match *destination_auth {
        //     Authority::ClientManager(name) => name,
        //     Authority::NaeManager(name)    => name,
        //     Authority::NodeManager(name)   => name,
        //     Authority::ManagedNode(_)      => return false,
        //     Authority::Client(_, _)        => return false,
        // };
        //
        // if self.routing_table.size() < types::QUORUM_SIZE  ||
        //    *address == self.core.id().name().clone()
        // {
        //     return true;
        // }
        //
        // match self.routing_table.our_close_group().last() {
        //     Some(furthest_close_node) => {
        //         closer_to_target_or_equal(&address, &furthest_close_node.id(), &self.core.id().name())
        //     },
        //     None => false  // ...should never reach here
        // }
    }

    // -----Message Handlers from Routing Table connections----------------------------------------

    // Routing handle put_data
    fn handle_put_data(&mut self, signed_message: SignedMessage, message: RoutingMessage,
                       data: Data) -> RoutingResult {
        unimplemented!()
    }

    fn handle_post(&mut self, signed_message: SignedMessage, message: RoutingMessage, data: Data)
            -> RoutingResult {
        unimplemented!()
    }

    fn handle_put_data_response(&mut self, _signed_message: SignedMessage)
        -> RoutingResult {
        unimplemented!()
    }

    fn handle_post_response(&mut self, signed_message: SignedMessage) -> RoutingResult {
        unimplemented!()
    }

    fn handle_connect_request(&mut self,
                              connect_request: ConnectRequest,
                              message:         SignedMessage
                             ) -> RoutingResult {
        unimplemented!()
    }

    fn handle_refresh(&mut self, message: RoutingMessage, tag: u64, payload: Vec<u8>) -> RoutingResult {
        unimplemented!()
    }

    fn handle_connect_response(&mut self, connect_response: ConnectResponse) -> RoutingResult {
        unimplemented!()
    }

    /// On bootstrapping a node can temporarily publish its PublicId in the group.
    /// No handle_get_public_id is needed - this is handled by routing_node
    /// before the membrane instantiates.
    // TODO (Ben): check whether to accept id into group;
    // restrict on minimal similar number of leading bits.
    fn handle_put_public_id(&mut self, signed_message: SignedMessage, message: RoutingMessage,
        public_id: PublicId) -> RoutingResult {
        unimplemented!()
    }

    fn handle_find_group(&mut self, original_message: RoutingMessage) -> RoutingResult {
        unimplemented!()
    }

    fn handle_find_group_response(&mut self,
                                  find_group_response: Vec<PublicId>,
                                  refresh_our_own_group: bool) -> RoutingResult {
        unimplemented!()
    }

    fn handle_get_data(&mut self, orig_message: SignedMessage,
                                  message: RoutingMessage,
                                  data_request: DataRequest) -> RoutingResult {
        unimplemented!()
    }

    fn handle_node_get_data_response(&mut self, _signed_message : SignedMessage,
            message: RoutingMessage, response: Data) -> RoutingResult {
        unimplemented!()
    }

    fn handle_client_get_data_response(&mut self, _orig_message : SignedMessage,
            message: RoutingMessage, response: Data) -> RoutingResult {
        unimplemented!()
    }
}

fn ignore<R,E>(_result: Result<R,E>) {}<|MERGE_RESOLUTION|>--- conflicted
+++ resolved
@@ -124,8 +124,6 @@
             connection_cache    : BTreeMap::new(),
         })
     }
-
-<<<<<<< HEAD
 
 
     pub fn blocking_bootstrap(&mut self) -> RoutingResult {
@@ -241,22 +239,6 @@
 
         println!("result = {:?}", result);
         Ok(())
-=======
-    pub fn bootstrap(&mut self) {
-        // TODO (ben 05/08/2015) To be continued
-        // cm.bootstrap(MAX_BOOTSTRAP_CONNECTIONS);
-        // let bootstraps : BTreeMap<Endpoint, Option<NameType>>
-        //     = match crust_receiver.recv() {
-        //     Ok(crust::Event::NewConnection(endpoint)) => BTreeMap::new(),
-        //     Ok(crust::Event::NewBootstrapConnection(endpoint)) => {
-        //         RoutingNode::bootstrap(cm)
-        //     },
-        //     _ => {
-        //         error!("The first event received from Crust is not a new connection.");
-        //         return Err(RoutingError::FailedToBootstrap)
-        //     }
-        // };
->>>>>>> 46d1870c
     }
 
     fn request_network_name(&mut self) -> Result<NameType, RoutingError>  {
