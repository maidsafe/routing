// Copyright 2015 MaidSafe.net limited.
//
//
// This SAFE Network Software is licensed to you under (1) the MaidSafe.net Commercial License,
// version 1.0 or later, or (2) The General Public License (GPL), version 3, depending on which
// licence you accepted on initial access to the Software (the "Licences").
//
// By contributing code to the SAFE Network Software, or to this project generally, you agree to be
// bound by the terms of the MaidSafe Contributor Agreement, version 1.0.  This, along with the
// Licenses can be found in the root directory of this project at LICENSE, COPYING and CONTRIBUTOR.
//
// Unless required by applicable law or agreed to in writing, the SAFE Network Software distributed
// under the GPL Licence is distributed on an "AS IS" BASIS, WITHOUT WARRANTIES OR CONDITIONS OF ANY
// KIND, either express or implied.
//
// Please review the Licences for the specific language governing permissions and limitations
// relating to use of the SAFE Network Software.

use cbor::{Decoder, Encoder, CborError};
use rand;
use rustc_serialize::{Decodable, Encodable};
use sodiumoxide;
use sodiumoxide::crypto::sign::verify_detached;
use std::collections::{BTreeMap, HashMap};
use std::sync::mpsc;
use std::boxed::Box;
use std::ops::DerefMut;
use std::sync::mpsc::Receiver;
use time::{Duration, SteadyTime};

use challenge::{ChallengeRequest, ChallengeResponse, validate};
use crust;
use lru_time_cache::LruCache;
use message_filter::MessageFilter;
use NameType;
use name_type::{closer_to_target_or_equal, NAME_TYPE_LEN};
use node_interface;
use node_interface::Interface;
use routing_table::{RoutingTable, NodeInfo};
use sendable::Sendable;
use types;
use types::{MessageId, NameAndTypeId, Signature, Bytes};
use authority::{Authority, our_authority};
use message_header::MessageHeader;
use messages::bootstrap_id_request::BootstrapIdRequest;
use messages::bootstrap_id_response::BootstrapIdResponse;
use messages::get_data::GetData;
use messages::get_data_response::GetDataResponse;
use messages::put_data::PutData;
use messages::put_data_response::PutDataResponse;
use messages::connect_request::ConnectRequest;
use messages::connect_response::ConnectResponse;
use messages::connect_success::ConnectSuccess;
use messages::find_group::FindGroup;
use messages::find_group_response::FindGroupResponse;
use messages::get_group_key::GetGroupKey;
use messages::get_group_key_response::GetGroupKeyResponse;
use messages::post::Post;
use messages::get_client_key::GetKey;
use messages::get_client_key_response::GetKeyResponse;
use messages::put_public_id::PutPublicId;
use messages::put_public_id_response::PutPublicIdResponse;
use messages::{RoutingMessage, MessageTypeTag};
use types::{MessageAction};
use error::{RoutingError, InterfaceError, ResponseError};

use std::convert::From;

type ConnectionManager = crust::ConnectionManager;
type Event = crust::Event;
pub type Endpoint = crust::Endpoint;
type PortAndProtocol = crust::Port;

type RoutingResult = Result<(), RoutingError>;

/// DHT node
pub struct RoutingNode<F: Interface> {
    interface: Box<F>,
    id: types::Id,
    own_name: NameType,
    event_input: Receiver<Event>,
    connection_manager: ConnectionManager,
    all_connections: (HashMap<Endpoint, NameType>, BTreeMap<NameType, Vec<Endpoint>>),
    routing_table: RoutingTable,
    accepting_on: Vec<Endpoint>,
    next_message_id: MessageId,
    bootstrap_endpoint: Option<Endpoint>,
    bootstrap_node_id: Option<NameType>,
    filter: MessageFilter<types::FilterType>,
    public_id_cache: LruCache<NameType, types::PublicId>,
    connection_cache: BTreeMap<NameType, SteadyTime>
}

impl<F> RoutingNode<F> where F: Interface {
    pub fn new(my_interface: F) -> RoutingNode<F> {
        sodiumoxide::init();  // enable shared global (i.e. safe to multithread now)
        let (event_output, event_input) = mpsc::channel();
        let id = types::Id::new();
        let own_name = id.get_name();
        let mut cm = crust::ConnectionManager::new(event_output);
        // TODO: Default Protocol and Port need to be passed down
        let ports_and_protocols : Vec<PortAndProtocol> = Vec::new();
        // TODO: Beacon port should be passed down
        let beacon_port = Some(5483u16);
        let listeners = match cm.start_listening(ports_and_protocols, beacon_port) {
            Err(reason) => {
                println!("Failed to start listening: {:?}", reason);
                (vec![], None)
            }
            Ok(listeners_and_beacon) => listeners_and_beacon
        };
        println!("{:?}  -- listening on : {:?}", own_name, listeners.0);
        RoutingNode { interface: Box::new(my_interface),
                      id : id,
                      own_name : own_name.clone(),
                      event_input: event_input,
                      connection_manager: cm,
                      all_connections: (HashMap::new(), BTreeMap::new()),
                      routing_table : RoutingTable::new(own_name),
                      accepting_on: listeners.0,
                      next_message_id: rand::random::<MessageId>(),
                      bootstrap_endpoint: None,
                      bootstrap_node_id: None,
                      filter: MessageFilter::with_expiry_duration(Duration::minutes(20)),
                      public_id_cache: LruCache::with_expiry_duration(Duration::minutes(10)),
                      connection_cache: BTreeMap::new(),
                    }
    }

    /// Retrieve something from the network (non mutating) - Direct call
    pub fn get(&mut self, type_id: u64, name: NameType) {
        let destination = types::DestinationAddress{ dest: NameType::new(name.get_id()),
                                                     reply_to: None };
        let header = MessageHeader::new(self.get_next_message_id(),
                                        destination, self.our_source_address(),
                                        Authority::Client);
        let request = GetData{ requester: self.our_source_address(),
                               name_and_type_id: NameAndTypeId{name: NameType::new(name.get_id()),
                                                               type_id: type_id} };
        let message = RoutingMessage::new(MessageTypeTag::GetData, header,
                                          request, &self.id.get_crypto_secret_sign_key());

        // FIXME: We might want to return the result.
        ignore(encode(&message).map(|msg| self.send_swarm_or_parallel(&name, &msg)));
    }

    /// Add something to the network, will always go via ClientManager group
    pub fn put(&mut self, destination: NameType, content: Box<Sendable>) {
        let destination = types::DestinationAddress{ dest: destination, reply_to: None };
        let request = PutData{ name: content.name(), data: content.serialised_contents() };
        let header = MessageHeader::new(self.get_next_message_id(),
                                        destination, self.our_source_address(),
                                        Authority::ManagedNode);
        let message = RoutingMessage::new(MessageTypeTag::PutData, header,
                request, &self.id.get_crypto_secret_sign_key());

        // FIXME: We might want to return the result.
        let _ = encode(&message).map(|msg| self.send_swarm_or_parallel(&self.id(), &msg));
    }

    /// Add something to the network
    pub fn unauthorised_put(&mut self, destination: NameType, content: Box<Sendable>) {
        let destination = types::DestinationAddress{ dest: destination, reply_to: None };
        let request = PutData{ name: content.name(), data: content.serialised_contents() };
        let header = MessageHeader::new(self.get_next_message_id(), destination,
                                        self.our_source_address(), Authority::Unknown);
        let message = RoutingMessage::new(MessageTypeTag::UnauthorisedPut, header,
                request, &self.id.get_crypto_secret_sign_key());

        // FIXME: We might want to return the result.
        let _ = encode(&message).map(|msg| self.send_swarm_or_parallel(&self.id(), &msg));
    }

    /// Refresh the content in the close group nodes of group address content::name.
    /// This method needs to be called when churn is triggered.
    /// all the group members need to call this, otherwise it will not be resolved as a valid
    /// content.
    pub fn refresh(&mut self, content: Box<Sendable>) {
        self.put(content.name(), content);
    }

    /// Mutate something on the network (you must prove ownership) - Direct call
    pub fn post(&self, destination: NameType, content: Vec<u8>) { unimplemented!() }

    pub fn bootstrap(&mut self, bootstrap_list: Option<Vec<Endpoint>>,
                     beacon_port: Option<u16>) -> Result<(), RoutingError> {
        let bootstrapped_to = try!(self.connection_manager.bootstrap(bootstrap_list, beacon_port)
                                   .map_err(|_|RoutingError::FailedToBootstrap));
        println!("bootstrap {:?}", bootstrapped_to);

        self.bootstrap_endpoint = Some(bootstrapped_to);
        // starts swapping ID with the bootstrap peer
        self.send_bootstrap_id_request()
    }

    pub fn run(&mut self) {
        let event = self.event_input.try_recv();
        if event.is_err() {
            return;
        }
        match event.unwrap() {
            crust::Event::NewMessage(endpoint, bytes) => {
                match self.endpoint_to_name(&endpoint).map(|n|n.clone()) {
                    Some(name) => {
                        ignore(self.message_received(&name, bytes));
                    },
                    None => {
                        if self.handle_challenge_request(&endpoint, &bytes) {
                            return;
                        }
                        if self.handle_challenge_response(&endpoint, &bytes) {
                            return;
                        }
                        ignore(self.handle_bootstrap_message(endpoint, bytes));
                    }
                }
            },
            crust::Event::NewConnection(endpoint) => {
                self.handle_new_connect_event(endpoint);
            },
            crust::Event::LostConnection(endpoint) => {
                self.handle_lost_connection_event(endpoint);
            }
        }
    }

    fn handle_challenge_request(&mut self, peer_endpoint: &Endpoint,
                                serialised_message: &Bytes) -> bool {
        let message = match decode::<ChallengeRequest>(serialised_message) {
            Err(err) => return false,
            Ok(message) => message,
        };
        let signature = sodiumoxide::crypto::sign::sign(serialised_message,
                                                        &self.id.get_crypto_secret_sign_key());
        let response = ChallengeResponse{ name: self.own_name.clone(), signature: signature,
                                          request: message };
        let _ = encode(&response).map(
            |serialised_message| self.connection_manager.send(peer_endpoint.clone(),
                                                              serialised_message));
        true
    }

    fn handle_challenge_response(&mut self, peer_endpoint: &Endpoint,
                                 serialised_message: &Bytes) -> bool {
        let message = match decode::<ChallengeResponse>(serialised_message) {
            Err(err) => return false,
            Ok(message) => message,
        };
        if let Some(peer_public_id) = self.routing_table.public_id(&message.name) {
            if !validate(&peer_public_id.public_sign_key.get_crypto_public_sign_key(), &message) {
                // Even though this fails, we should return true as this has parsed as a
                // ChallengeResponse.
                return true;
            }
            self.all_connections.0.insert(peer_endpoint.clone(), peer_public_id.name());
            let found = if let Some(peer_endpoints) =
                    self.all_connections.1.get_mut(&peer_public_id.name()) {
                assert!(!peer_endpoints.is_empty());
                peer_endpoints.push(peer_endpoint.clone());
                true
            } else {
                false
            };
            if !found {
                self.all_connections.1.insert(peer_public_id.name(), vec![peer_endpoint.clone()]);
            }
            true
        } else {
            // TODO - handle client response here maybe?
            false
        }
    }


    fn generate_bootstrap_header(&self, message_id: MessageId) -> MessageHeader {
        MessageHeader::new( message_id,
                            types::DestinationAddress{ dest: NameType::new([0u8; NAME_TYPE_LEN]),
                                                       reply_to: None },
                            types::SourceAddress{ from_node: self.id(),
                                                  from_group: None,
                                                  reply_to: None },
                            Authority::ManagedNode)
    }

    fn send_bootstrap_id_request(&mut self) -> RoutingResult {
        let message_id = self.get_next_message_id();
        let message = RoutingMessage::new(MessageTypeTag::BootstrapIdRequest,
                                          self.generate_bootstrap_header(message_id),
                                          BootstrapIdRequest { sender_id: self.id() },
                                          &self.id.get_crypto_secret_sign_key());

        self.send_to_bootstrap_node(&try!(encode(&message)));
        Ok(())
    }

    fn send_bootstrap_id_response(&mut self, peer_endpoint: Endpoint) {
        let message_id = self.get_next_message_id();
        let message = RoutingMessage::new(MessageTypeTag::BootstrapIdResponse,
                                          self.generate_bootstrap_header(message_id),
                                          BootstrapIdResponse { sender_id: self.id() },
                                          &self.id.get_crypto_secret_sign_key());

        // need to send to bootstrap node as we are not yet connected to anyone else
        ignore(encode(&message).map(|msg| self.send(Some(peer_endpoint).iter(), &msg)));
    }


    fn handle_bootstrap_id_response(&mut self, peer_endpoint: Endpoint, bytes: Bytes, is_client: bool) {
        if self.all_connections.0.contains_key(&peer_endpoint) {
            // ignore further request once added or not in sequence (not recorded as pending)
            return;
        }
        let bootstrap_id_response_msg = decode::<BootstrapIdResponse>(&bytes);
        if bootstrap_id_response_msg.is_err() {  // TODO handle non routing connection here
            return;
        }
        let bootstrap_id_response_msg = bootstrap_id_response_msg.unwrap();
        assert!(self.bootstrap_node_id.is_none());
        assert_eq!(self.bootstrap_endpoint, Some(peer_endpoint.clone()));
        self.bootstrap_node_id = Some(bootstrap_id_response_msg.sender_id.clone());

        self.all_connections.0.insert(peer_endpoint.clone(),
                                      bootstrap_id_response_msg.sender_id.clone());
        self.all_connections.1.insert(bootstrap_id_response_msg.sender_id, vec![peer_endpoint]);

        // put our public id so that our connect requests are validated
        //self.put_own_public_id(); // FIXME enable this with sentinel

        // connect to close group
        let find_group_msg = self.construct_find_group_msg();
        ignore(encode(&find_group_msg).map(|msg|self.send_to_bootstrap_node(&msg)));
    }

    fn put_own_public_id(&mut self) {
        let our_public_id: types::PublicId = types::PublicId::new(&self.id);
        let message_id = self.get_next_message_id();
        let destination = types::DestinationAddress{ dest: our_public_id.name(), reply_to: None };
        let source = types::SourceAddress{ from_node: self.id(), from_group: None,
                                            reply_to: self.bootstrap_node_id.clone() };
        let authority = Authority::ManagedNode;
        let request = PutPublicId{ public_id: our_public_id };
        let header = MessageHeader::new(message_id, destination, source, authority);
        let message = RoutingMessage::new(MessageTypeTag::PutPublicId, header,
            request, &self.id.get_crypto_secret_sign_key());
        ignore(encode(&message).map(|msg|self.send_to_bootstrap_node(&msg)));
    }

    fn handle_new_connect_event(&mut self, peer_endpoint: Endpoint) {
        println!(" handle_new_connect_event peer_ep : {:?}", peer_endpoint);
        match self.routing_table.mark_as_connected(&peer_endpoint) {
            Some(peer_id) => {
                // If the peer is already in our routing table, just add its endpoint to
                // `all_connections`
                println!("RT (size : {:?}) Marked connected peer_id : {:?} , peer_ep : {:?}",
                         self.routing_table.size(), peer_id, peer_endpoint);
                self.all_connections.0.insert(peer_endpoint.clone(), peer_id.clone());
                let found = if let Some(peer_endpoints) = self.all_connections.1.get_mut(&peer_id) {
                    assert!(!peer_endpoints.is_empty());
                    peer_endpoints.push(peer_endpoint.clone());
                    true
                } else {
                    false
                };
                if !found {
                    self.all_connections.1.insert(peer_id, vec![peer_endpoint]);
                }
            },
            None => {
                // This is an unexpected connection - send a challenge_request to get the peer's ID
                let challenge_request = ChallengeRequest{ name: self.own_name.clone() };
                let _ = encode(&challenge_request).map(
                    |serialised_message| self.connection_manager.send(peer_endpoint,
                                                                      serialised_message));
            },
        }
    }

    fn handle_lost_connection_event(&mut self, peer_endpoint: Endpoint) {
        println!(" handle_lost_connection_event peer_ep : {:?}", peer_endpoint);
        let removed_entry = self.all_connections.0.remove(&peer_endpoint);
        if removed_entry.is_some() {
            let peer_id = removed_entry.unwrap();
            self.routing_table.drop_node(&peer_id);
            println!("RT (size : {:?})", self.routing_table.size());
            match self.all_connections.1.get(&peer_id) {
                Some(peer_endpoints) => {
                    for endpoint in peer_endpoints {
                        let _ = self.all_connections.0.remove(&endpoint);
                        self.connection_manager.drop_node(endpoint.clone());
                    }
                }
                None => (),
            }
            self.all_connections.1.remove(&peer_id);
          // FIXME call handle_churn here
        }
    }

    //TODO(team) This method needs to be triggered when routing table close group changes
    fn on_churn(&mut self, close_group: Vec<NameType>) {
        let actions = self.interface.handle_churn(close_group);
        self.invoke_routing_actions(actions);
    }

    fn invoke_routing_actions(&mut self, routing_actions: Vec<node_interface::MethodCall>) {
        for routing_action in routing_actions {
            match routing_action {
                node_interface::MethodCall::Put { destination: x, content: y, } => self.put(x, y),
                node_interface::MethodCall::Get { type_id: x, name: y, } => self.get(x, y),
                node_interface::MethodCall::Refresh { content: x, } => self.refresh(x),
                node_interface::MethodCall::Post => unimplemented!(),
                node_interface::MethodCall::None => (),
                // TODO
                node_interface::MethodCall::SendOn { destination: _ } => unimplemented!(),
            }
        }
    }

    fn message_received(&mut self, peer_id: &NameType, serialised_msg: Bytes) -> RoutingResult {
        // Parse
        let message = try!(decode::<RoutingMessage>(&serialised_msg));
        let header = message.message_header;
        let body = message.serialised_body;

        // filter check
        if self.filter.check(&header.get_filter()) {
            // should just return quietly
            return Err(RoutingError::FilterCheckFailed);
        }
        // add to filter
        self.filter.add(header.get_filter());

        // check if we can add source to rt
        self.refresh_routing_table(&header.source.from_node);

        // add to cache
        if message.message_type == MessageTypeTag::GetDataResponse {
            let get_data_response = try!(decode::<GetDataResponse>(&body));
            let _ = get_data_response.data.map(|data| {
                if data.len() != 0 {
                    let _ = self.mut_interface().handle_cache_put(
                        header.from_authority(), header.from(), data);
                }
            });
        }

        // cache check / response
        if message.message_type == MessageTypeTag::GetData {
            let get_data = try!(decode::<GetData>(&body));

            let retrieved_data = self.mut_interface().handle_cache_get(
                get_data.name_and_type_id.type_id.clone() as u64,
                get_data.name_and_type_id.name.clone(),
                header.from_authority(),
                header.from());

            match retrieved_data {
                Ok(action) => match action {
                    MessageAction::Reply(data) => {
                        let reply = self.construct_get_data_response_msg(&header, &get_data, data);
                        return encode(&reply).map(|reply| {
                            self.send_swarm_or_parallel(&header.send_to().dest, &reply);
                        }).map_err(From::from);
                    },
                    _ => (),
                },
                Err(_) => (),
            };
        }

        self.send_swarm_or_parallel(&header.destination.dest, &serialised_msg);

        // handle relay request/response
        if header.destination.dest == self.own_name {
            self.send_by_name(header.destination.reply_to.iter(), serialised_msg);
        }

        if !self.address_in_close_group_range(&header.destination.dest) {
            println!("{:?} not for us ", self.own_name);
            return Ok(());
        }

        // Drop message before Sentinel check if it is a direct message type (Connect, ConnectResponse)
        // and this node is in the group but the message destination is another group member node.
        if message.message_type == MessageTypeTag::ConnectRequest || message.message_type == MessageTypeTag::ConnectResponse {
            if header.destination.dest != self.own_name &&
                (header.destination.reply_to.is_none() ||
                 header.destination.reply_to != Some(self.own_name.clone())) { // "not for me"
                return Ok(());
            }
        }

        // pre-sentinel message handling
        match message.message_type {
            MessageTypeTag::UnauthorisedPut => self.handle_put_data(header, body),
            MessageTypeTag::GetKey => self.handle_get_key(header, body),
            MessageTypeTag::GetGroupKey => self.handle_get_group_key(header, body),
            _ => {
                // Sentinel check

                // switch message type
                match message.message_type {
                    MessageTypeTag::ConnectRequest => self.handle_connect_request(header, body, message.signature),
                    MessageTypeTag::ConnectResponse => self.handle_connect_response(body),
                    MessageTypeTag::FindGroup => self.handle_find_group(header, body),
                    MessageTypeTag::FindGroupResponse => self.handle_find_group_response(header, body),
                    MessageTypeTag::GetData => self.handle_get_data(header, body),
                    MessageTypeTag::GetDataResponse => self.handle_get_data_response(header, body),
                    MessageTypeTag::Post => self.handle_post(header, body),
                    MessageTypeTag::PostResponse => self.handle_post_response(header, body),
                    MessageTypeTag::PutData => self.handle_put_data(header, body),
                    MessageTypeTag::PutDataResponse => self.handle_put_data_response(header, body),
                    MessageTypeTag::PutPublicId => self.handle_put_public_id(header, body),
                    //PutKey,
                    _ => {
                        println!("unhandled message from {:?}", peer_id);
                        Err(RoutingError::UnknownMessageType)
                    }
                }
            }
        }
    }

    fn refresh_routing_table(&mut self, from_node : &NameType) {
      if self.routing_table.check_node(from_node) {
          // FIXME: (ben) this implementation of connection_cache is far from optimal
          //        it is a quick patch and can be improved.
          let mut next_connect_request : Option<NameType> = None;
          let time_now = SteadyTime::now();
          self.connection_cache.entry(from_node.clone())
                               .or_insert(time_now);
          for (new_node, time) in self.connection_cache.iter() {
              // note that the first method to establish the close group
              // is through explicit FindGroup messages.
              // This refresh on scanning messages is secondary, hence the long delay.
              if time_now - *time > Duration::seconds(5) {
                  next_connect_request = Some(new_node.clone());
                  break;
              }
          }
          match next_connect_request {
              Some(connect_to_node) => {
                  self.connection_cache.remove(&connect_to_node);
                  // check whether it is still valid to add this node.
                  if self.routing_table.check_node(&connect_to_node) {
                      ignore(self.send_connect_request_msg(&connect_to_node));
                  }
              },
              None => ()
          }
       }
    }


    fn handle_bootstrap_message(&mut self, peer_endpoint: Endpoint, serialised_msg: Bytes) -> RoutingResult {
        let message = try!(decode::<RoutingMessage>(&serialised_msg));

        if message.message_type == MessageTypeTag::BootstrapIdRequest {
            let request = try!(decode::<BootstrapIdRequest>(&message.serialised_body));
            if self.bootstrap_node_id.is_none() {
                self.bootstrap_node_id = Some(request.sender_id.clone());
                self.bootstrap_endpoint = Some(peer_endpoint.clone());
            }
            self.all_connections.0.insert(peer_endpoint.clone(), request.sender_id.clone());
            self.all_connections.1.insert(request.sender_id, vec![peer_endpoint.clone()]);
            self.send_bootstrap_id_response(peer_endpoint);
        } else if message.message_type == MessageTypeTag::BootstrapIdResponse {
            self.handle_bootstrap_id_response(peer_endpoint, message.serialised_body,
                message.message_header.authority == Authority::Client);
        }
        Ok(())
    }

    /// This method sends a GetGroupKeyResponse message on receiving the GetGroupKey request.
    /// It collects and replies with all the public signature keys from its close group.
    fn handle_get_group_key(&mut self, original_header : MessageHeader, body : Bytes) -> RoutingResult {
        let get_group_key = try!(decode::<GetGroupKey>(&body));

        let group_keys = self.routing_table.our_close_group()
                         .into_iter()
                         .map(|node| (node.fob.name(), node.fob.public_sign_key))
                         // add our own signature key
                         .chain(Some((self.id.get_name(), self.id.get_public_sign_key())).into_iter())
                         .collect::<Vec<_>>();

        let routing_msg = self.construct_get_group_key_response_msg(&original_header,
                                                                    &get_group_key,
                                                                    group_keys);
        let encoded_msg = try!(encode(&routing_msg));
        let original_group = original_header.from_group();
        original_group.map(|group| self.send_swarm_or_parallel(&group, &encoded_msg));
        Ok(())
    }

    fn handle_connect_request(&mut self, original_header: MessageHeader, body: Bytes, signature: Signature) -> RoutingResult {
        println!("{:?} received ConnectRequest ", self.own_name);
        let connect_request = try!(decode::<ConnectRequest>(&body));
        // Collect the local and external endpoints into a single vector to construct a NodeInfo
        let mut peer_endpoints = connect_request.local_endpoints.clone();
        peer_endpoints.extend(connect_request.external_endpoints.clone().into_iter());
        let peer_node_info =
            NodeInfo::new(connect_request.requester_fob.clone(), peer_endpoints, None);

        // Try to add to the routing table.  If unsuccessful, no need to continue.
        let (added, _) = self.routing_table.add_node(peer_node_info.clone());
        if !added {
            return Err(RoutingError::AlreadyConnected);  // FIXME can also be not added to rt
        }
        println!("RT (size : {:?}) added {:?} ", self.routing_table.size(), peer_node_info.fob.name());

        // Try to connect to the peer.
        self.connection_manager.connect(connect_request.local_endpoints.clone());
        self.connection_manager.connect(connect_request.external_endpoints.clone());

        // Send the response containing our details.
        let routing_msg = self.construct_connect_response_msg(&original_header, &body, &signature, &connect_request);
        let serialised_message = try!(encode(&routing_msg));

        self.send_swarm_or_parallel(&connect_request.requester_id, &serialised_message);
        self.send_to_bootstrap_node(&serialised_message);
        self.send_by_name(original_header.source.reply_to.iter(), serialised_message);

        Ok(())
    }

    fn handle_connect_response(&mut self, body: Bytes) -> RoutingResult {
        println!("{:?} received ConnectResponse", self.own_name);
        let connect_response = try!(decode::<ConnectResponse>(&body));

        // Verify a connect request was initiated by us.
        let connect_request = try!(decode::<ConnectRequest>(&connect_response.serialised_connect_request));
        if connect_request.requester_id != self.id.get_name() ||
           !verify_detached(&connect_response.connect_request_signature.get_crypto_signature(),
                            &connect_response.serialised_connect_request[..],
                            &self.id.get_crypto_public_sign_key()) {
            return Err(RoutingError::Response(ResponseError::InvalidRequest));
        }

        // Collect the local and external endpoints into a single vector to construct a NodeInfo
        let mut peer_endpoints = connect_response.receiver_local_endpoints.clone();
        peer_endpoints.extend(connect_response.receiver_external_endpoints.clone().into_iter());
        let peer_node_info =
            NodeInfo::new(connect_response.receiver_fob.clone(), peer_endpoints, None);

        // Try to add to the routing table.  If unsuccessful, no need to continue.
        let (added, _) = self.routing_table.add_node(peer_node_info.clone());
        if !added {
           return Ok(());
        }
        println!("RT (size : {:?}) added {:?}", self.routing_table.size(), peer_node_info.fob.name());

        // Try to connect to the peer.
        self.connection_manager.connect(connect_response.receiver_local_endpoints.clone());
        self.connection_manager.connect(connect_response.receiver_external_endpoints.clone());
        Ok(())
    }

    fn handle_find_group(&mut self, original_header: MessageHeader, body: Bytes) -> RoutingResult {
        println!("{:?} received FindGroup {:?}", self.own_name, original_header.message_id);
        let find_group = try!(decode::<FindGroup>(&body));

        let group = self.routing_table.our_close_group().into_iter()
                    .map(|x|x.fob)
                    // add ourselves
                    .chain(Some(types::PublicId::new(&self.id)).into_iter())
                    .collect::<Vec<_>>();

        let routing_msg = self.construct_find_group_response_msg(&original_header, &find_group, group);

        let serialised_msg = try!(encode(&routing_msg));

        self.send_swarm_or_parallel(&original_header.send_to().dest, &serialised_msg);
        // if node is in my group && in non routing list send it to non_routing list as well
        self.send_by_name(original_header.source.reply_to.iter(), serialised_msg);

        Ok(())
    }

    fn handle_find_group_response(&mut self, original_header: MessageHeader, body: Bytes) -> RoutingResult {
        println!("{:?} received FindGroupResponse", self.own_name);
        let find_group_response = try!(decode::<FindGroupResponse>(&body));

        for peer in find_group_response.group {
            if self.routing_table.check_node(&peer.name()) {
                ignore(self.send_connect_request_msg(&peer.name()));
            }
        }

        Ok(())
    }

    //FIXME  not sure if we need to return a RoutingResult or a generic error
    fn send_connect_request_msg(&mut self, peer_id: &NameType) -> RoutingResult {
        let routing_msg = self.construct_connect_request_msg(&peer_id);
        let serialised_message = try!(encode(&routing_msg));

        self.send_swarm_or_parallel(peer_id, &serialised_message);
        self.send_to_bootstrap_node(&serialised_message);
        Ok(())
    }

    fn handle_get_data(&mut self, header: MessageHeader, body: Bytes) -> RoutingResult {
        let get_data = try!(decode::<GetData>(&body));
        let type_id = get_data.name_and_type_id.type_id.clone();
        let our_authority = our_authority(&get_data.name_and_type_id.name, &header,
                                          &self.routing_table);
        let from_authority = header.from_authority();
        let from = header.from();
        let name = get_data.name_and_type_id.name.clone();

        match self.mut_interface().handle_get(type_id, name, our_authority.clone(), from_authority, from) {
            Ok(action) => match action {
                MessageAction::Reply(data) => {
                    let routing_msg = RoutingMessage::new(MessageTypeTag::GetDataResponse, header.create_reply(&self.own_name, &our_authority),
                        GetDataResponse{ name_and_type_id :get_data.name_and_type_id, data: Ok(data) },
                        &self.id.get_crypto_secret_sign_key());
                    let encoded_msg = try!(encode(&routing_msg));
                    self.send_swarm_or_parallel(&header.send_to().dest, &encoded_msg);
                },
                MessageAction::SendOn(dest_nodes) => {
                    for dest_node in dest_nodes {
                        let send_on_header = header.create_send_on(&self.own_name, &our_authority, &dest_node);
                        let routing_msg = RoutingMessage::new(MessageTypeTag::GetData, send_on_header,
                            get_data.clone(), &self.id.get_crypto_secret_sign_key());
                        let encoded_msg = try!(encode(&routing_msg));
                        self.send_swarm_or_parallel(&dest_node, &encoded_msg);
                    }
                }
            },
            Err(InterfaceError::Abort) => {;},
            Err(InterfaceError::Response(error)) => {
                let routing_msg = RoutingMessage::new(MessageTypeTag::GetDataResponse, header.create_reply(&self.own_name, &our_authority),
                    GetDataResponse{ name_and_type_id :get_data.name_and_type_id, data: Err(error) },
                    &self.id.get_crypto_secret_sign_key());
                let encoded_msg = try!(encode(&routing_msg));
                self.send_swarm_or_parallel(&header.send_to().dest, &encoded_msg);
            }
        }
        Ok(())
    }

    fn handle_get_key(&mut self, header: MessageHeader, body: Bytes) -> RoutingResult {
        let get_key = try!(decode::<GetKey>(&body));
        let type_id = 106u64;
        let our_authority = our_authority(&get_key.target_id, &header, &self.routing_table);
        let from_authority = header.from_authority();
        let from = header.from();
        let name = get_key.target_id.clone();

        let action = try!(self.mut_interface().handle_get_key(type_id, name, our_authority.clone(), from_authority, from));

        match action {
            MessageAction::Reply(data) => {
                let public_key = try!(decode::<types::PublicSignKey>(&data));
                let routing_msg = RoutingMessage::new(MessageTypeTag::GetKeyResponse, header.create_reply(&self.own_name, &our_authority),
                    GetKeyResponse{ address : get_key.target_id.clone(), public_sign_key : public_key },
                    &self.id.get_crypto_secret_sign_key());
                let encoded_msg = try!(encode(&routing_msg));
                self.send_swarm_or_parallel(&header.send_to().dest, &encoded_msg);
                },
            MessageAction::SendOn(dest_nodes) => {
                for dest_node in dest_nodes {
                    let send_on_header = header.create_send_on(&self.own_name, &our_authority, &dest_node);
                    let routing_msg = RoutingMessage::new(MessageTypeTag::GetKey, send_on_header,
                        get_key.clone(), &self.id.get_crypto_secret_sign_key());
                    let encoded_msg = try!(encode(&routing_msg));
                    self.send_swarm_or_parallel(&dest_node, &encoded_msg);
                }
            }
        }
        Ok(())
    }

    fn handle_get_data_response(&mut self, header: MessageHeader, body: Bytes) -> RoutingResult {
        let get_data_response = try!(decode::<GetDataResponse>(&body));
        let from = header.from();
        self.mut_interface().handle_get_response(from, get_data_response.data);
        Ok(())
    }

    fn handle_post(&mut self, header : MessageHeader, body : Bytes) -> RoutingResult {
        let post = try!(decode::<Post>(&body));
        let our_authority = our_authority(&post.name, &header, &self.routing_table);
        match try!(self.mut_interface().handle_post(our_authority.clone(),
                                                    header.authority.clone(),
                                                    header.from(),
                                                    post.name.clone(),
                                                    post.data.clone())) {
            MessageAction::Reply(data) => {
                Ok(()) // TODO: implement post_response
            },
            MessageAction::SendOn(destinations) => {
                for destination in destinations {
                    let send_on_header = header.create_send_on(&self.own_name,
                        &our_authority, &destination);
                    let routing_msg = RoutingMessage::new(MessageTypeTag::Post,
                        send_on_header, post.clone(), &self.id.get_crypto_secret_sign_key());
                    self.send_swarm_or_parallel(&destination, &try!(encode(&routing_msg)));
                }
                Ok(())
            },
        }
    }

    fn handle_post_response(&self, header : MessageHeader, body : Bytes) -> RoutingResult {
        // currently no post_response object; out of sprint (2015-04-30)
        Ok(())
    }


    /// On bootstrapping a node can temporarily publish its PublicId in the group.
    /// Sentinel will query this pool. No handle_get_public_id is needed.
    // TODO (Ben): check whether to accept id into group;
    // restrict on minimal similar number of leading bits.
    fn handle_put_public_id(&mut self, header: MessageHeader, body: Bytes) -> RoutingResult {
        let put_public_id = try!(decode::<PutPublicId>(&body));
        let our_authority = our_authority(&put_public_id.public_id.name(), &header, &self.routing_table);

        match (header.from_authority(), our_authority.clone(), put_public_id.public_id.is_relocated()) {
            (Authority::ManagedNode, Authority::NaeManager, false) => {
                let mut put_public_id_relocated = put_public_id.clone();
                let relocated_name =  types::calculate_relocated_name(self.routing_table.our_close_group(),
                                      &put_public_id.public_id.name()).unwrap();   // FIXME(prakash) use map error
                // assign_relocated_name
                put_public_id_relocated.public_id.assign_relocated_name(relocated_name.clone());

                //  SendOn to relocated_name
                let send_on_header = header.create_send_on(&self.own_name, &our_authority, &relocated_name);
                    let routing_msg = RoutingMessage::new(MessageTypeTag::PutPublicId,
                        send_on_header, put_public_id_relocated, &self.id.get_crypto_secret_sign_key());
                    self.send_swarm_or_parallel(&relocated_name, &try!(encode(&routing_msg)));
                Ok(())
            },
            (Authority::NaeManager, Authority::NaeManager, true) => {
                // workaround for sentinel FIXME (prakash)
                self.public_id_cache.add(put_public_id.public_id.name(), put_public_id.public_id.clone());

                // Reply with PutPublicIdResponse to the reply_to address
                let routing_msg = RoutingMessage::new(MessageTypeTag::PutPublicIdResponse,
                                     header.create_reply(&self.own_name, &our_authority),
                                     PutPublicIdResponse{ public_id :put_public_id.public_id.clone() },
                                     &self.id.get_crypto_secret_sign_key());
                let encoded_msg = try!(encode(&routing_msg));
                self.send_swarm_or_parallel(&put_public_id.public_id.name(), &encoded_msg);
                Ok(())
            },
            _ => {
                Err(RoutingError::BadAuthority)
            }
        }
    }

    fn handle_put_public_id_reponse(&mut self, header: MessageHeader, body: Bytes) -> RoutingResult {
<<<<<<< HEAD
        let put_public_id_response = try!(decode::<PutPublicIdResponse>(&body));
        // TODO (Ben) connect this to refactored code (as discussed)
=======
>>>>>>> 16cbd134
        Ok(())
    }

    // // for clients, below methods are required
    fn handle_put_data(&mut self, header: MessageHeader, body: Bytes) -> RoutingResult {
        let put_data = try!(decode::<PutData>(&body));
        let our_authority = our_authority(&put_data.name, &header, &self.routing_table);
        let from_authority = header.from_authority();
        let from = header.from();
        let to = header.send_to();

        match try!(self.mut_interface().handle_put(our_authority.clone(), from_authority, from,
                                                   to, put_data.data.clone())) {
            MessageAction::Reply(reply_data) => {
                let reply_header = header.create_reply(&self.own_name, &our_authority);
                let reply_to = match our_authority {
                    Authority::ClientManager => match header.reply_to() {
                        Some(client) => client,
                        None => header.from()
                    },
                    _ => header.from()
                };
                let put_data_response = PutDataResponse {
                    name : put_data.name.clone(),
                    data : Ok(reply_data),
                };
                let routing_msg = RoutingMessage::new(MessageTypeTag::PutDataResponse,
                    reply_header, put_data_response, &self.id.get_crypto_secret_sign_key());
                self.send_swarm_or_parallel(&reply_to, &try!(encode(&routing_msg)));
                Ok(())
            },
            MessageAction::SendOn(destinations) => {
                for destination in destinations {
                    let send_on_header = header.create_send_on(&self.own_name,
                        &our_authority, &destination);
                    let routing_msg = RoutingMessage::new(MessageTypeTag::PutData,
                        send_on_header, put_data.clone(), &self.id.get_crypto_secret_sign_key());
                    self.send_swarm_or_parallel(&destination, &try!(encode(&routing_msg)));
                }
                Ok(())
            },
        }
    }

    fn handle_put_data_response(&mut self, header: MessageHeader, body: Bytes) -> RoutingResult {
        let put_data_response = try!(decode::<PutDataResponse>(&body));
        let from_authority = header.from_authority();
        let from = header.from();
        // TODO: result verification
        self.mut_interface().handle_put_response(from_authority, from, put_data_response.data);
        Ok(())
    }

    fn our_source_address(&self) -> types::SourceAddress {
        if self.bootstrap_endpoint.is_some() {
            let id = self.all_connections.0.get(&self.bootstrap_endpoint.clone().unwrap());
            if id.is_some() {
                return types::SourceAddress{ from_node: id.unwrap().clone(),
                                             from_group: None,
                                             reply_to: Some(self.own_name.clone()) }
            }
        }
        return types::SourceAddress{ from_node: self.own_name.clone(),
                                     from_group: None,
                                     reply_to: None }
    }

    fn group_address_for_group(&self, group_address : &types::GroupAddress) -> types::SourceAddress {
        types::SourceAddress {
          from_node : self.own_name.clone(),
          from_group : Some(group_address.clone()),
          reply_to : None
        }
    }

    fn our_group_address(&self, group_id: NameType) -> types::SourceAddress {
        types::SourceAddress{ from_node: self.own_name.clone(), from_group: Some(group_id.clone()),
                                reply_to: None }
    }

    fn construct_get_group_key_response_msg(&mut self, original_header : &MessageHeader,
                                            get_group_key : &GetGroupKey,
                                            group_keys : Vec<(NameType, types::PublicSignKey)>)
                                            -> RoutingMessage {
        let header = MessageHeader::new(
            // Sentinel accumulates on the same MessageId to be returned.
            original_header.message_id.clone(),
            original_header.send_to(),
            self.our_group_address(get_group_key.target_id.clone()),
            Authority::NaeManager);

        RoutingMessage::new(MessageTypeTag::GetGroupKeyResponse, header,
            GetGroupKeyResponse{ public_sign_keys  : group_keys },
            &self.id.get_crypto_secret_sign_key()
        )
    }

    fn construct_find_group_msg(&mut self) -> RoutingMessage {
        let header = MessageHeader::new(
            self.get_next_message_id(),
            types::DestinationAddress {
                 dest:     self.own_name.clone(),
                 reply_to: Some(self.id())
            },
            self.our_source_address(),
            Authority::ManagedNode);

        RoutingMessage::new(MessageTypeTag::FindGroup, header,
            FindGroup{ requester_id: self.own_name.clone(),
                       target_id:    self.own_name.clone()},
            &self.id.get_crypto_secret_sign_key())
    }

    fn construct_find_group_response_msg(&mut self, original_header : &MessageHeader,
                                         find_group: &FindGroup,
                                         group: Vec<types::PublicId>) -> RoutingMessage {
        let header = MessageHeader::new(self.get_next_message_id(),
            original_header.send_to(),
            self.our_group_address(find_group.target_id.clone()),
            Authority::NaeManager);

        RoutingMessage::new(MessageTypeTag::FindGroupResponse, header,
            FindGroupResponse{ group: group }, &self.id.get_crypto_secret_sign_key())
    }

    // TODO(Ben): this function breaks consistency and does not return RoutingMessage
    fn construct_success_msg(&mut self) -> ConnectSuccess {
        let connect_success = ConnectSuccess {
                                                peer_id: self.own_name.clone(),
                                                peer_fob: types::PublicId::new(&self.id),
                                              };
        return connect_success
    }

    fn construct_connect_request_msg(&mut self, peer_id: &NameType) -> RoutingMessage {
        let header = MessageHeader::new(self.get_next_message_id(),
            types::DestinationAddress {dest: peer_id.clone(), reply_to: None },
            self.our_source_address(), Authority::ManagedNode);

        // FIXME: We're sending all accepting connections as local since we don't differentiate
        // between local and external yet.
        let connect_request = ConnectRequest {
            local_endpoints: self.accepting_on.clone(),
            external_endpoints: vec![],
            requester_id: self.own_name.clone(),
            receiver_id: peer_id.clone(),
            requester_fob: types::PublicId::new(&self.id),
        };

        RoutingMessage::new(MessageTypeTag::ConnectRequest, header, connect_request,
            &self.id.get_crypto_secret_sign_key())
    }

    fn construct_connect_response_msg(&mut self, original_header : &MessageHeader, body: &Bytes, signature: &Signature,
                                      connect_request: &ConnectRequest) -> RoutingMessage {
        println!("{:?} construct_connect_response_msg ", self.own_name);
        debug_assert!(connect_request.receiver_id == self.own_name, format!("{:?} == {:?} failed", self.own_name, connect_request.receiver_id));

        let header = MessageHeader::new(self.get_next_message_id(),
            original_header.send_to(), self.our_source_address(),
            Authority::ManagedNode);

        // FIXME: We're sending all accepting connections as local since we don't differentiate
        // between local and external yet.
        let connect_response = ConnectResponse {
            requester_local_endpoints: connect_request.local_endpoints.clone(),
            requester_external_endpoints: connect_request.external_endpoints.clone(),
            receiver_local_endpoints: self.accepting_on.clone(),
            receiver_external_endpoints: vec![],
            requester_id: connect_request.requester_id.clone(),
            receiver_id: self.own_name.clone(),
            receiver_fob: types::PublicId::new(&self.id),
            serialised_connect_request: body.clone(),
            connect_request_signature: signature.clone() };

        RoutingMessage::new(MessageTypeTag::ConnectResponse, header,
            connect_response, &self.id.get_crypto_secret_sign_key())
    }

    fn construct_get_data_response_msg(&mut self, original_header: &MessageHeader,
                                       get_data: &GetData, data: Vec<u8>) -> RoutingMessage {
        let header = MessageHeader::new(self.get_next_message_id(),
            original_header.send_to(), self.our_source_address(),
            Authority::ManagedNode);
        let get_data_response = GetDataResponse {
            name_and_type_id: get_data.name_and_type_id.clone(), data: Ok(data)
        };
        RoutingMessage::new(MessageTypeTag::GetDataResponse, header,
            get_data_response, &self.id.get_crypto_secret_sign_key())
    }

    fn get_next_message_id(&mut self) -> MessageId {
        let temp = self.next_message_id;
        self.next_message_id += 1;
        return temp;
    }

    fn send<'a, I>(&self, targets: I, message: &Bytes) where I: Iterator<Item=&'a Endpoint> {
        for target in targets {
            ignore(self.connection_manager.send(target.clone(), message.clone()));
        }
    }

    fn send_by_name<'a, I>(&self, peers: I, serialised_msg: Bytes) where I: Iterator<Item=&'a NameType> {
        for peer in peers {
            self.send(self.name_to_endpoint(peer).into_iter(), &serialised_msg);
        }
    }

    fn name_to_endpoint(&self, name: &NameType) -> Option<&Endpoint> {
        match self.all_connections.1.get(name) {
            Some(endpoints) => {
                                   assert!(!endpoints.is_empty());
                                   Some(&endpoints[0])
                               },
            None => None
        }
    }

    fn endpoint_to_name(&self, endpoint: &Endpoint) -> Option<&NameType> {
        self.all_connections.0.get(&endpoint)
    }

    fn send_to_bootstrap_node(&mut self, msg: &Bytes) {
        self.send(self.bootstrap_endpoint.iter(), &msg);
    }

    fn send_swarm_or_parallel(&self, target: &NameType, msg: &Bytes) {
        for peer in self.routing_table.target_nodes(target) {
            match self.all_connections.1.get(&peer.id()) {
                Some(peer_endpoints) => {
                    assert!(!peer_endpoints.is_empty());
                    if self.connection_manager.send(peer_endpoints[0].clone(),
                                                    msg.clone()).is_err() {
                        println!("{:?} failed to send to {:?}", self.own_name, peer.id());
                    }
                }
                None => ()
            }
        }
        //FIXME (prakash) use this
//      self.send(self.routing_table.target_nodes(target).iter().filter_map(|node_info|self.name_to_endpoint(node_info.id)), msg);
    }

    fn address_in_close_group_range(&self, address: &NameType) -> bool {
        if self.routing_table.size() < RoutingTable::get_group_size() {
            return true;
        }

        match self.routing_table.our_close_group().pop() {
            Some(furthest_close_node) => {
                closer_to_target_or_equal(&address, &furthest_close_node.id(), &self.own_name)
            },
            None => false  // ...should never reach here
        }
    }

    pub fn id(&self) -> NameType { self.own_name.clone() }

    fn mut_interface(&mut self) -> &mut F { self.interface.deref_mut() }
}

fn encode<T>(value: &T) -> Result<Bytes, CborError> where T: Encodable {
    let mut enc = Encoder::from_memory();
    try!(enc.encode(&[value]));
    Ok(enc.into_bytes())
}

fn decode<T>(bytes: &Bytes) -> Result<T, CborError> where T: Decodable {
    let mut dec = Decoder::from_bytes(&bytes[..]);
    match dec.decode().next() {
        Some(result) => result,
        None => Err(CborError::UnexpectedEOF)
    }
}

fn ignore<R,E>(_: Result<R,E>) {}

#[cfg(test)]
mod test {
    use routing_node::{RoutingNode};
    use node_interface::*;
    use name_type::NameType;
    use super::encode;
    use types::MessageAction;
    use error::{ResponseError, InterfaceError};
    use sendable::Sendable;
    use messages::put_data::PutData;
    use messages::put_data_response::PutDataResponse;
    use messages::get_data::GetData;
    use messages::get_data_response::GetDataResponse;
    use messages::get_client_key::GetKey;
    use messages::post::Post;
    use messages::put_public_id::PutPublicId;
    use messages::{RoutingMessage, MessageTypeTag};
    use message_header::MessageHeader;
    use types::{MessageId};
    use std::sync::{Arc, Mutex};
    use routing_table;
    use test_utils::Random;
    use rand::random;
    use name_type::{closer_to_target};
    use types;
    use types::{Id, PublicId};
    use authority::Authority;
    use rustc_serialize::{Encodable, Decodable};
    use cbor::{Encoder};
    use std::thread;
    use test_utils::{random_endpoint, random_endpoints};

    struct NullInterface;

    #[derive(Clone)]
    struct Stats {
        call_count: u32,
        data: Vec<u8>
    }

    struct TestInterface {
        stats: Arc<Mutex<Stats>>
    }

    struct TestData {
        data: Vec<u8>
    }

    impl TestData {
        fn new(in_data: Vec<u8>) -> TestData {
            TestData { data: in_data }
        }
    }

    impl Sendable for TestData {
        fn name(&self) -> NameType { Random::generate_random() }

        fn type_tag(&self)->u64 { unimplemented!() }

        fn serialised_contents(&self)->Vec<u8> { self.data.clone() }

        fn refresh(&self)->bool {
            false
        }

        fn merge(&self, responses: Vec<Box<Sendable>>) -> Option<Box<Sendable>> { None }
    }

    impl Interface for TestInterface {
        fn handle_get_key(&mut self, type_id: u64, name : NameType, our_authority: Authority,
                          from_authority: Authority, from_address: NameType) -> Result<MessageAction, InterfaceError> {
            let stats = self.stats.clone();
            let mut stats_value = stats.lock().unwrap();
            stats_value.call_count += 1;
            let data = stats_value.data.clone();
            Ok(MessageAction::Reply(data))
        }
        fn handle_get(&mut self, type_id: u64, name : NameType, our_authority: Authority,
                      from_authority: Authority, from_address: NameType) -> Result<MessageAction, InterfaceError> {
            let stats = self.stats.clone();
            let mut stats_value = stats.lock().unwrap();
            stats_value.call_count += 1;
            Ok(MessageAction::Reply("handle_get called".to_string().into_bytes()))
        }
        fn handle_put(&mut self, our_authority: Authority, from_authority: Authority,
                    from_address: NameType, dest_address: types::DestinationAddress,
                    data: Vec<u8>) -> Result<MessageAction, InterfaceError> {
            let stats = self.stats.clone();
            let mut stats_value = stats.lock().unwrap();
            stats_value.call_count += 1;
            stats_value.data = match from_authority {
                Authority::Unknown => "UnauthorisedPut".to_string().into_bytes(),
                _   => "AuthorisedPut".to_string().into_bytes(),
            };
            Ok(MessageAction::Reply(data))
        }
        fn handle_post(&mut self, our_authority: Authority, from_authority: Authority,
                       from_address: NameType, name: NameType, data: Vec<u8>) -> Result<MessageAction, InterfaceError> {
            let stats = self.stats.clone();
            let mut stats_value = stats.lock().unwrap();
            stats_value.call_count += 1;
            stats_value.data = data.clone();
            Ok(MessageAction::Reply(data))
        }
        fn handle_get_response(&mut self, from_address: NameType, response: Result<Vec<u8>,
                               ResponseError>) -> MethodCall {
            let stats = self.stats.clone();
            let mut stats_value = stats.lock().unwrap();
            stats_value.call_count += 1;
            stats_value.data = "handle_get_response called".to_string().into_bytes();
            MethodCall::None
        }
        fn handle_put_response(&mut self, from_authority: Authority, from_address: NameType,
                               response: Result<Vec<u8>, ResponseError>) -> MethodCall {
            let stats = self.stats.clone();
            let mut stats_value = stats.lock().unwrap();
            stats_value.call_count += 1;
            stats_value.data = match response {
               Ok(data) => data,
                Err(_) => vec![]
            };
            MethodCall::None
        }
        fn handle_post_response(&mut self, from_authority: Authority, from_address: NameType,
                                response: Result<Vec<u8>, ResponseError>) {
            unimplemented!();
        }
        fn handle_churn(&mut self, close_group: Vec<NameType>)
            -> Vec<MethodCall> {
            unimplemented!();
        }
        fn handle_cache_get(&mut self, type_id: u64, name : NameType, from_authority: Authority,
                            from_address: NameType) -> Result<MessageAction, InterfaceError> {
            Err(InterfaceError::Abort)
        }
        fn handle_cache_put(&mut self, from_authority: Authority, from_address: NameType,
                            data: Vec<u8>) -> Result<MessageAction, InterfaceError> {
            Err(InterfaceError::Abort)
        }
    }

    #[test]
    fn check_next_id() {
      let mut routing_node = RoutingNode::new(TestInterface { stats: Arc::new(Mutex::new(Stats {call_count: 0, data: vec![]})) });
      assert_eq!(routing_node.get_next_message_id() + 1, routing_node.get_next_message_id());
    }

    fn call_operation<T>(operation: T, message_type: MessageTypeTag, stats: Arc<Mutex<Stats>>) -> Stats where T: Encodable, T: Decodable {
        let stats_copy = stats.clone();
        let mut n1 = RoutingNode::new(TestInterface { stats: stats_copy });
        let header = MessageHeader {
            message_id:  n1.get_next_message_id(),
            destination: types::DestinationAddress { dest: n1.own_name.clone(), reply_to: None },
            source:      types::SourceAddress { from_node: Random::generate_random(), from_group: None, reply_to: None },
            authority:   match message_type {
                MessageTypeTag::UnauthorisedPut => Authority::Unknown,
                _ => Authority::NaeManager
                }
        };

        let message = RoutingMessage::new( message_type, header.clone(),
            operation, &n1.id.get_crypto_secret_sign_key());

        let serialised_msssage = encode(&message).unwrap();

        let _ = n1.message_received(&header.source.from_node, serialised_msssage);
        let stats = stats.clone();
        let stats_value = stats.lock().unwrap();
        stats_value.clone()
    }

#[test]
    fn call_put() {
        let data = "this is a known string".to_string().into_bytes();
        let chunk = Box::new(TestData::new(data));
        let mut n1 = RoutingNode::new(TestInterface { stats: Arc::new(Mutex::new(Stats {call_count: 0, data: vec![]})) });
        let name: NameType = Random::generate_random();
        n1.put(name, chunk);
    }

#[test]
    fn call_unauthorised_put() {
        let data = "this is a known string".to_string().into_bytes();
        let chunk = Box::new(TestData::new(data));
        let mut n1 = RoutingNode::new(TestInterface { stats: Arc::new(Mutex::new(Stats {call_count: 0, data: vec![]})) });
        let name: NameType = Random::generate_random();
        n1.unauthorised_put(name, chunk);
    }

#[test]
    fn call_handle_put() {
        let stats = Arc::new(Mutex::new(Stats {call_count: 0, data: vec![]}));
        let put_data: PutData = Random::generate_random();
        assert_eq!(call_operation(put_data, MessageTypeTag::PutData, stats).call_count, 1u32);
    }

#[test]
    fn call_handle_authorised_put() {
        let stats = Arc::new(Mutex::new(Stats {call_count: 0, data: vec![]}));
        let unauthorised_put: PutData = Random::generate_random();
        let result_stats = call_operation(unauthorised_put, MessageTypeTag::UnauthorisedPut, stats);
        assert_eq!(result_stats.call_count, 1u32);
        assert_eq!(result_stats.data, "UnauthorisedPut".to_string().into_bytes());
    }

#[test]
    fn call_handle_put_response() {
        let stats = Arc::new(Mutex::new(Stats {call_count: 0, data: vec![]}));
        let put_data_response: PutDataResponse = Random::generate_random();
        assert_eq!(call_operation(put_data_response, MessageTypeTag::PutDataResponse, stats).call_count, 1u32);
    }

#[test]
    fn call_get() {
        let mut n1 = RoutingNode::new(TestInterface { stats: Arc::new(Mutex::new(Stats {call_count: 0, data: vec![]})) });
        let name: NameType = Random::generate_random();
        n1.get(100u64, name);
    }

#[test]
    fn call_handle_get_data() {
        let stats = Arc::new(Mutex::new(Stats {call_count: 0, data: vec![]}));
        let get_data: GetData = Random::generate_random();
        assert_eq!(call_operation(get_data, MessageTypeTag::GetData, stats).call_count, 1u32);
    }

#[test]
    fn call_handle_get_data_response() {
        let stats = Arc::new(Mutex::new(Stats {call_count: 0, data: vec![]}));
        let get_data: GetDataResponse = Random::generate_random();
        assert_eq!(call_operation(get_data, MessageTypeTag::GetDataResponse, stats).call_count, 1u32);
    }

#[test]
    fn call_handle_get_key() {
        let stats = Arc::new(Mutex::new(Stats {call_count: 0, data: vec![]}));
        let get_key: GetKey = Random::generate_random();
        let public_key: types::PublicSignKey = Random::generate_random();
        let mut enc = Encoder::from_memory();
        let _ = enc.encode(&[public_key]);
        stats.lock().unwrap().data = enc.into_bytes();
        assert_eq!(call_operation(get_key, MessageTypeTag::GetKey, stats).call_count, 1u32);
    }

#[test]
    fn call_handle_post() {
        let stats = Arc::new(Mutex::new(Stats {call_count: 0, data: vec![]}));
        let post: Post = Random::generate_random();
        assert_eq!(call_operation(post, MessageTypeTag::Post, stats).call_count, 1u32);
    }

#[test]
    fn network() {
        let network_size = 2usize;
        let node = Arc::new(Mutex::new(RoutingNode::new(TestInterface { stats: Arc::new(Mutex::new(Stats {call_count: 0, data: vec![]})) })));
        let use_node = node.clone();
        let mut runners = Vec::new();
        runners.push(thread::spawn(move || loop {
                let mut use_node = use_node.lock().unwrap();
                use_node.run();
                if use_node.routing_table.size() == network_size - 1 {
                    break;
                }
            }));
        let listening_endpoints = node.lock().unwrap().accepting_on.clone();
        println!("network: {:?},    {:?}", &listening_endpoints, node.lock().unwrap().id());
        for _ in 0..(network_size - 1) {
            let node = Arc::new(Mutex::new(RoutingNode::new(TestInterface { stats: Arc::new(Mutex::new(Stats {call_count: 0, data: vec![]})) })));
            let use_node = node.clone();
            runners.push(thread::spawn(move || loop {
                    let mut use_node = use_node.lock().unwrap();
                    use_node.run();
                    if use_node.routing_table.size() == network_size - 1 {
                        break;
                    }
                }));
            let mut use_node2 = node.lock().unwrap();
            match use_node2.bootstrap(Some(listening_endpoints.clone()), None) {
                Ok(_) => { assert!(true) },
                Err(_)  => { assert!(false); }
            }
            thread::sleep_ms(1000);
        }

        for runner in runners {
            assert!(runner.join().is_ok());
        }
    }

    #[test]
    fn cache_public_id() {
        // copy from our_authority_full_routing_table test
        let mut routing_node = RoutingNode::new(TestInterface { stats: Arc::new(Mutex::new(Stats {call_count: 0, data: vec![]})) });

        let mut count : usize = 0;
        loop {
            routing_node.routing_table.add_node(routing_table::NodeInfo::new(
                                       PublicId::new(&Id::new()), random_endpoints(),
                                       Some(random_endpoint())));
            count += 1;
            if routing_node.routing_table.size() >=
                routing_table::RoutingTable::get_optimal_size() { break; }
            if count >= 2 * routing_table::RoutingTable::get_optimal_size() {
                panic!("Routing table does not fill up."); }
        }
        let a_message_id : MessageId = random::<u32>();
        let our_name = routing_node.own_name.clone();
        let our_close_group : Vec<routing_table::NodeInfo>
            = routing_node.routing_table.our_close_group();
        let furthest_node_close_group : routing_table::NodeInfo
            = our_close_group.last().unwrap().clone();
        // end copy from our_authority_full_routing_table

        let total_inside : u32 = 50;
        let limit_attempts : u32 = 200;
        let mut stored_public_ids : Vec<PublicId> = Vec::with_capacity(total_inside as usize);

        let mut count_inside : u32 = 0;
        let mut count_total : u32 = 0;
        loop {
            let put_public_id = PutPublicId{ public_id :  PublicId::new(&Id::new()) };
            let put_public_id_header : MessageHeader = MessageHeader {
                message_id : a_message_id.clone(),
                destination : types::DestinationAddress {
                    dest : put_public_id.public_id.name(),
                    reply_to : None },
                source : types::SourceAddress {
                    from_node : Random::generate_random(),  // Bootstrap node or ourself
                    from_group : None,
                    reply_to : None },
                authority : Authority::ManagedNode
            };
            let serialised_msg = encode(&put_public_id).unwrap();
            let result = routing_node.handle_put_public_id(put_public_id_header,
                serialised_msg);
            if closer_to_target(&put_public_id.public_id.name(),
                                &furthest_node_close_group.id,
                                &our_name) {
                assert!(result.is_ok());
                stored_public_ids.push(put_public_id.public_id);
                count_inside += 1;
            } else {
                assert!(result.is_err());
            }
            count_total += 1;
            if count_inside >= total_inside {
                break; // succcess
            }
            if count_total >= limit_attempts {
                if count_inside > 0 {
                    println!("Could only verify {} successful public_ids inside
                            our group before limit reached.", count_inside);
                    break;
                } else { panic!("No PublicIds were found inside our close group!"); }
            }
        }
        for public_id in stored_public_ids {
            assert!(routing_node.public_id_cache.check(&public_id.name()));
        }
        // assert no outside keys were cached
        assert_eq!(routing_node.public_id_cache.len(), total_inside as usize);
    }

    //#[test]
    //fn test_routing_node() {
    //    let f1 = NullInterface;
    //    let f2 = NullInterface;
    //    let f3 = NullInterface;
    //    let n1 = RoutingNode::new(NameType::generate_random(), f1);
    //    let n2 = RoutingNode::new(NameType::generate_random(), f2);
    //    let n3 = RoutingNode::new(NameType::generate_random(), f3);

    //    println!("{:?}->Alice", n1.id());
    //    println!("{:?}->Betty", n2.id());
    //    println!("{:?}->Casey", n3.id());
    //    let n1_ep = n1.accepting_on().unwrap();
    //    let n2_ep = n2.accepting_on().unwrap();
    //    let n3_ep = n3.accepting_on().unwrap();

    //    fn run_node(n: RoutingNode<NullInterface>, my_ep: SocketAddr, his_ep: SocketAddr)
    //        -> thread::JoinHandle
    //    {
    //        thread::spawn(move || {
    //            let mut n = n;
    //            let bootstrap_ep = SocketAddr::from_str(&format!("127.0.0.1:{}", 5483u16)).unwrap();
    //            if my_ep.port() != bootstrap_ep.port() {
    //                n.add_bootstrap(bootstrap_ep);
    //            }
    //            n.run();
    //        })
    //    }

    //    let t1 = run_node(n1, n1_ep.clone(), n2_ep.clone());
    //    let t2 = run_node(n2, n2_ep.clone(), n1_ep.clone());
    //    thread::sleep_ms(1000);
    //    println!("Starting node 3 ... ");
    //    let t3 = run_node(n3, n3_ep.clone(), n1_ep.clone());
    //    assert!(t1.join().is_ok());
    //    assert!(t2.join().is_ok());
    //    assert!(t3.join().is_ok());
    //}
}<|MERGE_RESOLUTION|>--- conflicted
+++ resolved
@@ -851,11 +851,8 @@
     }
 
     fn handle_put_public_id_reponse(&mut self, header: MessageHeader, body: Bytes) -> RoutingResult {
-<<<<<<< HEAD
         let put_public_id_response = try!(decode::<PutPublicIdResponse>(&body));
         // TODO (Ben) connect this to refactored code (as discussed)
-=======
->>>>>>> 16cbd134
         Ok(())
     }
 
