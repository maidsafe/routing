--- conflicted
+++ resolved
@@ -177,12 +177,6 @@
                                             return;
                                         }
                                     }
-<<<<<<< HEAD
-                                    Err(_err) => {
-                                        let _ = result_tx.send(Ok(()));
-                                    }
-=======
->>>>>>> b67628bd
                                     Ok(()) => {
                                         if result_tx.send(Ok(())).is_err() {
                                             return;
@@ -210,12 +204,6 @@
                                                 return;
                                             }
                                         }
-<<<<<<< HEAD
-                                        Err(_err) => {
-                                            let _ = result_tx.send(Ok(()));
-                                        }
-=======
->>>>>>> b67628bd
                                         Ok(()) => {
                                             if result_tx.send(Ok(())).is_err() {
                                                 return;
