// Copyright 2016 MaidSafe.net limited.
//
// This SAFE Network Software is licensed to you under (1) the MaidSafe.net Commercial License,
// version 1.0 or later, or (2) The General Public License (GPL), version 3, depending on which
// licence you accepted on initial access to the Software (the "Licences").
//
// By contributing code to the SAFE Network Software, or to this project generally, you agree to be
// bound by the terms of the MaidSafe Contributor Agreement, version 1.1.  This, along with the
// Licenses can be found in the root directory of this project at LICENSE, COPYING and CONTRIBUTOR.
//
// Unless required by applicable law or agreed to in writing, the SAFE Network Software distributed
// under the GPL Licence is distributed on an "AS IS" BASIS, WITHOUT WARRANTIES OR CONDITIONS OF ANY
// KIND, either express or implied.
//
// Please review the Licences for the specific language governing permissions and limitations
// relating to use of the SAFE Network Software.

use error::RoutingError;
use maidsafe_utilities::serialisation;
use message_filter::MessageFilter;
use messages::RoutingMessage;
use sha3;
use std::collections::HashMap;
use std::fmt;
use std::time::Duration;

/// Time (in seconds) after which a message is resent due to being unacknowledged by recipient.
pub const ACK_TIMEOUT_SECS: u64 = 20;

const EXPIRY_DURATION_SECS: u64 = 4 * 60;

/// A copy of a message which has been sent and is pending the ack from the recipient.
#[derive(Clone, Debug)]
pub struct UnacknowledgedMessage {
    pub routing_msg: RoutingMessage,
    pub route: u8,
    pub timer_token: u64,
}

pub struct AckManager {
    pending: HashMap<Ack, UnacknowledgedMessage>,
    received: MessageFilter<Ack>,
}

/// An identifier for a waiting-to-be-acknowledged message (a hash of the message).
#[derive(Clone, Copy, Eq, Hash, Ord, PartialEq, PartialOrd, RustcDecodable, RustcEncodable)]
pub struct Ack {
    m_hash: [u8; 32],
}

impl AckManager {
    /// Creates a new manager, with empty lists.
    pub fn new() -> Self {
        let expiry_duration = Duration::from_secs(EXPIRY_DURATION_SECS);

        AckManager {
            pending: HashMap::new(),
            received: MessageFilter::with_expiry_duration(expiry_duration),
        }
    }

    /// Handles a received ack (removes the corresponding message from the list of
    /// pending ones, and remembers that we have received this ack).
    pub fn receive(&mut self, ack: Ack) {
        let _ack = self.pending
            .remove(&ack)
<<<<<<< HEAD
            .ok_or(debug!("received and Ack we were not expecting : {}", ack));
=======
            .ok_or_else(|| debug!("received an Ack we were not expecting : {}", ack));
>>>>>>> a66b1efc
        // TODO - Should this insert an ack we were not expecting ??
        let count = self.received.insert(&ack);
        trace!("Received ack {} : {} times", ack, count);
    }

    /// Did we receive this ack?
    pub fn did_receive(&mut self, ack: Ack) -> bool {
        self.received.contains(&ack)
    }

    /// Adds a pending message; if another with the same `Ack` identifier exists,
    /// this is removed and returned.
    pub fn add_to_pending(&mut self,
                          ack: Ack,
                          unacked_msg: UnacknowledgedMessage)
                          -> Option<UnacknowledgedMessage> {
        self.pending.insert(ack, unacked_msg)
    }

    // Find a timed out unacknowledged message corresponding to the given timer token.
    // If such message exists, returns it with the corresponding ack hash. Otherwise
    // returns None.
    pub fn find_timed_out(&mut self, token: u64) -> Option<(UnacknowledgedMessage, Ack)> {
        let timed_out_ack = if let Some((sip_hash, _)) =
            self.pending
                .iter()
                .find(|&(_, unacked_msg)| unacked_msg.timer_token == token) {
            *sip_hash
        } else {
            return None;
        };

        // Safe to use `unwrap!()` here as we just got a valid key in the `find` call above.
        let mut unacked_msg = unwrap!(self.pending.remove(&timed_out_ack));
        unacked_msg.route += 1;

        Some((unacked_msg, timed_out_ack))
    }
}

#[cfg(feature = "use-mock-crust")]
impl AckManager {
    /// Are we waiting for any acks?
    pub fn has_pending(&self) -> bool {
        !self.pending.is_empty()
    }

    /// Collects all time-out tokens.
    pub fn timer_tokens(&self) -> Vec<u64> {
        self.pending
            .iter()
            .map(|(_, unacked_msg)| unacked_msg.timer_token)
            .collect::<Vec<_>>()
    }

    pub fn clear(&mut self) {
        self.received.clear()
    }
}

impl Ack {
    /// Compute an `Ack` from a message.
    pub fn compute(routing_msg: &RoutingMessage) -> Result<Ack, RoutingError> {
        let hash_msg = serialisation::serialise(routing_msg)?;
        Ok(Ack { m_hash: sha3::hash(&hash_msg) })
    }
}

impl fmt::Display for Ack {
    fn fmt(&self, formatter: &mut fmt::Formatter) -> fmt::Result {
        write!(formatter,
               "hash : {:02x}{:02x}..",
               self.m_hash[0],
               self.m_hash[1])
    }
}

impl fmt::Debug for Ack {
    fn fmt(&self, formatter: &mut fmt::Formatter) -> fmt::Result {
        write!(formatter,
               "Ack(hash : {:02X}{:02X}..)",
               self.m_hash[0],
               self.m_hash[1])
    }
}<|MERGE_RESOLUTION|>--- conflicted
+++ resolved
@@ -64,11 +64,7 @@
     pub fn receive(&mut self, ack: Ack) {
         let _ack = self.pending
             .remove(&ack)
-<<<<<<< HEAD
-            .ok_or(debug!("received and Ack we were not expecting : {}", ack));
-=======
             .ok_or_else(|| debug!("received an Ack we were not expecting : {}", ack));
->>>>>>> a66b1efc
         // TODO - Should this insert an ack we were not expecting ??
         let count = self.received.insert(&ack);
         trace!("Received ack {} : {} times", ack, count);
