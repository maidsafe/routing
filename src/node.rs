--- conflicted
+++ resolved
@@ -467,11 +467,7 @@
     /// obtain it.
     ///
     /// Only if we have a chain (meaning we are elders) we will process this API
-<<<<<<< HEAD
-    pub fn min_split_size(&self) -> Option<usize> {
-=======
     pub fn safe_section_size(&self) -> Option<usize> {
->>>>>>> b408c69f
         self.chain().map(|chain| chain.safe_section_size())
     }
 
