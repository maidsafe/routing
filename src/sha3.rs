// Copyright 2017 MaidSafe.net limited.
//
// This SAFE Network Software is licensed to you under (1) the MaidSafe.net Commercial License,
// version 1.0 or later, or (2) The General Public License (GPL), version 3, depending on which
// licence you accepted on initial access to the Software (the "Licences").
//
// By contributing code to the SAFE Network Software, or to this project generally, you agree to be
// bound by the terms of the MaidSafe Contributor Agreement.  This, along with the Licenses can be
// found in the root directory of this project at LICENSE, COPYING and CONTRIBUTOR.
//
// Unless required by applicable law or agreed to in writing, the SAFE Network Software distributed
// under the GPL Licence is distributed on an "AS IS" BASIS, WITHOUT WARRANTIES OR CONDITIONS OF ANY
// KIND, either express or implied.
//
// Please review the Licences for the specific language governing permissions and limitations
// relating to use of the SAFE Network Software.

<<<<<<< HEAD
use tiny_keccak::Keccak;

/// Simple wrapper around tiny-keccak
pub fn hash(data: &[u8]) -> [u8; 32] {
    let mut sha3 = Keccak::new_sha3_256();
    sha3.update(data);
    let mut res = [0u8; 32];
    sha3.finalize(&mut res);
    res
}


#[cfg_attr(rustfmt, rustfmt_skip)]
#[cfg(test)]
mod tests {
    use super::hash;

    #[test]
    fn empty() {
        let res = [];
        let empty_hash = hash(&res);

        let expected = vec![0xa7, 0xff, 0xc6, 0xf8, 0xbf, 0x1e, 0xd7, 0x66, 0x51, 0xc1, 0x47,
                            0x56, 0xa0, 0x61, 0xd6, 0x62, 0xf5, 0x80, 0xff, 0x4d, 0xe4, 0x3b,
                            0x49, 0xfa, 0x82, 0xd8, 0x0a, 0x4b, 0x80, 0xf8, 0x43, 0x4a];

        assert_eq!(expected, empty_hash);
    }
    // http://www.di-mgt.com.au/sha_testvectors.html
    #[test]
    fn abc_string() {
        let data: Vec<u8> = From::from("abc");
        let res = hash(&data);

        let expected = vec![0x3a, 0x98, 0x5d, 0xa7, 0x4f, 0xe2, 0x25, 0xb2, 0x04, 0x5c, 0x17,
                            0x2d, 0x6b, 0xd3, 0x90, 0xbd, 0x85, 0x5f, 0x08, 0x6e, 0x3e, 0x9d,
                            0x52, 0x5b, 0x46, 0xbf, 0xe2, 0x45, 0x11, 0x43, 0x15, 0x32];


        assert_eq!(expected, res);
    }

    #[test]
    fn string() {
        let data: Vec<u8> = From::from("hello");
        let res = hash(&data);

        let expected = vec![0x33, 0x38, 0xbe, 0x69, 0x4f, 0x50, 0xc5, 0xf3, 0x38, 0x81, 0x49,
                            0x86, 0xcd, 0xf0, 0x68, 0x64, 0x53, 0xa8, 0x88, 0xb8, 0x4f, 0x42,
                            0x4d, 0x79, 0x2a, 0xf4, 0xb9, 0x20, 0x23, 0x98, 0xf3, 0x92];

        assert_eq!(expected, res);
    }

}
=======
/// SHA3-256 hash digest.
pub type Digest256 = [u8; 32];
>>>>>>> 7ee80acb
<|MERGE_RESOLUTION|>--- conflicted
+++ resolved
@@ -15,63 +15,5 @@
 // Please review the Licences for the specific language governing permissions and limitations
 // relating to use of the SAFE Network Software.
 
-<<<<<<< HEAD
-use tiny_keccak::Keccak;
-
-/// Simple wrapper around tiny-keccak
-pub fn hash(data: &[u8]) -> [u8; 32] {
-    let mut sha3 = Keccak::new_sha3_256();
-    sha3.update(data);
-    let mut res = [0u8; 32];
-    sha3.finalize(&mut res);
-    res
-}
-
-
-#[cfg_attr(rustfmt, rustfmt_skip)]
-#[cfg(test)]
-mod tests {
-    use super::hash;
-
-    #[test]
-    fn empty() {
-        let res = [];
-        let empty_hash = hash(&res);
-
-        let expected = vec![0xa7, 0xff, 0xc6, 0xf8, 0xbf, 0x1e, 0xd7, 0x66, 0x51, 0xc1, 0x47,
-                            0x56, 0xa0, 0x61, 0xd6, 0x62, 0xf5, 0x80, 0xff, 0x4d, 0xe4, 0x3b,
-                            0x49, 0xfa, 0x82, 0xd8, 0x0a, 0x4b, 0x80, 0xf8, 0x43, 0x4a];
-
-        assert_eq!(expected, empty_hash);
-    }
-    // http://www.di-mgt.com.au/sha_testvectors.html
-    #[test]
-    fn abc_string() {
-        let data: Vec<u8> = From::from("abc");
-        let res = hash(&data);
-
-        let expected = vec![0x3a, 0x98, 0x5d, 0xa7, 0x4f, 0xe2, 0x25, 0xb2, 0x04, 0x5c, 0x17,
-                            0x2d, 0x6b, 0xd3, 0x90, 0xbd, 0x85, 0x5f, 0x08, 0x6e, 0x3e, 0x9d,
-                            0x52, 0x5b, 0x46, 0xbf, 0xe2, 0x45, 0x11, 0x43, 0x15, 0x32];
-
-
-        assert_eq!(expected, res);
-    }
-
-    #[test]
-    fn string() {
-        let data: Vec<u8> = From::from("hello");
-        let res = hash(&data);
-
-        let expected = vec![0x33, 0x38, 0xbe, 0x69, 0x4f, 0x50, 0xc5, 0xf3, 0x38, 0x81, 0x49,
-                            0x86, 0xcd, 0xf0, 0x68, 0x64, 0x53, 0xa8, 0x88, 0xb8, 0x4f, 0x42,
-                            0x4d, 0x79, 0x2a, 0xf4, 0xb9, 0x20, 0x23, 0x98, 0xf3, 0x92];
-
-        assert_eq!(expected, res);
-    }
-
-}
-=======
 /// SHA3-256 hash digest.
-pub type Digest256 = [u8; 32];
->>>>>>> 7ee80acb
+pub type Digest256 = [u8; 32];