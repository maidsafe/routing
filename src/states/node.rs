--- conflicted
+++ resolved
@@ -1395,11 +1395,7 @@
                             public_id: &PublicId,
                             peer_id: &PeerId,
                             outbox: &mut EventBox) {
-<<<<<<< HEAD
-        self.peer_mgr.set_to_full_node(public_id, peer_id);
-=======
         self.peer_mgr.pre_add_to_table(peer_id);
->>>>>>> 1eedbd5e
         match self.route_mgr.add_to_routing_table(public_id) {
             Err(RoutingTableError::AlreadyExists) => return,  // already in RT
             Err(error) => {
@@ -1876,10 +1872,7 @@
 
         self.full_id.public_id_mut().set_name(*relocated_id.name());
         self.route_mgr.reset_routing_table(*self.full_id.public_id().name());
-<<<<<<< HEAD
-=======
         self.peer_mgr.update_our_id(*self.full_id.public_id());
->>>>>>> 1eedbd5e
         self.challenger_count = section.len();
         if let Some((_, proxy_public_id)) = self.peer_mgr.proxy() {
             if section.contains(proxy_public_id) {
