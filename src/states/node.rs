--- conflicted
+++ resolved
@@ -2995,11 +2995,7 @@
             self.reset_su_timer();
             let section_len = self.routing_table().our_section().len();
             self.section_list_sigs
-<<<<<<< HEAD
-                .remove_signatures_by(pub_id, self.peer_mgr.routing_table().our_section().len());
-=======
                 .remove_signatures(name, section_len);
->>>>>>> 8e7f3bec
         }
 
         if self.routing_table().is_empty() {
@@ -3208,21 +3204,10 @@
     pub fn section_list_signatures(&self,
                                    prefix: &Prefix<XorName>)
                                    -> Result<BTreeMap<PublicId, sign::Signature>, RoutingError> {
-<<<<<<< HEAD
         self.section_list_sigs
             .get_signed_list(prefix)
             .map(|ssl| ssl.signatures)
             .ok_or(RoutingError::NotEnoughSignatures)
-=======
-        if let Some(&(_, ref signatures)) = self.section_list_sigs.get_signatures(prefix) {
-            Ok(signatures
-                   .iter()
-                   .map(|(&pub_id, &sig)| (pub_id, sig))
-                   .collect())
-        } else {
-            Err(RoutingError::NotEnoughSignatures)
-        }
->>>>>>> 8e7f3bec
     }
 
     pub fn set_next_node_name(&mut self, relocation_name: Option<XorName>) {
@@ -3264,7 +3249,6 @@
             return Ok(());
         }
         use routing_table::Authority::*;
-<<<<<<< HEAD
         let sending_sections = match routing_msg.src {
             ClientManager(_) | NaeManager(_) | NodeManager(_) | ManagedNode(_) | Section(_) => {
                 vec![self.section_list_sigs
@@ -3283,36 +3267,10 @@
                     // `?` operator cannot be moved inside a `map` function, so we cannot use
                     // an iterator chain here:
                     v.push(self.section_list_sigs
-                        .get_signed_list(&p)
-                        .ok_or(RoutingError::NoSectionSigInCache)?);
+                               .get_signed_list(&p)
+                               .ok_or(RoutingError::NoSectionSigInCache)?);
                 }
                 v
-=======
-        let sending_names = match routing_msg.src {
-            ClientManager(_) | NaeManager(_) | NodeManager(_) | ManagedNode(_) => {
-                let section =
-                    self.routing_table()
-                        .get_section(self.name())
-                        .ok_or(RoutingError::RoutingTable(RoutingTableError::NoSuchPeer))?;
-                let pub_ids = self.peer_mgr.get_pub_ids(section);
-                vec![SectionList::new(*self.our_prefix(), pub_ids)]
-            }
-            Section(_) => {
-                vec![SectionList::new(*self.our_prefix(),
-                                      self.peer_mgr
-                                          .get_pub_ids(self.routing_table().our_section()))]
-            }
-            PrefixSection(ref prefix) => {
-                self.routing_table()
-                    .all_sections()
-                    .into_iter()
-                    .filter_map(|(p, (_, members))| if prefix.is_compatible(&p) {
-                                    Some(SectionList::new(p, self.peer_mgr.get_pub_ids(&members)))
-                                } else {
-                                    None
-                                })
-                    .collect()
->>>>>>> 8e7f3bec
             }
             Client { .. } => vec![],
         };
