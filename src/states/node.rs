--- conflicted
+++ resolved
@@ -1569,14 +1569,6 @@
                    route: u8,
                    sent_to: &[XorName])
                    -> Result<(Vec<XorName>, Vec<PeerId>), RoutingError> {
-<<<<<<< HEAD
-        let force_via_proxy = match routing_msg.content {
-            MessageContent::ConnectionInfo { ref public_id, .. } => {
-                public_id == self.full_id.public_id()
-            }
-            _ => false,
-        };
-=======
         let force_via_proxy = match (&routing_msg.src, &routing_msg.content) {
             (&Authority::Client { .. }, &MessageContent::ConnectionInfo { public_id, .. }) => {
                 public_id == *self.full_id.public_id()
@@ -1584,7 +1576,6 @@
             _ => false,
         };
 
->>>>>>> ba64e21e
         if self.is_proper() && !force_via_proxy {
             let targets = try!(self.peer_mgr
                 .routing_table()
@@ -1831,11 +1822,6 @@
         self.stats().count_direct_message(&direct_message);
 
         if let Some(&tunnel_id) = self.tunnels.tunnel_for(dst_id) {
-            trace!("{:?}: Sending direct message {:?} to {:?} via tunnel {:?}",
-                   self,
-                   direct_message,
-                   dst_id,
-                   tunnel_id);
             let message = Message::TunnelDirect {
                 content: direct_message,
                 src: self.crust_service.id(),
@@ -1843,10 +1829,6 @@
             };
             self.send_message(&tunnel_id, message)
         } else {
-            trace!("{:?}: Sending direct message {:?} to {:?}",
-                   self,
-                   direct_message,
-                   dst_id);
             self.send_message(dst_id, Message::Direct(direct_message))
         }
     }
