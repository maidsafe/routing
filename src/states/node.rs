--- conflicted
+++ resolved
@@ -1171,40 +1171,23 @@
         // to our RT.
         // This will flag peer as valid if its found in peer_mgr regardless of their
         // connection status to us.
-<<<<<<< HEAD
-        let opt_peer_id =
-            match self.peer_mgr
-                      .handle_candidate_approval(&old_pub_id, &new_pub_id, &new_client_auth) {
-                Ok(peer_id) => peer_id,
-                Err(_) => {
-                    let src = Authority::ManagedNode(*self.name());
-                    if let Err(error) = self.send_connection_info_request(new_pub_id,
-                                                                          src,
-                                                                          new_client_auth,
-                                                                          outbox) {
-                        debug!("{:?} - Failed to send connection info to {}: {:?}",
-                               self,
-                               new_pub_id.name(),
-                               error);
-                    }
-                    None
-=======
         let opt_peer_id = match self.peer_mgr
-                  .handle_candidate_approval(*candidate_id.name()) {
+                  .handle_candidate_approval(&old_pub_id, &new_pub_id) {
             Ok(peer_id) => peer_id,
             Err(_) => {
                 let src = Authority::ManagedNode(*self.name());
-                if let Err(error) = self.send_connection_info_request(candidate_id,
+                if let Err(error) = self.send_connection_info_request(new_pub_id,
                                                                       src,
-                                                                      client_auth,
+                                                                      new_client_auth,
                                                                       outbox) {
-                    debug!("{:?} - Failed to send connection info to {:?}: {:?}",
+                    debug!("{:?} - Failed to send connection info to {}: {:?}",
                            self,
-                           candidate_id,
+                           new_pub_id.name(),
                            error);
->>>>>>> 6d294fc7
-                }
-            };
+                }
+                None
+            }
+        };
 
         info!("{:?} Our section with {:?} has approved candidate {}->{}.",
               self,
@@ -1589,16 +1572,9 @@
                 info!("{:?} Adding candidate {}->{} to routing table without sending resource \
                        proof challenge as section has already approved it.",
                       self,
-<<<<<<< HEAD
                       old_pub_id.name(),
                       new_pub_id.name());
-                // TODO: maybe set this when receiving candidate_approval instead
-                let _ = self.peer_mgr.set_peer_valid(new_pub_id.name(), true);
                 self.add_to_routing_table(new_pub_id, peer_id, is_tunnel, outbox);
-=======
-                      public_id.name());
-                self.add_to_routing_table(&public_id, &peer_id, is_tunnel, outbox);
->>>>>>> 6d294fc7
             }
             Err(RoutingError::CandidateIsTunnelling) => {
                 debug!("{:?} handling a tunnelling candidate {}->{}",
