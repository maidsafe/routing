--- conflicted
+++ resolved
@@ -1611,16 +1611,10 @@
             self.sent_network_name_to = None;
         }
 
-<<<<<<< HEAD
-        let public_ids = match self.peer_mgr.routing_table().close_nodes(expect_id.name(),
-                                                                         GROUP_SIZE) {
-            Some(close_group) => self.peer_mgr.get_pub_ids(&close_group),
-=======
         let public_ids = match self.peer_mgr
             .routing_table()
             .close_nodes(expect_id.name(), GROUP_SIZE) {
-            Some(close_group) => close_group.into_iter().map(|info| info.public_id).collect_vec(),
->>>>>>> 1d6d0b32
+            Some(close_group) => self.peer_mgr.get_pub_ids(&close_group),
             None => return Err(RoutingError::InvalidDestination),
         };
 
