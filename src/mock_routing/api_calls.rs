--- conflicted
+++ resolved
@@ -189,15 +189,9 @@
 impl RefreshRequest {
     pub fn new(type_tag: u64,
                our_authority: ::routing::Authority,
-<<<<<<< HEAD
                content: Vec<u8>,
                churn_node: ::routing::NameType) -> RefreshRequest {
         RefreshRequest { type_tag: type_tag, our_authority: our_authority,
                          content: content, churn_node: churn_node }
-=======
-               content: Vec<u8>)
-               -> RefreshRequest {
-        RefreshRequest { type_tag: type_tag, our_authority: our_authority, content: content }
->>>>>>> a571f347
     }
 }