--- conflicted
+++ resolved
@@ -44,17 +44,7 @@
     msg_direct_resource_proof_rsp_receipt: usize,
     msg_direct_sls: usize,
 
-<<<<<<< HEAD
-    msg_get_node_name: usize,
-=======
-    msg_get: usize,
-    msg_put: usize,
-    msg_post: usize,
-    msg_delete: usize,
-    msg_append: usize,
-    msg_get_account_info: usize,
     msg_relocate: usize,
->>>>>>> db828132
     msg_expect_candidate: usize,
     msg_accept_as_candidate: usize,
     msg_refresh: usize,
@@ -362,6 +352,7 @@
     }
 }
 
+#[derive(Clone)]
 struct UserMessageStats {
     request: usize,
     success: usize,
