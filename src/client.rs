// Copyright 2015 MaidSafe.net limited.
//
// This SAFE Network Software is licensed to you under (1) the MaidSafe.net Commercial License,
// version 1.0 or later, or (2) The General Public License (GPL), version 3, depending on which
// licence you accepted on initial access to the Software (the "Licences").
//
// By contributing code to the SAFE Network Software, or to this project generally, you agree to be
// bound by the terms of the MaidSafe Contributor Agreement.  This, along with the Licenses can be
// found in the root directory of this project at LICENSE, COPYING and CONTRIBUTOR.
//
// Unless required by applicable law or agreed to in writing, the SAFE Network Software distributed
// under the GPL Licence is distributed on an "AS IS" BASIS, WITHOUT WARRANTIES OR CONDITIONS OF ANY
// KIND, either express or implied.
//
// Please review the Licences for the specific language governing permissions and limitations
// relating to use of the SAFE Network Software.

use BootstrapConfig;
use MIN_SECTION_SIZE;
use action::Action;
use cache::NullCache;
use crust::Config;
use data::{EntryAction, ImmutableData, MutableData, PermissionSet, User};
use error::{InterfaceError, RoutingError};
use event::Event;
#[cfg(feature = "use-mock-crust")]
use event_stream::{EventStepper, EventStream};
use id::FullId;
#[cfg(not(feature = "use-mock-crust"))]
use maidsafe_utilities::thread::{self, Joiner};
use messages::{CLIENT_GET_PRIORITY, DEFAULT_PRIORITY, Request};
use outbox::{EventBox, EventBuf};
use routing_table::Authority;
#[cfg(not(feature = "use-mock-crust"))]
use rust_sodium;
use rust_sodium::crypto::sign;
use state_machine::{State, StateMachine};
<<<<<<< HEAD
use states;
use std::collections::{BTreeMap, BTreeSet};
=======
use states::{Bootstrapping, BootstrappingTargetState};
#[cfg(feature = "use-mock-crust")]
use std::cell::RefCell;
>>>>>>> db828132
use std::sync::mpsc::{Receiver, Sender, channel};
#[cfg(feature = "use-mock-crust")]
use std::sync::mpsc::{RecvError, TryRecvError};
use types::{MessageId, RoutingActionSender};
use xor_name::XorName;

/// Interface for sending and receiving messages to and from a network of nodes in the role of a
/// client.
///
/// A client is connected to the network via one or more nodes. Messages are never routed via a
/// client, and a client cannot be part of a section authority.
pub struct Client {
    interface_result_tx: Sender<Result<(), InterfaceError>>,
    interface_result_rx: Receiver<Result<(), InterfaceError>>,

    #[cfg(not(feature = "use-mock-crust"))]
    action_sender: RoutingActionSender,
    #[cfg(not(feature = "use-mock-crust"))]
    _joiner: Joiner,

    #[cfg(feature = "use-mock-crust")]
    machine: StateMachine,
    #[cfg(feature = "use-mock-crust")]
    event_buffer: EventBuf,
}

impl Client {
    fn make_state_machine(keys: Option<FullId>,
                          outbox: &mut EventBox,
                          config: Option<Config>)
                          -> (RoutingActionSender, StateMachine) {
        let cache = Box::new(NullCache);
        let full_id = keys.unwrap_or_else(FullId::new);

        StateMachine::new(move |crust_service, timer, _outbox2| {
            states::Bootstrapping::new(cache, true, crust_service, full_id, MIN_SECTION_SIZE, timer)
                .map_or(State::Terminated, State::Bootstrapping)
        },
                          outbox,
                          config)
    }

    /// Gets MAID account information.
    pub fn get_account_info(&mut self,
                            dst: Authority<XorName>,
                            msg_id: MessageId)
                            -> Result<(), InterfaceError> {
        let request = Request::GetAccountInfo(msg_id);
        self.send_request(dst, request, CLIENT_GET_PRIORITY)
    }

    /// Puts ImmutableData to the network
    pub fn put_idata(&mut self,
                     dst: Authority<XorName>,
                     data: ImmutableData,
                     msg_id: MessageId)
                     -> Result<(), InterfaceError> {
        let request = Request::PutIData {
            data: data,
            msg_id: msg_id,
        };

        self.send_request(dst, request, DEFAULT_PRIORITY)
    }

    /// Fetches ImmutableData from the network by the given name.
    pub fn get_idata(&mut self,
                     dst: Authority<XorName>,
                     name: XorName,
                     msg_id: MessageId)
                     -> Result<(), InterfaceError> {
        let request = Request::GetIData {
            name: name,
            msg_id: msg_id,
        };

        self.send_request(dst, request, CLIENT_GET_PRIORITY)
    }

    /// Fetches a latest version number of the provided MutableData
    pub fn get_mdata_version(&mut self,
                             dst: Authority<XorName>,
                             name: XorName,
                             tag: u64,
                             msg_id: MessageId)
                             -> Result<(), InterfaceError> {
        let request = Request::GetMDataVersion {
            name: name,
            tag: tag,
            msg_id: msg_id,
        };

        self.send_request(dst, request, CLIENT_GET_PRIORITY)
    }

    /// Fetches the shell of the provided MutableData
    pub fn get_mdata_shell(&mut self,
                           dst: Authority<XorName>,
                           name: XorName,
                           tag: u64,
                           msg_id: MessageId)
                           -> Result<(), InterfaceError> {
        let request = Request::GetMDataShell {
            name: name,
            tag: tag,
            msg_id: msg_id,
        };

        self.send_request(dst, request, CLIENT_GET_PRIORITY)
    }

    /// Fetches a list of entries (keys + values) of the provided MutableData
    pub fn list_mdata_entries(&mut self,
                              dst: Authority<XorName>,
                              name: XorName,
                              tag: u64,
                              msg_id: MessageId)
                              -> Result<(), InterfaceError> {
        let request = Request::ListMDataEntries {
            name: name,
            tag: tag,
            msg_id: msg_id,
        };

        self.send_request(dst, request, CLIENT_GET_PRIORITY)
    }

    /// Fetches a list of keys of the provided MutableData
    pub fn list_mdata_keys(&mut self,
                           dst: Authority<XorName>,
                           name: XorName,
                           tag: u64,
                           msg_id: MessageId)
                           -> Result<(), InterfaceError> {
        let request = Request::ListMDataKeys {
            name: name,
            tag: tag,
            msg_id: msg_id,
        };

        self.send_request(dst, request, CLIENT_GET_PRIORITY)
    }

    /// Fetches a list of values of the provided MutableData
    pub fn list_mdata_values(&mut self,
                             dst: Authority<XorName>,
                             name: XorName,
                             tag: u64,
                             msg_id: MessageId)
                             -> Result<(), InterfaceError> {
        let request = Request::ListMDataValues {
            name: name,
            tag: tag,
            msg_id: msg_id,
        };

        self.send_request(dst, request, CLIENT_GET_PRIORITY)
    }

    /// Fetches a single value from the provided MutableData by the given key
    pub fn get_mdata_value(&mut self,
                           dst: Authority<XorName>,
                           name: XorName,
                           tag: u64,
                           key: Vec<u8>,
                           msg_id: MessageId)
                           -> Result<(), InterfaceError> {
        let request = Request::GetMDataValue {
            name: name,
            tag: tag,
            key: key,
            msg_id: msg_id,
        };

        self.send_request(dst, request, CLIENT_GET_PRIORITY)
    }

    /// Creates a new `MutableData` in the network
    pub fn put_mdata(&mut self,
                     dst: Authority<XorName>,
                     data: MutableData,
                     msg_id: MessageId,
                     requester: sign::PublicKey)
                     -> Result<(), InterfaceError> {
        let request = Request::PutMData {
            data: data,
            msg_id: msg_id,
            requester: requester,
        };

        self.send_request(dst, request, DEFAULT_PRIORITY)
    }

    /// Updates `MutableData` entries in bulk
    pub fn mutate_mdata_entries(&mut self,
                                dst: Authority<XorName>,
                                name: XorName,
                                tag: u64,
                                actions: BTreeMap<Vec<u8>, EntryAction>,
                                msg_id: MessageId,
                                requester: sign::PublicKey)
                                -> Result<(), InterfaceError> {
        let request = Request::MutateMDataEntries {
            name: name,
            tag: tag,
            actions: actions,
            msg_id: msg_id,
            requester: requester,
        };

        self.send_request(dst, request, DEFAULT_PRIORITY)
    }

    /// Lists all permissions for a given `MutableData`
    pub fn list_mdata_permissions(&mut self,
                                  dst: Authority<XorName>,
                                  name: XorName,
                                  tag: u64,
                                  msg_id: MessageId)
                                  -> Result<(), InterfaceError> {
        let request = Request::ListMDataPermissions {
            name: name,
            tag: tag,
            msg_id: msg_id,
        };

        self.send_request(dst, request, CLIENT_GET_PRIORITY)
    }

    /// Lists a permission set for a given user
    pub fn list_mdata_user_permissions(&mut self,
                                       dst: Authority<XorName>,
                                       name: XorName,
                                       tag: u64,
                                       user: User,
                                       msg_id: MessageId)
                                       -> Result<(), InterfaceError> {
        let request = Request::ListMDataUserPermissions {
            name: name,
            tag: tag,
            user: user,
            msg_id: msg_id,
        };

        self.send_request(dst, request, CLIENT_GET_PRIORITY)
    }

    /// Updates or inserts a permission set for a given user
    #[cfg_attr(feature = "cargo-clippy", allow(too_many_arguments))]
    pub fn set_mdata_user_permissions(&mut self,
                                      dst: Authority<XorName>,
                                      name: XorName,
                                      tag: u64,
                                      user: User,
                                      permissions: PermissionSet,
                                      version: u64,
                                      msg_id: MessageId,
                                      requester: sign::PublicKey)
                                      -> Result<(), InterfaceError> {
        let request = Request::SetMDataUserPermissions {
            name: name,
            tag: tag,
            user: user,
            permissions: permissions,
            version: version,
            msg_id: msg_id,
            requester: requester,
        };

        self.send_request(dst, request, DEFAULT_PRIORITY)
    }

    /// Deletes a permission set for a given user
    #[cfg_attr(feature = "cargo-clippy", allow(too_many_arguments))]
    pub fn del_mdata_user_permissions(&mut self,
                                      dst: Authority<XorName>,
                                      name: XorName,
                                      tag: u64,
                                      user: User,
                                      version: u64,
                                      msg_id: MessageId,
                                      requester: sign::PublicKey)
                                      -> Result<(), InterfaceError> {
        let request = Request::DelMDataUserPermissions {
            name: name,
            tag: tag,
            user: user,
            version: version,
            msg_id: msg_id,
            requester: requester,
        };

        self.send_request(dst, request, DEFAULT_PRIORITY)
    }

    /// Sends an ownership transfer request
    pub fn change_mdata_owner(&mut self,
                              dst: Authority<XorName>,
                              name: XorName,
                              tag: u64,
                              new_owners: BTreeSet<sign::PublicKey>,
                              version: u64,
                              msg_id: MessageId)
                              -> Result<(), InterfaceError> {
        let request = Request::ChangeMDataOwner {
            name: name,
            tag: tag,
            new_owners: new_owners,
            version: version,
            msg_id: msg_id,
        };

        self.send_request(dst, request, DEFAULT_PRIORITY)
    }

    /// Fetches a list of authorised keys and version in MaidManager
    pub fn list_auth_keys_and_version(&mut self,
                                      dst: Authority<XorName>,
                                      message_id: MessageId)
                                      -> Result<(), InterfaceError> {
        let request = Request::ListAuthKeysAndVersion(message_id);
        self.send_request(dst, request, CLIENT_GET_PRIORITY)
    }

    /// Adds a new authorised key to MaidManager
    pub fn ins_auth_key(&mut self,
                        dst: Authority<XorName>,
                        key: sign::PublicKey,
                        version: u64,
                        message_id: MessageId)
                        -> Result<(), InterfaceError> {
        let request = Request::InsAuthKey {
            key: key,
            version: version,
            msg_id: message_id,
        };

        self.send_request(dst, request, DEFAULT_PRIORITY)
    }

    /// Removes an authorised key from MaidManager
    pub fn del_auth_key(&mut self,
                        dst: Authority<XorName>,
                        key: sign::PublicKey,
                        version: u64,
                        message_id: MessageId)
                        -> Result<(), InterfaceError> {
        let request = Request::DelAuthKey {
            key: key,
            version: version,
            msg_id: message_id,
        };

        self.send_request(dst, request, DEFAULT_PRIORITY)
    }
}

#[cfg(not(feature = "use-mock-crust"))]
impl Client {
    /// Create a new `Client`.
    ///
    /// It will automatically connect to the network, but not attempt to achieve full routing node
    /// status. The name of the client will be the name of the `PublicId` of the `keys` and must
    /// equal the SHA512 hash of its public signing key, otherwise the client will be instantly
    /// terminated.
    ///
    /// Keys will be exchanged with the `ClientAuthority` so that communication with the network is
    /// cryptographically secure and uses section consensus. The restriction for the client name
    /// exists to ensure that the client cannot choose its `ClientAuthority`.
    pub fn new(event_sender: Sender<Event>,
               keys: Option<FullId>,
               config: Option<Config>)
               -> Result<Client, RoutingError> {
        rust_sodium::init(); // enable shared global (i.e. safe to multithread now)

        let (tx, rx) = channel();
        let (get_action_sender_tx, get_action_sender_rx) = channel();

        let joiner = thread::named("Client thread", move || {
            // start the handler for routing with a restriction to become a full node
            let mut event_buffer = EventBuf::new();
            let (action_sender, mut machine) =
                Self::make_state_machine(keys, &mut event_buffer, config);

            for ev in event_buffer.take_all() {
                unwrap!(event_sender.send(ev));
            }

            unwrap!(get_action_sender_tx.send(action_sender));

            // Gather events from the state machine's event loop and proxy them over the
            // event_sender channel.
            while Ok(()) == machine.step(&mut event_buffer) {
                for ev in event_buffer.take_all() {
                    // If sending the event fails, terminate this thread.
                    if event_sender.send(ev).is_err() {
                        return;
                    }
                }
            }
            // When there are no more events to process, terminate this thread.
        });

        let action_sender = unwrap!(get_action_sender_rx.recv());

        Ok(Client {
               interface_result_tx: tx,
               interface_result_rx: rx,
               action_sender: action_sender,
               _joiner: joiner,
           })
    }

<<<<<<< HEAD
=======
    fn make_state_machine(keys: Option<FullId>,
                          min_section_size: usize,
                          outbox: &mut EventBox)
                          -> (RoutingActionSender, StateMachine) {
        StateMachine::new(move |action_sender, crust_service, timer, _outbox2| {
            Bootstrapping::new(action_sender,
                               Box::new(NullCache),
                               BootstrappingTargetState::Client,
                               crust_service,
                               keys.unwrap_or_else(FullId::new),
                               min_section_size,
                               timer)
                    .map_or(State::Terminated, State::Bootstrapping)
        },
                          outbox)
    }

    /// Send a Get message with a `DataIdentifier` to an `Authority`, signed with given keys.
    pub fn send_get_request(&self,
                            dst: Authority<XorName>,
                            data_id: DataIdentifier,
                            message_id: MessageId)
                            -> Result<(), InterfaceError> {
        self.send_action(Request::Get(data_id, message_id), dst, CLIENT_GET_PRIORITY)
    }

    /// Add something to the network
    pub fn send_put_request(&self,
                            dst: Authority<XorName>,
                            data: Data,
                            message_id: MessageId)
                            -> Result<(), InterfaceError> {
        self.send_action(Request::Put(data, message_id), dst, DEFAULT_PRIORITY)
    }

    /// Change something already on the network
    pub fn send_post_request(&self,
                             dst: Authority<XorName>,
                             data: Data,
                             message_id: MessageId)
                             -> Result<(), InterfaceError> {
        self.send_action(Request::Post(data, message_id), dst, DEFAULT_PRIORITY)
    }

    /// Remove something from the network
    pub fn send_delete_request(&self,
                               dst: Authority<XorName>,
                               data: Data,
                               message_id: MessageId)
                               -> Result<(), InterfaceError> {
        self.send_action(Request::Delete(data, message_id), dst, DEFAULT_PRIORITY)
    }

    /// Append an item to appendable data.
    pub fn send_append_request(&self,
                               dst: Authority<XorName>,
                               wrapper: AppendWrapper,
                               message_id: MessageId)
                               -> Result<(), InterfaceError> {
        self.send_action(Request::Append(wrapper, message_id), dst, DEFAULT_PRIORITY)
    }


    /// Request account information for the Client calling this function
    pub fn send_get_account_info_request(&self,
                                         dst: Authority<XorName>,
                                         message_id: MessageId)
                                         -> Result<(), InterfaceError> {
        self.send_action(Request::GetAccountInfo(message_id),
                         dst,
                         CLIENT_GET_PRIORITY)
    }

>>>>>>> db828132
    /// Returns the name of this node.
    pub fn name(&self) -> Result<XorName, InterfaceError> {
        let (result_tx, result_rx) = channel();
        self.action_sender
            .send(Action::Name { result_tx: result_tx })?;
        Ok(result_rx.recv()?)
    }

    /// Returns the bootstrap config that this client was created with.
    pub fn bootstrap_config(&self) -> Result<BootstrapConfig, InterfaceError> {
        let (result_tx, result_rx) = channel();
        self.action_sender
            .send(Action::Config { result_tx: result_tx })?;
        Ok(result_rx.recv()?)
    }

    fn send_request(&self,
                    dst: Authority<XorName>,
                    request: Request,
                    priority: u8)
                    -> Result<(), InterfaceError> {
        let action = Action::ClientSendRequest {
            content: request,
            dst: dst,
            priority: priority,
            result_tx: self.interface_result_tx.clone(),
        };

        self.action_sender.send(action)?;
        self.interface_result_rx.recv()?
    }
}

#[cfg(feature = "use-mock-crust")]
impl Client {
    /// Create a new `Client` for testing with mock crust.
    pub fn new(keys: Option<FullId>, config: Option<Config>) -> Result<Client, RoutingError> {
        let mut event_buffer = EventBuf::new();
        let (_, machine) = Self::make_state_machine(keys, &mut event_buffer, config);

        let (tx, rx) = channel();

        Ok(Client {
               interface_result_tx: tx,
               interface_result_rx: rx,
               machine: machine,
               event_buffer: event_buffer,
           })
    }

    /// Returns the name of this node.
    pub fn name(&self) -> Result<XorName, RoutingError> {
        self.machine.name().ok_or(RoutingError::Terminated)
    }

    /// Resend all unacknowledged messages.
    pub fn resend_unacknowledged(&mut self) -> bool {
        self.machine.current_mut().resend_unacknowledged()
    }
<<<<<<< HEAD

    /// Are there any unacknowledged messages?
    pub fn has_unacknowledged(&self) -> bool {
        self.machine.current().has_unacknowledged()
    }

    /// Returns the `crust::Config` associated with the `crust::Service` (if any).
    pub fn bootstrap_config(&self) -> BootstrapConfig {
        self.machine
            .bootstrap_config()
            .unwrap_or_else(BootstrapConfig::default)
    }

    fn send_request(&mut self,
                    dst: Authority<XorName>,
                    request: Request,
                    priority: u8)
                    -> Result<(), InterfaceError> {
        // Make sure the state machine has processed any outstanding crust events.
        self.poll();

        let action = Action::ClientSendRequest {
            content: request,
            dst: dst,
            priority: priority,
            result_tx: self.interface_result_tx.clone(),
        };

        let transition = self.machine
            .current_mut()
            .handle_action(action, &mut self.event_buffer);
        self.machine
            .apply_transition(transition, &mut self.event_buffer);
        self.interface_result_rx.recv()?
    }
}

#[cfg(feature = "use-mock-crust")]
impl EventStepper for Client {
    type Item = Event;

    fn produce_events(&mut self) -> Result<(), RecvError> {
        self.machine.step(&mut self.event_buffer)
    }

    fn try_produce_events(&mut self) -> Result<(), TryRecvError> {
        self.machine.try_step(&mut self.event_buffer)
    }

    fn pop_item(&mut self) -> Option<Event> {
        self.event_buffer.take_first()
    }
=======
>>>>>>> db828132
}

#[cfg(not(feature = "use-mock-crust"))]
impl Drop for Client {
    fn drop(&mut self) {
        if let Err(err) = self.action_sender.send(Action::Terminate) {
            debug!("Error {:?} sending event to Core", err);
        }
    }
}

#[cfg(feature = "use-mock-crust")]
impl Drop for Client {
    fn drop(&mut self) {
        self.poll();
        let _ = self.machine
            .current_mut()
            .handle_action(Action::Terminate, &mut self.event_buffer);
        let _ = self.event_buffer.take_all();
    }
}<|MERGE_RESOLUTION|>--- conflicted
+++ resolved
@@ -35,14 +35,8 @@
 use rust_sodium;
 use rust_sodium::crypto::sign;
 use state_machine::{State, StateMachine};
-<<<<<<< HEAD
-use states;
+use states::{Bootstrapping, BootstrappingTargetState};
 use std::collections::{BTreeMap, BTreeSet};
-=======
-use states::{Bootstrapping, BootstrappingTargetState};
-#[cfg(feature = "use-mock-crust")]
-use std::cell::RefCell;
->>>>>>> db828132
 use std::sync::mpsc::{Receiver, Sender, channel};
 #[cfg(feature = "use-mock-crust")]
 use std::sync::mpsc::{RecvError, TryRecvError};
@@ -74,12 +68,15 @@
                           outbox: &mut EventBox,
                           config: Option<Config>)
                           -> (RoutingActionSender, StateMachine) {
-        let cache = Box::new(NullCache);
-        let full_id = keys.unwrap_or_else(FullId::new);
-
-        StateMachine::new(move |crust_service, timer, _outbox2| {
-            states::Bootstrapping::new(cache, true, crust_service, full_id, MIN_SECTION_SIZE, timer)
-                .map_or(State::Terminated, State::Bootstrapping)
+        StateMachine::new(move |action_sender, crust_service, timer, _outbox2| {
+            Bootstrapping::new(action_sender,
+                               Box::new(NullCache),
+                               BootstrappingTargetState::Client,
+                               crust_service,
+                               keys.unwrap_or_else(FullId::new),
+                               MIN_SECTION_SIZE,
+                               timer)
+                    .map_or(State::Terminated, State::Bootstrapping)
         },
                           outbox,
                           config)
@@ -456,82 +453,6 @@
            })
     }
 
-<<<<<<< HEAD
-=======
-    fn make_state_machine(keys: Option<FullId>,
-                          min_section_size: usize,
-                          outbox: &mut EventBox)
-                          -> (RoutingActionSender, StateMachine) {
-        StateMachine::new(move |action_sender, crust_service, timer, _outbox2| {
-            Bootstrapping::new(action_sender,
-                               Box::new(NullCache),
-                               BootstrappingTargetState::Client,
-                               crust_service,
-                               keys.unwrap_or_else(FullId::new),
-                               min_section_size,
-                               timer)
-                    .map_or(State::Terminated, State::Bootstrapping)
-        },
-                          outbox)
-    }
-
-    /// Send a Get message with a `DataIdentifier` to an `Authority`, signed with given keys.
-    pub fn send_get_request(&self,
-                            dst: Authority<XorName>,
-                            data_id: DataIdentifier,
-                            message_id: MessageId)
-                            -> Result<(), InterfaceError> {
-        self.send_action(Request::Get(data_id, message_id), dst, CLIENT_GET_PRIORITY)
-    }
-
-    /// Add something to the network
-    pub fn send_put_request(&self,
-                            dst: Authority<XorName>,
-                            data: Data,
-                            message_id: MessageId)
-                            -> Result<(), InterfaceError> {
-        self.send_action(Request::Put(data, message_id), dst, DEFAULT_PRIORITY)
-    }
-
-    /// Change something already on the network
-    pub fn send_post_request(&self,
-                             dst: Authority<XorName>,
-                             data: Data,
-                             message_id: MessageId)
-                             -> Result<(), InterfaceError> {
-        self.send_action(Request::Post(data, message_id), dst, DEFAULT_PRIORITY)
-    }
-
-    /// Remove something from the network
-    pub fn send_delete_request(&self,
-                               dst: Authority<XorName>,
-                               data: Data,
-                               message_id: MessageId)
-                               -> Result<(), InterfaceError> {
-        self.send_action(Request::Delete(data, message_id), dst, DEFAULT_PRIORITY)
-    }
-
-    /// Append an item to appendable data.
-    pub fn send_append_request(&self,
-                               dst: Authority<XorName>,
-                               wrapper: AppendWrapper,
-                               message_id: MessageId)
-                               -> Result<(), InterfaceError> {
-        self.send_action(Request::Append(wrapper, message_id), dst, DEFAULT_PRIORITY)
-    }
-
-
-    /// Request account information for the Client calling this function
-    pub fn send_get_account_info_request(&self,
-                                         dst: Authority<XorName>,
-                                         message_id: MessageId)
-                                         -> Result<(), InterfaceError> {
-        self.send_action(Request::GetAccountInfo(message_id),
-                         dst,
-                         CLIENT_GET_PRIORITY)
-    }
-
->>>>>>> db828132
     /// Returns the name of this node.
     pub fn name(&self) -> Result<XorName, InterfaceError> {
         let (result_tx, result_rx) = channel();
@@ -587,17 +508,6 @@
         self.machine.name().ok_or(RoutingError::Terminated)
     }
 
-    /// Resend all unacknowledged messages.
-    pub fn resend_unacknowledged(&mut self) -> bool {
-        self.machine.current_mut().resend_unacknowledged()
-    }
-<<<<<<< HEAD
-
-    /// Are there any unacknowledged messages?
-    pub fn has_unacknowledged(&self) -> bool {
-        self.machine.current().has_unacknowledged()
-    }
-
     /// Returns the `crust::Config` associated with the `crust::Service` (if any).
     pub fn bootstrap_config(&self) -> BootstrapConfig {
         self.machine
@@ -644,8 +554,6 @@
     fn pop_item(&mut self) -> Option<Event> {
         self.event_buffer.take_first()
     }
-=======
->>>>>>> db828132
 }
 
 #[cfg(not(feature = "use-mock-crust"))]
