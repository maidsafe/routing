// Copyright 2016 MaidSafe.net limited.
//
// This SAFE Network Software is licensed to you under (1) the MaidSafe.net Commercial License,
// version 1.0 or later, or (2) The General Public License (GPL), version 3, depending on which
// licence you accepted on initial access to the Software (the "Licences").
//
// By contributing code to the SAFE Network Software, or to this project generally, you agree to be
// bound by the terms of the MaidSafe Contributor Agreement, version 1.1.  This, along with the
// Licenses can be found in the root directory of this project at LICENSE, COPYING and CONTRIBUTOR.
//
// Unless required by applicable law or agreed to in writing, the SAFE Network Software distributed
// under the GPL Licence is distributed on an "AS IS" BASIS, WITHOUT WARRANTIES OR CONDITIONS OF ANY
// KIND, either express or implied.
//
// Please review the Licences for the specific language governing permissions and limitations
// relating to use of the SAFE Network Software.

<<<<<<< HEAD
use routing::{Authority, Event, MIN_GROUP_SIZE, MessageId, QUORUM, Response};
=======
use routing::{Authority, Event, MessageId, QUORUM, Response};
>>>>>>> 7ea2836d
use routing::mock_crust::Network;
use std::sync::mpsc;
use super::{TestNode, create_connected_nodes, gen_immutable_data, poll_all,
            sort_nodes_by_distance_to};

#[test]
fn messages_accumulate_with_quorum() {
    let min_group_size = 8;
    let network = Network::new(min_group_size, None);
    let mut rng = network.new_rng();
    let mut nodes = create_connected_nodes(&network, 15);

    let data = gen_immutable_data(&mut rng, 8);
    let src = Authority::NaeManager(*data.name()); // The data's NaeManager.
    sort_nodes_by_distance_to(&mut nodes, src.name());

    let send = |node: &mut TestNode, dst: &Authority, message_id: MessageId| {
        assert!(node.inner
            .send_get_success(src, *dst, data.clone(), message_id)
            .is_ok());
    };

    let dst = Authority::ManagedNode(nodes[0].name()); // The closest node.
    // The smallest number such that `quorum * 100 >= len * QUORUM`:
<<<<<<< HEAD
    let quorum = (MIN_GROUP_SIZE * QUORUM - 1) / 100 + 1;
=======
    let quorum = (min_group_size * QUORUM - 1) / 100 + 1;
>>>>>>> 7ea2836d

    // Send a message from the group `src` to the node `dst`.
    // Only the `quorum`-th sender should cause accumulation and a
    // `Response` event. The event should only occur once.
    let message_id = MessageId::new();
    for node in nodes.iter_mut().take(quorum - 1) {
        send(node, &dst, message_id);
    }
    let _ = poll_all(&mut nodes, &mut []);
    expect_no_event!(nodes[0]);
    send(&mut nodes[quorum - 1], &dst, message_id);
    let _ = poll_all(&mut nodes, &mut []);
    expect_next_event!(nodes[0], Event::Response { response: Response::GetSuccess(..), .. });
    send(&mut nodes[quorum], &dst, message_id);
    let _ = poll_all(&mut nodes, &mut []);
    expect_no_event!(nodes[0]);

    // If there are `quorum` senders but they all only sent hashes, nothing can accumulate.
    // Only after `nodes[0]`, which is closest to `src.name()`, has sent the full message, it
    // accumulates.
    let message_id = MessageId::new();
    for node in nodes.iter_mut().skip(1).take(quorum) {
        send(node, &dst, message_id);
    }
    let _ = poll_all(&mut nodes, &mut []);
    expect_no_event!(nodes[0]);
    send(&mut nodes[0], &dst, message_id);
    let _ = poll_all(&mut nodes, &mut []);
    expect_next_event!(nodes[0], Event::Response { response: Response::GetSuccess(..), .. });
    send(&mut nodes[quorum + 1], &dst, message_id);
    let _ = poll_all(&mut nodes, &mut []);
    expect_no_event!(nodes[0]);

    let dst_grp = Authority::NaeManager(*src.name()); // The whole group.

    // Send a message from the group `src` to the group `dst_grp`.
    // Only the `quorum`-th sender should cause accumulation and a
    // `Response` event. The event should only occur once.
    let message_id = MessageId::new();
    for node in nodes.iter_mut().take(quorum - 1) {
        send(node, &dst_grp, message_id);
    }
    let _ = poll_all(&mut nodes, &mut []);
    for node in &mut nodes {
        expect_no_event!(node);
    }
    send(&mut nodes[quorum - 1], &dst_grp, message_id);
    let _ = poll_all(&mut nodes, &mut []);
    for node in &mut nodes {
        expect_next_event!(node, Event::Response { response: Response::GetSuccess(..), .. });
    }
    send(&mut nodes[quorum], &dst_grp, message_id);
    let _ = poll_all(&mut nodes, &mut []);
    for node in &mut nodes {
        expect_no_event!(node);
    }

    // If there are `quorum` senders but they all only sent hashes, nothing can accumulate.
    // Only after `nodes[0]`, which is closest to `src.name()`, has sent the full message, it
    // accumulates.
    let message_id = MessageId::new();
    for node in nodes.iter_mut().skip(1).take(quorum) {
        send(node, &dst_grp, message_id);
    }
    let _ = poll_all(&mut nodes, &mut []);
    for node in &mut nodes {
        expect_no_event!(node);
    }
    send(&mut nodes[0], &dst_grp, message_id);
    let _ = poll_all(&mut nodes, &mut []);
    for node in &mut nodes {
        expect_next_event!(node, Event::Response { response: Response::GetSuccess(..), .. });
    }
    send(&mut nodes[quorum + 1], &dst_grp, message_id);
    let _ = poll_all(&mut nodes, &mut []);
    for node in &mut nodes {
        expect_no_event!(node);
    }
}<|MERGE_RESOLUTION|>--- conflicted
+++ resolved
@@ -15,11 +15,7 @@
 // Please review the Licences for the specific language governing permissions and limitations
 // relating to use of the SAFE Network Software.
 
-<<<<<<< HEAD
-use routing::{Authority, Event, MIN_GROUP_SIZE, MessageId, QUORUM, Response};
-=======
 use routing::{Authority, Event, MessageId, QUORUM, Response};
->>>>>>> 7ea2836d
 use routing::mock_crust::Network;
 use std::sync::mpsc;
 use super::{TestNode, create_connected_nodes, gen_immutable_data, poll_all,
@@ -44,11 +40,7 @@
 
     let dst = Authority::ManagedNode(nodes[0].name()); // The closest node.
     // The smallest number such that `quorum * 100 >= len * QUORUM`:
-<<<<<<< HEAD
-    let quorum = (MIN_GROUP_SIZE * QUORUM - 1) / 100 + 1;
-=======
     let quorum = (min_group_size * QUORUM - 1) / 100 + 1;
->>>>>>> 7ea2836d
 
     // Send a message from the group `src` to the node `dst`.
     // Only the `quorum`-th sender should cause accumulation and a
