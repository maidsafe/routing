// Copyright 2016 MaidSafe.net limited.
//
// This SAFE Network Software is licensed to you under (1) the MaidSafe.net Commercial License,
// version 1.0 or later, or (2) The General Public License (GPL), version 3, depending on which
// licence you accepted on initial access to the Software (the "Licences").
//
// By contributing code to the SAFE Network Software, or to this project generally, you agree to be
// bound by the terms of the MaidSafe Contributor Agreement, version 1.1.  This, along with the
// Licenses can be found in the root directory of this project at LICENSE, COPYING and CONTRIBUTOR.
//
// Unless required by applicable law or agreed to in writing, the SAFE Network Software distributed
// under the GPL Licence is distributed on an "AS IS" BASIS, WITHOUT WARRANTIES OR CONDITIONS OF ANY
// KIND, either express or implied.
//
// Please review the Licences for the specific language governing permissions and limitations
// relating to use of the SAFE Network Software.

mod accumulate;
mod cache;
mod churn;
mod drop;
mod merge;
mod requests;
mod utils;

<<<<<<< HEAD
use routing::{Event, MIN_GROUP_SIZE};
=======
use routing::Event;
>>>>>>> 7ea2836d
use routing::mock_crust::{Config, Endpoint, Network};
use routing::mock_crust::crust::PeerId;
pub use self::utils::{TestClient, TestNode, create_connected_clients, create_connected_nodes,
                      create_connected_nodes_with_cache_until_split, gen_bytes,
                      gen_immutable_data, gen_range_except, poll_all, poll_and_resend,
                      sort_nodes_by_distance_to, verify_invariant_for_all_nodes};

// —————  Miscellaneous tests below  —————

fn test_nodes(percentage_size: usize) {
    let min_group_size = 8;
    let size = min_group_size * percentage_size / 100;
    let network = Network::new(min_group_size, None);
    let nodes = create_connected_nodes(&network, size);
    verify_invariant_for_all_nodes(&nodes);
}

#[test]
fn disconnect_on_rebootstrap() {
    let min_group_size = 8;
    let network = Network::new(min_group_size, None);
    let mut nodes = create_connected_nodes(&network, 2);
    // Try to bootstrap to another than the first node. With network size 2, this should fail.
    let config = Config::with_contacts(&[nodes[1].handle.endpoint()]);
    nodes.push(TestNode::builder(&network).config(config).endpoint(Endpoint(2)).create());
    let _ = poll_all(&mut nodes, &mut []);
    // When retrying to bootstrap, we should have disconnected from the bootstrap node.
    assert!(!unwrap!(nodes.last()).handle.is_connected(&nodes[1].handle));
    expect_next_event!(unwrap!(nodes.last()), Event::Terminate);
}

#[test]
fn less_than_group_size_nodes() {
    test_nodes(38)
}

#[test]
fn equal_group_size_nodes() {
    test_nodes(100);
}

#[test]
fn more_than_group_size_nodes() {
<<<<<<< HEAD
    test_nodes(MIN_GROUP_SIZE * 6);
=======
    test_nodes(600);
>>>>>>> 7ea2836d
}

#[test]
fn failing_connections_ring() {
    let min_group_size = 8;
    let network = Network::new(min_group_size, None);
    let len = min_group_size * 2;
    for i in 0..(len - 1) {
        let ep0 = Endpoint(1 + i);
        let ep1 = Endpoint(1 + (i % len));

        network.block_connection(ep0, ep1);
        network.block_connection(ep1, ep0);
    }
    let nodes = create_connected_nodes(&network, len);
    verify_invariant_for_all_nodes(&nodes);
}

#[test]
fn failing_connections_unidirectional() {
    let min_group_size = 8;
    let network = Network::new(min_group_size, None);
    network.block_connection(Endpoint(1), Endpoint(2));
    network.block_connection(Endpoint(1), Endpoint(3));
    network.block_connection(Endpoint(2), Endpoint(3));

    let nodes = create_connected_nodes(&network, 4);
    verify_invariant_for_all_nodes(&nodes);
}

#[test]
fn client_connects_to_nodes() {
    let min_group_size = 8;
    let network = Network::new(min_group_size, None);
    let mut nodes = create_connected_nodes(&network, min_group_size + 1);
    let _ = create_connected_clients(&network, &mut nodes, 1);
}

#[test]
fn node_joins_in_front() {
    let min_group_size = 8;
    let network = Network::new(min_group_size, None);
    let mut nodes = create_connected_nodes(&network, 2 * min_group_size);
    let config = Config::with_contacts(&[nodes[0].handle.endpoint()]);
    nodes.insert(0, TestNode::builder(&network).config(config).create());

    let _ = poll_all(&mut nodes, &mut []);

    verify_invariant_for_all_nodes(&nodes);
}

#[test]
fn multiple_joining_nodes() {
    let min_group_size = 8;
    let network_size = 2 * min_group_size;
    let network = Network::new(min_group_size, None);
    let mut nodes = create_connected_nodes(&network, network_size);
    let config = Config::with_contacts(&[nodes[0].handle.endpoint()]);

    nodes.insert(0,
                 TestNode::builder(&network).config(config.clone()).create());
    nodes.insert(0,
                 TestNode::builder(&network).config(config.clone()).create());
    nodes.push(TestNode::builder(&network).config(config.clone()).create());

    let _ = poll_all(&mut nodes, &mut []);
    nodes.retain(|node| !unwrap!(node.routing_table()).is_empty());
    let _ = poll_all(&mut nodes, &mut []);

    verify_invariant_for_all_nodes(&nodes);
}

#[test]
fn check_close_groups_for_group_size_nodes() {
    let min_group_size = 8;
    let nodes = create_connected_nodes(&Network::new(min_group_size, None), min_group_size);
    let close_groups_complete = nodes.iter()
        .all(|n| nodes.iter().all(|m| m.close_group().contains(&n.name())));
    assert!(close_groups_complete);
}

#[test]
fn whitelist() {
    let min_group_size = 8;
    let network = Network::new(min_group_size, None);
    let mut nodes = create_connected_nodes(&network, min_group_size);
    let config = Config::with_contacts(&[nodes[0].handle.endpoint()]);
    for node in &mut nodes {
        node.handle.0.borrow_mut().whitelist_peer(PeerId(min_group_size));
    }
<<<<<<< HEAD
    // The next node has peer ID `MIN_GROUP_SIZE`: It should be able to join.
    nodes.push(TestNode::builder(&network).config(config.clone()).create());
    let _ = poll_all(&mut nodes, &mut []);
    verify_invariant_for_all_nodes(&nodes);
    // The next node has peer ID `MIN_GROUP_SIZE + 1`: It is not whitelisted.
=======
    // The next node has peer ID `min_group_size`: It should be able to join.
    nodes.push(TestNode::builder(&network).config(config.clone()).create());
    let _ = poll_all(&mut nodes, &mut []);
    verify_invariant_for_all_nodes(&nodes);
    // The next node has peer ID `min_group_size + 1`: It is not whitelisted.
>>>>>>> 7ea2836d
    nodes.push(TestNode::builder(&network).config(config.clone()).create());
    let _ = poll_all(&mut nodes, &mut []);
    assert!(!unwrap!(nodes.pop()).inner.is_node());
    // A client should be able to join anyway, regardless of the whitelist.
    let mut clients = vec![TestClient::new(&network, Some(config), None)];
    let _ = poll_all(&mut nodes, &mut clients);
    expect_next_event!(clients[0], Event::Connected);
}<|MERGE_RESOLUTION|>--- conflicted
+++ resolved
@@ -23,11 +23,7 @@
 mod requests;
 mod utils;
 
-<<<<<<< HEAD
-use routing::{Event, MIN_GROUP_SIZE};
-=======
 use routing::Event;
->>>>>>> 7ea2836d
 use routing::mock_crust::{Config, Endpoint, Network};
 use routing::mock_crust::crust::PeerId;
 pub use self::utils::{TestClient, TestNode, create_connected_clients, create_connected_nodes,
@@ -71,11 +67,7 @@
 
 #[test]
 fn more_than_group_size_nodes() {
-<<<<<<< HEAD
-    test_nodes(MIN_GROUP_SIZE * 6);
-=======
     test_nodes(600);
->>>>>>> 7ea2836d
 }
 
 #[test]
@@ -166,19 +158,11 @@
     for node in &mut nodes {
         node.handle.0.borrow_mut().whitelist_peer(PeerId(min_group_size));
     }
-<<<<<<< HEAD
-    // The next node has peer ID `MIN_GROUP_SIZE`: It should be able to join.
-    nodes.push(TestNode::builder(&network).config(config.clone()).create());
-    let _ = poll_all(&mut nodes, &mut []);
-    verify_invariant_for_all_nodes(&nodes);
-    // The next node has peer ID `MIN_GROUP_SIZE + 1`: It is not whitelisted.
-=======
     // The next node has peer ID `min_group_size`: It should be able to join.
     nodes.push(TestNode::builder(&network).config(config.clone()).create());
     let _ = poll_all(&mut nodes, &mut []);
     verify_invariant_for_all_nodes(&nodes);
     // The next node has peer ID `min_group_size + 1`: It is not whitelisted.
->>>>>>> 7ea2836d
     nodes.push(TestNode::builder(&network).config(config.clone()).create());
     let _ = poll_all(&mut nodes, &mut []);
     assert!(!unwrap!(nodes.pop()).inner.is_node());
