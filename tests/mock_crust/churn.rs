--- conflicted
+++ resolved
@@ -17,12 +17,7 @@
 
 use itertools::Itertools;
 use rand::Rng;
-<<<<<<< HEAD
-use routing::{Authority, DataIdentifier, Destination, Event, MIN_GROUP_SIZE, MessageId, QUORUM,
-              Request, XorName};
-=======
 use routing::{Authority, DataIdentifier, Destination, Event, MessageId, QUORUM, Request, XorName};
->>>>>>> 7ea2836d
 use routing::mock_crust::{Config, Network};
 use std::cmp;
 use std::collections::{HashMap, HashSet};
@@ -77,12 +72,8 @@
                        data_id: DataIdentifier,
                        src: Authority,
                        dst: Authority,
-<<<<<<< HEAD
-                       nodes: &[TestNode]) {
-=======
                        nodes: &[TestNode],
                        min_group_size: usize) {
->>>>>>> 7ea2836d
         let src_dest = src.to_destination();
         let dst_dest = dst.to_destination();
         let msg_id = MessageId::new();
@@ -92,11 +83,7 @@
             sent_count += 1;
         }
         match src_dest {
-<<<<<<< HEAD
-            Destination::Group(_) => assert!(100 * sent_count >= QUORUM * MIN_GROUP_SIZE),
-=======
             Destination::Group(_) => assert!(100 * sent_count >= QUORUM * min_group_size),
->>>>>>> 7ea2836d
             Destination::Node(_) => assert_eq!(sent_count, 1),
         }
         if dst.is_group() && !self.groups.contains_key(&dst) {
@@ -164,12 +151,8 @@
 
 #[test]
 fn churn() {
-<<<<<<< HEAD
-    let network = Network::new(None);
-=======
     let min_group_size = 8;
     let network = Network::new(min_group_size, None);
->>>>>>> 7ea2836d
     let mut rng = network.new_rng();
     let mut nodes = create_connected_nodes(&network, 20);
 
@@ -189,15 +172,6 @@
         let mut expected_gets = ExpectedGets::default();
 
         // Test messages from a node to itself, another node and a group ...
-<<<<<<< HEAD
-        expected_gets.send_and_expect(data_id, auth_n0, auth_n0, &nodes);
-        expected_gets.send_and_expect(data_id, auth_n0, auth_n1, &nodes);
-        expected_gets.send_and_expect(data_id, auth_n0, auth_g0, &nodes);
-        // ... and from a group to itself, another group and a node.
-        expected_gets.send_and_expect(data_id, auth_g0, auth_g0, &nodes);
-        expected_gets.send_and_expect(data_id, auth_g0, auth_g1, &nodes);
-        expected_gets.send_and_expect(data_id, auth_g0, auth_n0, &nodes);
-=======
         expected_gets.send_and_expect(data_id, auth_n0, auth_n0, &nodes, min_group_size);
         expected_gets.send_and_expect(data_id, auth_n0, auth_n1, &nodes, min_group_size);
         expected_gets.send_and_expect(data_id, auth_n0, auth_g0, &nodes, min_group_size);
@@ -205,7 +179,6 @@
         expected_gets.send_and_expect(data_id, auth_g0, auth_g0, &nodes, min_group_size);
         expected_gets.send_and_expect(data_id, auth_g0, auth_g1, &nodes, min_group_size);
         expected_gets.send_and_expect(data_id, auth_g0, auth_n0, &nodes, min_group_size);
->>>>>>> 7ea2836d
 
         poll_and_resend(&mut nodes, &mut []);
 
