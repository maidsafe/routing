// Copyright 2016 MaidSafe.net limited.
//
// This SAFE Network Software is licensed to you under (1) the MaidSafe.net Commercial License,
// version 1.0 or later, or (2) The General Public License (GPL), version 3, depending on which
// licence you accepted on initial access to the Software (the "Licences").
//
// By contributing code to the SAFE Network Software, or to this project generally, you agree to be
// bound by the terms of the MaidSafe Contributor Agreement.  This, along with the Licenses can be
// found in the root directory of this project at LICENSE, COPYING and CONTRIBUTOR.
//
// Unless required by applicable law or agreed to in writing, the SAFE Network Software distributed
// under the GPL Licence is distributed on an "AS IS" BASIS, WITHOUT WARRANTIES OR CONDITIONS OF ANY
// KIND, either express or implied.
//
// Please review the Licences for the specific language governing permissions and limitations
// relating to use of the SAFE Network Software.

use super::{TestClient, TestNode, create_connected_clients, create_connected_nodes, gen_range,
            gen_range_except, poll_and_resend, verify_invariant_for_all_nodes};
use fake_clock::FakeClock as Instant;
use itertools::Itertools;
use rand::Rng;
use routing::{Authority, DataIdentifier, Event, EventStream, MessageId, QUORUM_DENOMINATOR,
              QUORUM_NUMERATOR, Request, XorName};
use routing::mock_crust::{Config, Network};
use std::cmp;
use std::collections::{BTreeSet, HashMap, HashSet};
use std::iter;

// Randomly removes some nodes.
//
// Note: it's necessary to call `poll_all` afterwards, as this function doesn't call it itself.
fn drop_random_nodes<R: Rng>(rng: &mut R, nodes: &mut Vec<TestNode>, min_section_size: usize) {
    let len = nodes.len();
    // Nodes needed for quorum with minimum section size. Round up.
    let min_quorum = 1 + (min_section_size * QUORUM_NUMERATOR) / QUORUM_DENOMINATOR;
    if rng.gen_weighted_bool(3) {
        // Pick a section then remove as many nodes as possible from it without breaking quorum.
        let i = gen_range(rng, 0, len);
        let prefix = *nodes[i].routing_table().our_prefix();

        // Any network must allow at least one node to be lost:
        let num_excess = cmp::max(1,
                                  nodes[i].routing_table().our_section().len() - min_section_size);
        assert!(num_excess > 0);

        let mut removed = 0;
        // Remove nodes from the chosen section
        while removed < num_excess {
            let i = gen_range(rng, 0, nodes.len());
            if *nodes[i].routing_table().our_prefix() != prefix {
                continue;
            }
            let _ = nodes.remove(i);
            removed += 1;
        }
    } else {
        // It should always be safe to remove min_section_size - min_quorum_size nodes (if we
        // ensured they did not all come from the same section we could remove more):
        let num_excess = cmp::min(min_section_size - min_quorum, len - min_section_size);
        let mut removed = 0;
        while num_excess - removed > 0 {
            let _ = nodes.remove(gen_range(rng, 0, len - removed));
            removed += 1;
        }
    }
}

// Randomly adds a node. Returns new node index if successfully added.
//
// Note: This fn will call `poll_and_resend` itself
fn add_node_and_poll<R: Rng>(rng: &mut R,
                             network: &Network,
                             mut nodes: &mut Vec<TestNode>,
                             min_section_size: usize)
                             -> Option<usize> {
    let len = nodes.len();
    // A non-first node without min_section_size nodes in routing table cannot be proxy
    let (proxy, index) = if len <= min_section_size {
        (0, gen_range(rng, 1, len + 1))
    } else {
        (gen_range(rng, 0, len), gen_range(rng, 0, len + 1))
    };
    let config = Config::with_contacts(&[nodes[proxy].handle.endpoint()]);

    nodes.insert(index, TestNode::builder(network).config(config).create());
    let (new_node, proxy) = if index <= proxy {
        (index, proxy + 1)
    } else {
        (index, proxy)
    };

    if len > (2 * min_section_size) {
        let exclude = vec![new_node, proxy].into_iter().collect();
        let block_peer = gen_range_except(rng, 1, nodes.len(), &exclude);
        debug!("Connection between {} and {} blocked.",
               nodes[new_node].name(),
               nodes[block_peer].name());
        network.block_connection(nodes[new_node].handle.endpoint(),
                                 nodes[block_peer].handle.endpoint());
        network.block_connection(nodes[block_peer].handle.endpoint(),
                                 nodes[new_node].handle.endpoint());
    }

    // new_node might be rejected here due to the current network state with ongoing merge or
    // lack of accumulation for Candidate/Node Approval due to blocked connections.
    poll_and_resend(&mut nodes, &mut []);

    // Check if the new node failed to join. If it failed we need to further cleanup existing nodes
    // as the call from poll_and_resend to clear_state would not remove this failed node from
    // existing nodes who have added it to their RT and will later attempt to re-connect.
    // This can occur due to NodeApproval not being sent out in some cases but nodes adding
    // joining nodes to their RT and expecting the joining node to eventually terminate itself
    match nodes[new_node].inner.try_next_ev() {
        Err(_) |
        Ok(Event::Terminate) => (),
        Ok(_) => return Some(new_node),
    };

    // Drop failed node and poll remaining nodes so any node which may have added failed node
    // to their RT will now purge this entry as part of poll_and_resend -> clear_state.
    let failed_node = nodes.remove(new_node);
    drop(failed_node);
    poll_and_resend(&mut nodes, &mut []);
    None
}

// Randomly adds or removes some nodes, causing churn.
// If a new node was added, returns the index of this node. Otherwise
// returns `None` (it never adds more than one node).
fn random_churn<R: Rng>(rng: &mut R,
                        network: &Network,
                        nodes: &mut Vec<TestNode>)
                        -> Option<usize> {
    let len = nodes.len();

    if count_sections(nodes) > 1 && rng.gen_weighted_bool(3) {
        let _ = nodes.remove(gen_range(rng, 1, len));
        let _ = nodes.remove(gen_range(rng, 1, len - 1));
        let _ = nodes.remove(gen_range(rng, 1, len - 2));

        None
    } else {
        let mut proxy = gen_range(rng, 0, len);
        let index = gen_range(rng, 1, len + 1);

        if nodes.len() > 2 * network.min_section_size() {
            let peer_1 = gen_range(rng, 1, len);
            let peer_2 = gen_range_except(rng, 1, len, &iter::once(peer_1).collect());
            debug!("Lost connection between {} and {}",
                   nodes[peer_1].name(),
                   nodes[peer_2].name());
            network.lost_connection(nodes[peer_1].handle.endpoint(),
                                    nodes[peer_2].handle.endpoint());
        }

        let config = Config::with_contacts(&[nodes[proxy].handle.endpoint()]);

        nodes.insert(index, TestNode::builder(network).config(config).create());

        if nodes.len() > 2 * network.min_section_size() {
            if index <= proxy {
                // When new node sits before the proxy node, proxy index increases by 1
                proxy += 1;
            }
            let exclude = vec![index, proxy].into_iter().collect();
            let block_peer = gen_range_except(rng, 1, nodes.len(), &exclude);
            debug!("Connection between {} and {} blocked.",
                   nodes[index].name(),
                   nodes[block_peer].name());
            network.block_connection(nodes[index].handle.endpoint(),
                                     nodes[block_peer].handle.endpoint());
            network.block_connection(nodes[block_peer].handle.endpoint(),
                                     nodes[index].handle.endpoint());
        }

        Some(index)
    }
}

/// The entries of a Get request: the data ID, message ID, source and destination authority.
type GetKey = (DataIdentifier, MessageId, Authority<XorName>, Authority<XorName>);

/// A set of expectations: Which nodes, groups and sections are supposed to receive Get requests.
#[derive(Default)]
struct ExpectedGets {
    /// The Get requests expected to be received.
    messages: HashSet<GetKey>,
    /// The section or section members of receiving groups or sections, at the time of sending.
    sections: HashMap<Authority<XorName>, HashSet<XorName>>,
}

impl ExpectedGets {
    /// Sends a request using the nodes specified by `src`, and adds the expectation. Panics if not
    /// enough nodes sent a section message, or if an individual sending node could not be found.
    fn send_and_expect(&mut self,
                       data_id: DataIdentifier,
                       src: Authority<XorName>,
                       dst: Authority<XorName>,
                       nodes: &mut [TestNode],
                       min_section_size: usize) {
        let msg_id = MessageId::new();
        let mut sent_count = 0;
        for node in nodes.iter_mut().filter(|node| node.is_recipient(&src)) {
            unwrap!(node.inner.send_get_request(src, dst, data_id, msg_id));
            sent_count += 1;
        }
        if src.is_multiple() {
            assert!(sent_count * QUORUM_DENOMINATOR > min_section_size * QUORUM_NUMERATOR);
        } else {
            assert_eq!(sent_count, 1);
        }
        self.expect(nodes, dst, (data_id, msg_id, src, dst));
    }

    /// Sends a request from the client, and adds the expectation.
    fn client_send_and_expect(&mut self,
                              data_id: DataIdentifier,
                              client_auth: Authority<XorName>,
                              dst: Authority<XorName>,
                              client: &TestClient,
                              nodes: &mut [TestNode]) {
        let msg_id = MessageId::new();
        unwrap!(client.inner.send_get_request(dst, data_id, msg_id));
        self.expect(nodes, dst, (data_id, msg_id, client_auth, dst));
    }

    /// Adds the expectation that the nodes belonging to `dst` receive the message.
    fn expect(&mut self, nodes: &mut [TestNode], dst: Authority<XorName>, key: GetKey) {
        if dst.is_multiple() && !self.sections.contains_key(&dst) {
            let is_recipient = |n: &&TestNode| n.is_recipient(&dst);
            let section = nodes
                .iter()
                .filter(is_recipient)
                .map(TestNode::name)
                .collect();
            let _ = self.sections.insert(dst, section);
        }
        self.messages.insert(key);
    }

    /// Verifies that all sent messages have been received by the appropriate nodes.
    fn verify(mut self, nodes: &mut [TestNode], clients: &mut [TestClient]) {
        // The minimum of the section lengths when sending and now. If a churn event happened, both
        // cases are valid: that the message was received before or after that. The number of
        // recipients thus only needs to reach a quorum for the smaller of the section sizes.
        let section_sizes: HashMap<_, _> = self.sections
            .iter_mut()
            .map(|(dst, section)| {
                let is_recipient = |n: &&TestNode| n.is_recipient(dst);
                let new_section = nodes
                    .iter()
                    .filter(is_recipient)
                    .map(TestNode::name)
                    .collect_vec();
                let count = cmp::min(section.len(), new_section.len());
                section.extend(new_section);
                (*dst, count)
            })
            .collect();
        let mut section_msgs_received = HashMap::new(); // The count of received section messages.
        for node in nodes {
            while let Ok(event) = node.try_next_ev() {
                if let Event::Request {
                           request: Request::Get(data_id, msg_id),
                           src,
                           dst,
                       } = event {
                    let key = (data_id, msg_id, src, dst);
                    if dst.is_multiple() {
                        if !self.sections
                                .get(&key.3)
                                .map_or(false, |entry| entry.contains(&node.name())) {
                            // TODO: depends on the affected tunnels due to the dropped nodes, there
                            // will be unexpected receiver for group (only used NaeManager in this
                            // test). This shall no longer happen once routing refactored.
                            if let Authority::NaeManager(_) = dst {
                                trace!("Unexpected request for node {}: {:?} / {:?}",
                                       node.name(),
                                       key,
                                       self.sections);
                            } else {
                                panic!("Unexpected request for node {}: {:?} / {:?}",
                                       node.name(),
                                       key,
                                       self.sections);
                            }
                        } else {
                            *section_msgs_received.entry(key).or_insert(0usize) += 1;
                        }
                    } else {
                        assert_eq!(node.name(), dst.name());
                        assert!(self.messages.remove(&key),
                                "Unexpected request for node {}: {:?}",
                                node.name(),
                                key);
                    }
                }
            }
        }
        for client in clients {
            while let Ok(event) = client.inner.try_next_ev() {
                if let Event::Request {
                           request: Request::Get(data_id, msg_id),
                           src,
                           dst,
                       } = event {
                    let key = (data_id, msg_id, src, dst);
                    assert!(self.messages.remove(&key),
                            "Unexpected request for client {}: {:?}",
                            client.name(),
                            key);
                }
            }
        }
        for key in self.messages {
            // All received messages for single nodes were removed: if any are left, they failed.
            assert!(key.3.is_multiple(), "Failed to receive request {:?}", key);
            let section_size = section_sizes[&key.3];
            let count = section_msgs_received.remove(&key).unwrap_or(0);
            assert!(count * QUORUM_DENOMINATOR > section_size * QUORUM_NUMERATOR,
                    "Only received {} out of {} messages {:?}.",
                    count,
                    section_size,
                    key);
        }
    }
}

fn send_and_receive<R: Rng>(rng: &mut R, nodes: &mut [TestNode], min_section_size: usize) {
    // Create random data ID and pick random sending and receiving nodes.
    let data_id = DataIdentifier::Immutable(rng.gen());
    let index0 = gen_range(rng, 0, nodes.len());
    let index1 = gen_range(rng, 0, nodes.len());
    let auth_n0 = Authority::ManagedNode(nodes[index0].name());
    let auth_n1 = Authority::ManagedNode(nodes[index1].name());
    let auth_g0 = Authority::NaeManager(rng.gen());
    let auth_g1 = Authority::NaeManager(rng.gen());
    let section_name: XorName = rng.gen();
    let auth_s0 = Authority::Section(section_name);
    // this makes sure we have two different sections if there exists more than one
    let auth_s1 = Authority::Section(!section_name);

    let mut expected_gets = ExpectedGets::default();

    // Test messages from a node to itself, another node, a group and a section...
    expected_gets.send_and_expect(data_id, auth_n0, auth_n0, nodes, min_section_size);
    expected_gets.send_and_expect(data_id, auth_n0, auth_n1, nodes, min_section_size);
    expected_gets.send_and_expect(data_id, auth_n0, auth_g0, nodes, min_section_size);
    expected_gets.send_and_expect(data_id, auth_n0, auth_s0, nodes, min_section_size);
    // ... and from a section to itself, another section, a group and a node...
    expected_gets.send_and_expect(data_id, auth_g0, auth_g0, nodes, min_section_size);
    expected_gets.send_and_expect(data_id, auth_g0, auth_g1, nodes, min_section_size);
    expected_gets.send_and_expect(data_id, auth_g0, auth_s0, nodes, min_section_size);
    expected_gets.send_and_expect(data_id, auth_g0, auth_n0, nodes, min_section_size);
    // ... and from a section to itself, another section, a group and a node...
    expected_gets.send_and_expect(data_id, auth_s0, auth_s0, nodes, min_section_size);
    expected_gets.send_and_expect(data_id, auth_s0, auth_s1, nodes, min_section_size);
    expected_gets.send_and_expect(data_id, auth_s0, auth_g0, nodes, min_section_size);
    expected_gets.send_and_expect(data_id, auth_s0, auth_n0, nodes, min_section_size);

    poll_and_resend(nodes, &mut []);

    expected_gets.verify(nodes, &mut []);
}

fn client_gets(network: &mut Network, nodes: &mut [TestNode], min_section_size: usize) {
    let mut clients = create_connected_clients(network, nodes, 1);
    let cl_auth = Authority::Client {
        client_key: *clients[0].full_id.public_id().signing_public_key(),
        proxy_node_name: nodes[0].name(),
        peer_id: clients[0].handle.0.borrow().peer_id,
    };

    let mut rng = network.new_rng();
    let data_id = DataIdentifier::Immutable(rng.gen());
    let auth_g0 = Authority::NaeManager(rng.gen());
    let auth_g1 = Authority::NaeManager(rng.gen());
    let section_name: XorName = rng.gen();
    let auth_s0 = Authority::Section(section_name);

    let mut expected_gets = ExpectedGets::default();
    // Test messages from a client to a group and a section...
    expected_gets.client_send_and_expect(data_id, cl_auth, auth_g0, &clients[0], nodes);
    expected_gets.client_send_and_expect(data_id, cl_auth, auth_s0, &clients[0], nodes);
    // ... and from group to the client
    expected_gets.send_and_expect(data_id, auth_g1, cl_auth, nodes, min_section_size);

    poll_and_resend(nodes, &mut clients);
    expected_gets.verify(nodes, &mut clients);
}

fn count_sections(nodes: &[TestNode]) -> usize {
    let mut prefixes = HashSet::new();
    for node in nodes {
        prefixes.insert(*node.routing_table().our_prefix());
    }
    prefixes.len()
}

fn verify_section_list_signatures(nodes: &[TestNode]) {
    for node in nodes {
        let rt = node.routing_table();
        let section_size = rt.our_section().len();
        for prefix in rt.prefixes() {
            if prefix != *rt.our_prefix() {
                let sigs = unwrap!(node.inner.section_list_signatures(prefix),
                                   "{:?} Tried to unwrap None returned from \
                                    section_list_signatures({:?})",
                                   node.name(),
                                   prefix);
                assert!(sigs.len() * QUORUM_DENOMINATOR > section_size * QUORUM_NUMERATOR,
                        "{:?} Not enough signatures for prefix {:?} - {}/{}\n\tSignatures from: \
                         {:?}",
                        node.name(),
                        prefix,
                        sigs.len(),
                        section_size,
                        sigs.keys().collect_vec());
            }
        }
    }
}

#[test]
fn aggressive_churn() {
    let min_section_size = 5;
    let target_section_num = 5;
    let target_network_size = 50;
    let mut network = Network::new(min_section_size, None);
    let mut rng = network.new_rng();

    // Create an initial network, increase until we have several sections, then
    // decrease back to min_section_size, then increase to again.
    let mut nodes = create_connected_nodes(&network, min_section_size);

    info!("Churn [{} nodes, {} sections]: adding nodes",
          nodes.len(),
          count_sections(&nodes));
    while count_sections(&nodes) <= target_section_num || nodes.len() < target_network_size {
        if nodes.len() > (2 * min_section_size) {
            let peer_1 = gen_range(&mut rng, 0, nodes.len());
            let peer_2 = gen_range_except(&mut rng, 0, nodes.len(), &iter::once(peer_1).collect());
            debug!("Lost connection between {} and {}",
                   nodes[peer_1].name(),
                   nodes[peer_2].name());
            network.lost_connection(nodes[peer_1].handle.endpoint(),
                                    nodes[peer_2].handle.endpoint());
        }

<<<<<<< HEAD
        // An candidate could be blocked if some nodes of the section it connected to has lost node
        // due to lost of tunnel. In that case, a restart of candidate shall be carried out.
        match nodes[added_index].inner.try_next_ev() {
            Err(_) |
            Ok(Event::Terminate) => {
                // max(RESOURCE_PROOF_DURATION_SECS + ACCUMULATION_TIMEOUT_SECS,
                //     CANDIDATE_ACCEPT_TIMEOUT_SECS) = 330s
                Instant::advance_time(330 * 1000);
                let config = Config::with_contacts(&[nodes[proxy_index].handle.endpoint()]);
                nodes[added_index] = TestNode::builder(&network).config(config).create();
                poll_and_resend(&mut nodes, &mut []);
            }
            Ok(_) => {}
=======
        // A candidate could be blocked if some nodes of the section it connected to has lost node
        // due to loss of tunnel. In that case, a restart of candidate shall be carried out.
        if let Some(added_index) =
            add_node_and_poll(&mut rng, &network, &mut nodes, min_section_size) {
            debug!("Added {}", nodes[added_index].name());
        } else {
            debug!("Unable to add new node.");
>>>>>>> 0e391377
        }

        verify_invariant_for_all_nodes(&mut nodes);
        verify_section_list_signatures(&nodes);
        send_and_receive(&mut rng, &mut nodes, min_section_size);
    }

    info!("Churn [{} nodes, {} sections]: simultaneous adding and dropping nodes",
          nodes.len(),
          count_sections(&nodes));
    while nodes.len() > target_network_size / 2 {
        drop_random_nodes(&mut rng, &mut nodes, min_section_size);

        // A candidate could be blocked if it connected to a pre-merge minority section.
        // Or be rejected when the proxy node's RT is not large enough due to a lost tunnel.
        // In that case, a restart of candidate shall be carried out.
<<<<<<< HEAD
        match nodes[added_index].inner.try_next_ev() {
            Err(_) |
            Ok(Event::Terminate) => {
                // max(RESOURCE_PROOF_DURATION_SECS + ACCUMULATION_TIMEOUT_SECS,
                //     CANDIDATE_ACCEPT_TIMEOUT_SECS) = 330s
                Instant::advance_time(330 * 1000);
                let config = Config::with_contacts(&[nodes[proxy_index].handle.endpoint()]);
                nodes[added_index] = TestNode::builder(&network).config(config).create();
                poll_and_resend(&mut nodes, &mut []);
            }
            Ok(_) => {}
=======
        if let Some(added_index) =
            add_node_and_poll(&mut rng, &network, &mut nodes, min_section_size) {
            debug!("Simultaneous added {}", nodes[added_index].name());
        } else {
            debug!("Unable to add new node.");
>>>>>>> 0e391377
        }

        verify_invariant_for_all_nodes(&mut nodes);
        verify_section_list_signatures(&nodes);

        send_and_receive(&mut rng, &mut nodes, min_section_size);
        client_gets(&mut network, &mut nodes, min_section_size);
    }

    info!("Churn [{} nodes, {} sections]: dropping nodes",
          nodes.len(),
          count_sections(&nodes));
    while count_sections(&nodes) > 1 && nodes.len() > min_section_size {
        debug!("Dropping random nodes.  Current node count: {}",
               nodes.len());
        drop_random_nodes(&mut rng, &mut nodes, min_section_size);
        poll_and_resend(&mut nodes, &mut []);
        verify_invariant_for_all_nodes(&mut nodes);
        verify_section_list_signatures(&nodes);
        send_and_receive(&mut rng, &mut nodes, min_section_size);
        client_gets(&mut network, &mut nodes, min_section_size);
    }

    info!("Churn [{} nodes, {} sections]: done",
          nodes.len(),
          count_sections(&nodes));
}

#[test]
fn messages_during_churn() {
    let min_section_size = 8;
    let network = Network::new(min_section_size, None);
    let mut rng = network.new_rng();
    let mut nodes = create_connected_nodes(&network, 20);
    let mut clients = create_connected_clients(&network, &mut nodes, 1);
    let cl_auth = Authority::Client {
        client_key: *clients[0].full_id.public_id().signing_public_key(),
        proxy_node_name: nodes[0].name(),
        peer_id: clients[0].handle.0.borrow().peer_id,
    };

    for i in 0..100 {
        trace!("Iteration {}", i);
        let added_index = random_churn(&mut rng, &network, &mut nodes);

        // Create random data ID and pick random sending and receiving nodes.
        let data_id = DataIdentifier::Immutable(rng.gen());
        let exclude = added_index.map_or(BTreeSet::new(), |index| iter::once(index).collect());
        let index0 = gen_range_except(&mut rng, 0, nodes.len(), &exclude);
        let index1 = gen_range_except(&mut rng, 0, nodes.len(), &exclude);
        let auth_n0 = Authority::ManagedNode(nodes[index0].name());
        let auth_n1 = Authority::ManagedNode(nodes[index1].name());
        let auth_g0 = Authority::NaeManager(rng.gen());
        let auth_g1 = Authority::NaeManager(rng.gen());
        let section_name: XorName = rng.gen();
        let auth_s0 = Authority::Section(section_name);
        // this makes sure we have two different sections if there exists more than one
        // let auth_s1 = Authority::Section(!section_name);

        let mut expected_gets = ExpectedGets::default();

        // Test messages from a node to itself, another node, a group and a section...
        expected_gets.send_and_expect(data_id, auth_n0, auth_n0, &mut nodes, min_section_size);
        expected_gets.send_and_expect(data_id, auth_n0, auth_n1, &mut nodes, min_section_size);
        expected_gets.send_and_expect(data_id, auth_n0, auth_g0, &mut nodes, min_section_size);
        expected_gets.send_and_expect(data_id, auth_n0, auth_s0, &mut nodes, min_section_size);
        // ... and from a group to itself, another group, a section and a node...
        expected_gets.send_and_expect(data_id, auth_g0, auth_g0, &mut nodes, min_section_size);
        expected_gets.send_and_expect(data_id, auth_g0, auth_g1, &mut nodes, min_section_size);
        expected_gets.send_and_expect(data_id, auth_g0, auth_s0, &mut nodes, min_section_size);
        expected_gets.send_and_expect(data_id, auth_g0, auth_n0, &mut nodes, min_section_size);
        // ... and from a section to itself, another section, a group and a node...
        // TODO: Enable these once MAID-1920 is fixed.
        // expected_gets.send_and_expect(data_id, auth_s0, auth_s0, &nodes, min_section_size);
        // expected_gets.send_and_expect(data_id, auth_s0, auth_s1, &nodes, min_section_size);
        // expected_gets.send_and_expect(data_id, auth_s0, auth_g0, &nodes, min_section_size);
        // expected_gets.send_and_expect(data_id, auth_s0, auth_n0, &nodes, min_section_size);

        // Test messages from a client to a group and a section...
        expected_gets.client_send_and_expect(data_id, cl_auth, auth_g0, &clients[0], &mut nodes);
        expected_gets.client_send_and_expect(data_id, cl_auth, auth_s0, &clients[0], &mut nodes);
        // ... and from group to the client
        expected_gets.send_and_expect(data_id, auth_g1, cl_auth, &mut nodes, min_section_size);

        poll_and_resend(&mut nodes, &mut clients);

        expected_gets.verify(&mut nodes, &mut clients);

        verify_invariant_for_all_nodes(&mut nodes);
        verify_section_list_signatures(&nodes);
    }
}<|MERGE_RESOLUTION|>--- conflicted
+++ resolved
@@ -122,6 +122,9 @@
     let failed_node = nodes.remove(new_node);
     drop(failed_node);
     poll_and_resend(&mut nodes, &mut []);
+    // max(RESOURCE_PROOF_DURATION_SECS + ACCUMULATION_TIMEOUT_SECS,
+    //     CANDIDATE_ACCEPT_TIMEOUT_SECS) = 330s
+    Instant::advance_time(330 * 1000);
     None
 }
 
@@ -448,21 +451,6 @@
                                     nodes[peer_2].handle.endpoint());
         }
 
-<<<<<<< HEAD
-        // An candidate could be blocked if some nodes of the section it connected to has lost node
-        // due to lost of tunnel. In that case, a restart of candidate shall be carried out.
-        match nodes[added_index].inner.try_next_ev() {
-            Err(_) |
-            Ok(Event::Terminate) => {
-                // max(RESOURCE_PROOF_DURATION_SECS + ACCUMULATION_TIMEOUT_SECS,
-                //     CANDIDATE_ACCEPT_TIMEOUT_SECS) = 330s
-                Instant::advance_time(330 * 1000);
-                let config = Config::with_contacts(&[nodes[proxy_index].handle.endpoint()]);
-                nodes[added_index] = TestNode::builder(&network).config(config).create();
-                poll_and_resend(&mut nodes, &mut []);
-            }
-            Ok(_) => {}
-=======
         // A candidate could be blocked if some nodes of the section it connected to has lost node
         // due to loss of tunnel. In that case, a restart of candidate shall be carried out.
         if let Some(added_index) =
@@ -470,7 +458,6 @@
             debug!("Added {}", nodes[added_index].name());
         } else {
             debug!("Unable to add new node.");
->>>>>>> 0e391377
         }
 
         verify_invariant_for_all_nodes(&mut nodes);
@@ -487,25 +474,11 @@
         // A candidate could be blocked if it connected to a pre-merge minority section.
         // Or be rejected when the proxy node's RT is not large enough due to a lost tunnel.
         // In that case, a restart of candidate shall be carried out.
-<<<<<<< HEAD
-        match nodes[added_index].inner.try_next_ev() {
-            Err(_) |
-            Ok(Event::Terminate) => {
-                // max(RESOURCE_PROOF_DURATION_SECS + ACCUMULATION_TIMEOUT_SECS,
-                //     CANDIDATE_ACCEPT_TIMEOUT_SECS) = 330s
-                Instant::advance_time(330 * 1000);
-                let config = Config::with_contacts(&[nodes[proxy_index].handle.endpoint()]);
-                nodes[added_index] = TestNode::builder(&network).config(config).create();
-                poll_and_resend(&mut nodes, &mut []);
-            }
-            Ok(_) => {}
-=======
         if let Some(added_index) =
             add_node_and_poll(&mut rng, &network, &mut nodes, min_section_size) {
             debug!("Simultaneous added {}", nodes[added_index].name());
         } else {
             debug!("Unable to add new node.");
->>>>>>> 0e391377
         }
 
         verify_invariant_for_all_nodes(&mut nodes);
