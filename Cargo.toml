--- conflicted
+++ resolved
@@ -10,25 +10,14 @@
 version = "0.28.1"
 
 [dependencies]
-<<<<<<< HEAD
-clippy = {version = "=0.0.99", optional = true}
-crust = "~0.20.2"
-itertools = "~0.5.5"
-=======
 crust = { git="https://github.com/maidsafe/crust" }
 itertools = "~0.5.9"
->>>>>>> 30e984aa
 log = "~0.3.6"
 lru_time_cache = "~0.5.0"
 maidsafe_utilities = "~0.10.0"
 quick-error = "~1.1.0"
-<<<<<<< HEAD
-rand = "~0.3.14"
-rustc-serialize = "~0.3.22"
-=======
 rand = "~0.3.15"
 resource_proof = "0.3.0-pre"
->>>>>>> 30e984aa
 rust_sodium = "~0.1.2"
 rustc-serialize = "~0.3.22"
 term = "~0.4.4"
