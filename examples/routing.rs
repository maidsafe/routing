--- conflicted
+++ resolved
@@ -350,11 +350,7 @@
             match SocketAddr::from_str(args.arg_endpoint.unwrap().trim()) {
                 Ok(addr) => {
                     println!("initial bootstrapping to {} ", addr);
-<<<<<<< HEAD
                     let _ = test_client.join(Some(vec![Endpoint::Tcp(addr)])); 
-=======
-                    let _ = mutate_client.lock().unwrap().bootstrap(Some(vec![Endpoint::Tcp(addr)]), None);
->>>>>>> 8dbc7af6
                 }
                 Err(_) => {}
             };
@@ -373,13 +369,8 @@
                     let key: Vec<u8> = v[1].trim().bytes().collect();
                     let value: Vec<u8> = v[2].trim().bytes().collect();
                     let data = TestData::new(key, value);
-<<<<<<< HEAD
                     println!("putting data {:?} to network with name as {}", data, data.name());             
                     let _ = test_client.put(data);
-=======
-                    println!("putting data {:?} to network with name as {}", data, data.name());
-                    let _ = mutate_client.lock().unwrap().put(data);
->>>>>>> 8dbc7af6
                 },
                 "get" => {
                     let key: Vec<u8> = v[1].trim().bytes().collect();
