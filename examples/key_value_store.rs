// Copyright 2015 MaidSafe.net limited.
//
// This SAFE Network Software is licensed to you under (1) the MaidSafe.net Commercial License,
// version 1.0 or later, or (2) The General Public License (GPL), version 3, depending on which
// licence you accepted on initial access to the Software (the "Licences").
//
// By contributing code to the SAFE Network Software, or to this project generally, you agree to be
// bound by the terms of the MaidSafe Contributor Agreement, version 1.0.  This, along with the
// Licenses can be found in the root directory of this project at LICENSE, COPYING and CONTRIBUTOR.
//
// Unless required by applicable law or agreed to in writing, the SAFE Network Software distributed
// under the GPL Licence is distributed on an "AS IS" BASIS, WITHOUT WARRANTIES OR CONDITIONS OF ANY
// KIND, either express or implied.
//
// Please review the Licences for the specific language governing permissions and limitations
// relating to use of the SAFE Network Software.

//! usage example (using default methods of connecting to the network):
//!      starting a passive node:       simple_key_value_store --node
//!      starting an interactive node:  simple_key_value_store

// For explanation of lint checks, run `rustc -W help` or see
// https://github.com/maidsafe/QA/blob/master/Documentation/Rust%20Lint%20Checks.md
#![forbid(bad_style, exceeding_bitshifts, mutable_transmutes, no_mangle_const_items,
          unknown_crate_types, warnings)]
#![deny(deprecated, drop_with_repr_extern, improper_ctypes, missing_docs,
        non_shorthand_field_patterns, overflowing_literals, plugin_as_library,
        private_no_mangle_fns, private_no_mangle_statics, stable_features, unconditional_recursion,
        unknown_lints, unsafe_code, unused, unused_allocation, unused_attributes,
        unused_comparisons, unused_features, unused_parens, while_true)]
#![warn(trivial_casts, trivial_numeric_casts, unused_extern_crates, unused_import_braces,
        unused_qualifications, unused_results)]
#![allow(box_pointers, fat_ptr_transmutes, missing_copy_implementations,
         missing_debug_implementations, variant_size_differences)]

#[macro_use]
extern crate log;
extern crate rand;
#[macro_use]
#[allow(unused_extern_crates)]
extern crate maidsafe_utilities;
extern crate docopt;
extern crate rustc_serialize;
extern crate sodiumoxide;

extern crate routing;
extern crate xor_name;

use std::io;
use std::sync::mpsc;
use std::sync::mpsc::{Receiver, Sender};
use std::collections::BTreeMap;
use std::io::Write;

use docopt::Docopt;
use xor_name::XorName;
use rustc_serialize::{Decodable, Decoder};
use sodiumoxide::crypto;

<<<<<<< HEAD
use maidsafe_utilities::serialisation::{serialise, deserialise};
use routing::routing::Routing;
use routing::routing_client::RoutingClient;
use routing::authority::Authority;
use routing::XorName;
use routing::event::Event;
use routing::data::{Data, DataRequest};
use routing::plain_data::PlainData;
use routing::utils::{encode, decode};
=======
use routing::Routing;
use routing::RoutingClient;
use routing::Authority;
use routing::Event;
use routing::{Data, DataRequest};
use routing::PlainData;
>>>>>>> 0930e8b7
use routing::{RequestMessage, RequestContent, ResponseContent};
use routing::{FullId, PublicId};

// ==========================   Program Options   =================================
static USAGE: &'static str = "
Usage:
  key_value_store
  key_value_store --node
  \
                              key_value_store --help

Options:
  -n, --node   Run as a \
                              non-interactive routing node in the network.
  -h, --help   Display \
                              this help message.

  Running without the --node option will start \
                              an interactive node.
  Such a node can be used to send requests \
                              such as 'put' and
  'get' to the network.

  A passive node is one \
                              that simply reacts on received requests. Such nodes are
  the \
                              workers; they route messages and store and provide data.

  The \
                              crust configuration file can be used to provide information on what
  \
                              network discovery patterns to use, or which seed nodes to use.
";

#[derive(RustcDecodable, Debug)]
struct Args {
    flag_node: bool,
    flag_help: bool,
}

/// /////////////////////////////////////////////////////////////////////////////
struct Node {
    routing: Routing,
    receiver: Receiver<Event>,
    db: BTreeMap<::xor_name::XorName, PlainData>,
    client_accounts: BTreeMap<::xor_name::XorName, u64>,
    connected: bool,
}

impl Node {
    fn new() -> Node {
        let (sender, receiver) = mpsc::channel::<Event>();
        let routing = unwrap_result!(Routing::new(sender));

        Node {
            routing: routing,
            receiver: receiver,
            db: BTreeMap::new(),
            client_accounts: BTreeMap::new(),
            connected: false,
        }
    }

    fn run(&mut self) {
        loop {
            let event = match self.receiver.recv() {
                Ok(event) => event,
                Err(_) => {
                    println!("Node: Routing closed the event channel");
                    return;
                }
            };

            info!("Node: Received event {:?}", event);

            match event {
                Event::Request(msg) => {
                    self.handle_request(msg);
                }
                Event::Connected => {
                    self.connected = true;
                    println!("Node is connected.")
<<<<<<< HEAD
                },
                Event::Churn(our_close_group) => {
                    self.handle_churn(our_close_group);
                },
                Event::Refresh(type_tag, our_authority, vec_of_bytes) => {
                    if type_tag != 1u64 {
                        error!("Received refresh for tag {:?} from {:?}", type_tag, our_authority);
                        continue;
                    };
                    self.handle_refresh(our_authority, vec_of_bytes);
                },
                Event::DoRefresh(type_tag, our_authority, cause) => {
                    if type_tag != 1u64 {
                        error!("Received DoRefresh for tag {:?} from {:?}", type_tag, our_authority);
                        continue;
                    };
                    self.handle_do_refresh(our_authority, cause);
                }
=======
                }
                // Event::Churn(our_close_group) => {
                //     self.handle_churn(our_close_group);
                // },
                // Event::Refresh(type_tag, our_authority, vec_of_bytes) => {
                //     // if type_tag != 1u64 { error!("Received refresh for tag {:?} from {:?}",
                //     //     type_tag, our_authority); continue; };
                //     // self.handle_refresh(our_authority, vec_of_bytes);
                // },
                // Event::DoRefresh(type_tag, our_authority, cause) => {
                //     // on DoRefresh, refresh the explicit record provided with that cause
                //     // if type_tag != 1u64 { error!("Received DoRefresh for tag {:?} from {:?}",
                //     //     type_tag, our_authority); continue; };
                //     // self.handle_do_refresh(our_authority, cause);
                // }
>>>>>>> 0930e8b7
                Event::Terminated => {
                    break;
                }
                _ => (),
            }
        }
    }

    fn handle_request(&mut self, request_msg: RequestMessage) {
        match request_msg.content {
            RequestContent::Get(data_request) => {
                self.handle_get_request(data_request, request_msg.src, request_msg.dst);
            }
            RequestContent::Put(data) => {
                self.handle_put_request(data, request_msg.src, request_msg.dst);
            }
            _ => println!("Node: Request {:?} not handled, ignoring.", request_msg),
        }
    }

    fn handle_get_request(&mut self, data_request: DataRequest, src: Authority, dst: Authority) {
        let name = match data_request {
            DataRequest::PlainData(name) => name,
            _ => {
                println!("Node: Only serving plain data in this example");
                return;
            }
        };

        let data = match self.db.get(&name) {
            Some(data) => data.clone(),
            None => return,
        };

        let response_content = ResponseContent::GetSuccess(Data::PlainData(data));

        unwrap_result!(self.routing.send_get_response(dst, src, response_content))
    }

    fn handle_put_request(&mut self, data: Data, src: Authority, dst: Authority) {
        let plain_data = match data.clone() {
            Data::PlainData(plain_data) => plain_data,
            _ => {
                println!("Node: Only storing plain data in this example");
                return;
            }
        };

        match dst {
            Authority::NaeManager(_) => {
                println!("Storing: key {:?}, value {:?}",
                         plain_data.name(),
                         plain_data);
                let _ = self.db.insert(plain_data.name(), plain_data);
            }
            Authority::ClientManager(_) => {
                match src {
                    Authority::Client { client_key, .. } => {
                        let client_name = ::xor_name::XorName::new(
                            ::sodiumoxide::crypto::hash::sha512::hash(&client_key[..]).0);
                        *self.client_accounts
                             .entry(client_name)
                             .or_insert(0u64) += data.payload_size() as u64;
                        println!("Client ({:?}) stored {:?} bytes",
                                 client_name,
                                 self.client_accounts.get(&client_name));
                        debug!("Sending: key {:?}, value {:?}",
                               plain_data.name(),
                               plain_data);
                        let name = data.name();
                        let request_content = RequestContent::Put(data);
                        unwrap_result!(self.routing.send_put_request(dst,
                                                                     Authority::NaeManager(name),
                                                                     request_content));
                    }
                    _ => {
                        println!("Node: Unexpected from_authority ({:?})", src);
                        assert!(false);
                    }
                }
            }
            _ => {
                println!("Node: Unexpected our_authority ({:?})", dst);
                assert!(false);
            }
        }
    }
<<<<<<< HEAD

    fn handle_churn(&mut self, our_close_group: Vec<::xor_name::XorName>) {
        println!("Handle churn for close group size {:?}", our_close_group.len());
        // FIXME Cause needs to get removed from refresh as well
        // TODO(Fraser) Trying to remove cause but Refresh requires one so creating a random one
        // just so that interface requirements are met
        let cause = rand::random::<XorName>();

        for (client_name, stored) in self.client_accounts.iter() {
            println!("REFRESH {:?} - {:?}", client_name, stored);
            let request_content = RequestContent::Refresh {
                type_tag: 1u64,
                message: serialise(&stored).unwrap(),
                cause: cause,
            };

            let _ = self.routing.send_refresh_request(Authority::ClientManager(client_name.clone()), request_content);
        }
        // self.db = BTreeMap::new();
    }

    fn handle_refresh(&mut self, src: Authority, vec_of_bytes: Vec<Vec<u8>>) {
        let mut records: Vec<u64> = Vec::new();
        let mut fail_parsing_count = 0usize;
        for bytes in vec_of_bytes {
            match deserialise(&bytes) {
                Ok(record) => records.push(record),
                Err(_) => fail_parsing_count += 1usize,
            }
        }
        let median = median(records.clone());
        debug!("Refresh for {:?}: median {:?} from {:?} (errs {:?})",
               src,
               median,
               records,
               fail_parsing_count);
        if let Authority::ClientManager(client_name) = src {
            let _ = self.client_accounts.insert(client_name, median);
        }
    }

    fn handle_do_refresh(&self, src: Authority, cause: XorName) {
        if let Authority::ClientManager(client_name) = src {
            match self.client_accounts.get(&client_name) {
                Some(stored) => {
                    debug!("DoRefresh for client {:?} storing {:?} caused by {:?}", client_name, stored, cause);

                    let request_content = RequestContent::Refresh {
                        type_tag: 1u64,
                        message: serialise(&stored).unwrap(),
                        cause: cause,
                    };
                    let _ = self.routing.send_refresh_request(Authority::ClientManager(client_name.clone()),
                                                              request_content);
                },
                None => (),
            }
        }
    }
=======
>>>>>>> 0930e8b7
}

/// Returns the median (rounded down to the nearest integral value) of `values` which can be
/// unsorted.  If `values` is empty, returns `0`.
pub fn median(mut values: Vec<u64>) -> u64 {
    match values.len() {
        0 => 0u64,
        1 => values[0],
        len if len % 2 == 0 => {
            values.sort();
            let lower_value = values[(len / 2) - 1];
            let upper_value = values[len / 2];
            (lower_value + upper_value) / 2
        }
        len => {
            values.sort();
            values[len / 2]
        }
    }
}

/// /////////////////////////////////////////////////////////////////////////////
#[derive(PartialEq, Eq, Debug, Clone)]
enum UserCommand {
    Exit,
    Get(String),
    Put(String, String),
}

fn parse_user_command(cmd: String) -> Option<UserCommand> {
    let cmds = cmd.trim_right_matches(|c| c == '\r' || c == '\n')
                  .split(' ')
                  .collect::<Vec<_>>();

    if cmds.is_empty() {
        return None;
    } else if cmds.len() == 1 && cmds[0] == "exit" {
        return Some(UserCommand::Exit);
    } else if cmds.len() == 2 && cmds[0] == "get" {
        return Some(UserCommand::Get(cmds[1].to_string()));
    } else if cmds.len() == 3 && cmds[0] == "put" {
        return Some(UserCommand::Put(cmds[1].to_string(), cmds[2].to_string()));
    }

    None
}

/// /////////////////////////////////////////////////////////////////////////////
struct Client {
    routing_client: RoutingClient,
    event_receiver: Receiver<Event>,
    command_receiver: Receiver<UserCommand>,
    public_id: PublicId,
    exit: bool,
}

impl Client {
    fn new() -> Client {
        let (event_sender, event_receiver) = mpsc::channel::<Event>();

        let full_id = FullId::new();
        let public_id = full_id.public_id().clone();
        println!("Client has set name {:?}", public_id);
        let routing_client = unwrap_result!(RoutingClient::new(event_sender, Some(full_id)));

        let (command_sender, command_receiver) = mpsc::channel::<UserCommand>();

        let _ = thread!("Command reader", move || {
            Client::read_user_commands(command_sender);
        });

        Client {
            routing_client: routing_client,
            event_receiver: event_receiver,
            command_receiver: command_receiver,
            public_id: public_id,
            exit: false,
        }
    }

    fn run(&mut self) {
        // Need to do poll as Select is not yet stable in the current
        // rust implementation.
        loop {
            while let Ok(command) = self.command_receiver.try_recv() {
                self.handle_user_command(command);
            }

            if self.exit {
                break;
            }

            while let Ok(event) = self.event_receiver.try_recv() {
                self.handle_routing_event(event);
            }

            if self.exit {
                break;
            }

            let interval = ::std::time::Duration::from_millis(10);
            ::std::thread::sleep(interval);
        }

        println!("Bye");
    }

    fn read_user_commands(command_sender: Sender<UserCommand>) {
        loop {
            let mut command = String::new();
            let stdin = io::stdin();

            print!("Enter command (exit | put <key> <value> | get <key>)\n> ");
            let _ = io::stdout().flush();

            let _ = stdin.read_line(&mut command);

            match parse_user_command(command) {
                Some(cmd) => {
                    let _ = command_sender.send(cmd.clone());
                    if cmd == UserCommand::Exit {
                        break;
                    }
                }
                None => {
                    println!("Unrecognised command");
                    continue;
                }
            }
        }
    }

    fn handle_user_command(&mut self, cmd: UserCommand) {
        match cmd {
            UserCommand::Exit => {
                self.exit = true;
            }
            UserCommand::Get(what) => {
                self.send_get_request(what);
            }
            UserCommand::Put(put_where, put_what) => {
                self.send_put_request(put_where, put_what);
            }
        }
    }

    fn handle_routing_event(&mut self, event: Event) {
        debug!("Client received routing event: {:?}", event);
        match event {
            Event::Response(msg) => {
                match msg.content {
                    ResponseContent::GetSuccess(data) => {
                        let plain_data = match data {
                            Data::PlainData(plain_data) => plain_data,
                            _ => {
                                error!("Node: Only storing plain data in this example");
                                return;
                            }
                        };
                        let (key, value): (String, String) = match ::maidsafe_utilities::serialisation::deserialise(plain_data.value()) {
                            Ok((key, value)) => (key, value),
                            Err(_) => {
                                error!("Failed to decode get response.");
                                return;
                            }
                        };
                        println!("Got value {:?} on key {:?}", value, key);
                    }
                    ResponseContent::PutFailure { ..} => {
                        error!("Failed to store");
                    }
                    _ => error!("Received response {:?}, but not handled in example", msg),
                }
            }
            _ => (),
        }
    }

    fn send_get_request(&mut self, what: String) {
        let name = Client::calculate_key_name(&what);

        unwrap_result!(self.routing_client
                           .send_get_request(Authority::ClientManager(name.clone()),
                                             DataRequest::PlainData(name)));
    }

    fn send_put_request(&self, put_where: String, put_what: String) {
        let name = Client::calculate_key_name(&put_where);
        let data = unwrap_result!(maidsafe_utilities::serialisation::serialise(&(put_where,
                                                                                 put_what)));

        unwrap_result!(self.routing_client
                           .send_put_request(Authority::ClientManager(self.public_id
                                                                          .name()
                                                                          .clone()),
                                             Data::PlainData(PlainData::new(name, data))));
    }

    fn calculate_key_name(key: &String) -> XorName {
        XorName::new(crypto::hash::sha512::hash(key.as_bytes()).0)
    }
}

/// /////////////////////////////////////////////////////////////////////////////
fn main() {
    ::maidsafe_utilities::log::init(false);

    let args: Args = Docopt::new(USAGE)
                         .and_then(|docopt| docopt.decode())
                         .unwrap_or_else(|error| error.exit());

    if args.flag_node {
        let mut node = Node::new();
        node.run();
        debug!("[key_value_store -> Node Example] Exiting main...");
    } else {
        let mut client = Client::new();
        client.run();
        debug!("[key_value_store -> Client Example] Exiting main...");
    }
}<|MERGE_RESOLUTION|>--- conflicted
+++ resolved
@@ -57,24 +57,13 @@
 use rustc_serialize::{Decodable, Decoder};
 use sodiumoxide::crypto;
 
-<<<<<<< HEAD
 use maidsafe_utilities::serialisation::{serialise, deserialise};
-use routing::routing::Routing;
-use routing::routing_client::RoutingClient;
-use routing::authority::Authority;
-use routing::XorName;
-use routing::event::Event;
-use routing::data::{Data, DataRequest};
-use routing::plain_data::PlainData;
-use routing::utils::{encode, decode};
-=======
 use routing::Routing;
 use routing::RoutingClient;
 use routing::Authority;
 use routing::Event;
 use routing::{Data, DataRequest};
 use routing::PlainData;
->>>>>>> 0930e8b7
 use routing::{RequestMessage, RequestContent, ResponseContent};
 use routing::{FullId, PublicId};
 
@@ -157,7 +146,6 @@
                 Event::Connected => {
                     self.connected = true;
                     println!("Node is connected.")
-<<<<<<< HEAD
                 },
                 Event::Churn(our_close_group) => {
                     self.handle_churn(our_close_group);
@@ -176,23 +164,6 @@
                     };
                     self.handle_do_refresh(our_authority, cause);
                 }
-=======
-                }
-                // Event::Churn(our_close_group) => {
-                //     self.handle_churn(our_close_group);
-                // },
-                // Event::Refresh(type_tag, our_authority, vec_of_bytes) => {
-                //     // if type_tag != 1u64 { error!("Received refresh for tag {:?} from {:?}",
-                //     //     type_tag, our_authority); continue; };
-                //     // self.handle_refresh(our_authority, vec_of_bytes);
-                // },
-                // Event::DoRefresh(type_tag, our_authority, cause) => {
-                //     // on DoRefresh, refresh the explicit record provided with that cause
-                //     // if type_tag != 1u64 { error!("Received DoRefresh for tag {:?} from {:?}",
-                //     //     type_tag, our_authority); continue; };
-                //     // self.handle_do_refresh(our_authority, cause);
-                // }
->>>>>>> 0930e8b7
                 Event::Terminated => {
                     break;
                 }
@@ -280,7 +251,6 @@
             }
         }
     }
-<<<<<<< HEAD
 
     fn handle_churn(&mut self, our_close_group: Vec<::xor_name::XorName>) {
         println!("Handle churn for close group size {:?}", our_close_group.len());
@@ -293,7 +263,7 @@
             println!("REFRESH {:?} - {:?}", client_name, stored);
             let request_content = RequestContent::Refresh {
                 type_tag: 1u64,
-                message: serialise(&stored).unwrap(),
+                message: unwrap_result!(serialise(&stored)),
                 cause: cause,
             };
 
@@ -330,7 +300,7 @@
 
                     let request_content = RequestContent::Refresh {
                         type_tag: 1u64,
-                        message: serialise(&stored).unwrap(),
+                        message: unwrap_result!(serialise(&stored)),
                         cause: cause,
                     };
                     let _ = self.routing.send_refresh_request(Authority::ClientManager(client_name.clone()),
@@ -340,8 +310,6 @@
             }
         }
     }
-=======
->>>>>>> 0930e8b7
 }
 
 /// Returns the median (rounded down to the nearest integral value) of `values` which can be
@@ -530,8 +498,7 @@
 
     fn send_put_request(&self, put_where: String, put_what: String) {
         let name = Client::calculate_key_name(&put_where);
-        let data = unwrap_result!(maidsafe_utilities::serialisation::serialise(&(put_where,
-                                                                                 put_what)));
+        let data = unwrap_result!(serialise(&(put_where, put_what)));
 
         unwrap_result!(self.routing_client
                            .send_put_request(Authority::ClientManager(self.public_id
